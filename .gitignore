--- conflicted
+++ resolved
@@ -142,11 +142,7 @@
 *.inchikey
 *.gz
 
-<<<<<<< HEAD
-examples/html
-=======
 
 # tutorial files
 examples/html/*
-examples/md/*
->>>>>>> f26feaef
+examples/md/*