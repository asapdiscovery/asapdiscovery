name: CI

on:
  push:
    branches:
      - "main"
  pull_request:
    branches:
      - "main"
  schedule:
    # Nightly tests run on main by default:
    #   Scheduled workflows run on the latest commit on the default or base branch.
    #   (from https://help.github.com/en/actions/reference/events-that-trigger-workflows#scheduled-events-schedule)
    - cron: "0 0 * * *"
  workflow_dispatch:

concurrency:
  group: "${{ github.workflow }}-${{ github.ref }}"
  cancel-in-progress: true

defaults:
  run:
    shell: bash -l {0}

jobs:
  test:
    name: Test on ${{ matrix.os }}, Python ${{ matrix.python-version }}
    runs-on: ${{ matrix.os }}
    strategy:
      fail-fast: false
      matrix:
        os: [macOS-latest, ubuntu-latest]
        python-version: ["3.9", "3.10"]

    env:
      OE_LICENSE: ${{ github.workspace }}/oe_license.txt

    steps:
    - name: Checkout Repository
      uses: actions/checkout@v3

    - name: Get Info About Runner
      run: |
        uname -a
        df -h
        ulimit -a

    # More info on options: https://github.com/mamba-org/provision-with-micromamba
    - name: Setup Conda Environment
      uses: mamba-org/setup-micromamba@v1
      with:
        environment-file: devtools/conda-envs/asapdiscovery.yaml
        environment-name: asapdiscovery
        channels: jaimergp/label/unsupported-cudatoolkit-shim,conda-forge,openeye,dglteam
        cache-env: true
        cache-downloads: true
        create-args: >-
          python==${{ matrix.python-version }}

    - name: Test OE License & Write License to File
      env:
        OE_LICENSE_TEXT: ${{ secrets.OE_LICENSE }}
      run: |
        echo "${OE_LICENSE_TEXT}" > ${OE_LICENSE}
        python -c "import openeye; assert openeye.oechem.OEChemIsLicensed(), 'OpenEye license checks failed!'"

    - name: Install packages
      run: |
        python -m pip install ./asapdiscovery-data --no-deps
        python -m pip install ./asapdiscovery-dataviz --no-deps
        python -m pip install ./asapdiscovery-docking --no-deps
        python -m pip install ./asapdiscovery-ml --no-deps
        micromamba list


    - name: Run tests
      run: |
        # run each package test suite; append to coverage file
<<<<<<< HEAD
        pytest --cov=./asapdiscovery-data/asapdiscovery/data/ -n auto -v --cov-append --color=yes ./asapdiscovery-data/asapdiscovery/data/tests/
        pytest --cov=./asapdiscovery-dataviz/asapdiscovery/dataviz/ -n auto  -v --cov-append --color=yes ./asapdiscovery-dataviz/asapdiscovery/dataviz/tests/
        pytest --cov=./asapdiscovery-docking/asapdiscovery/docking/ -n auto -v --cov-append  --color=yes ./asapdiscovery-docking/asapdiscovery/docking/tests/
        pytest --cov=./asapdiscovery-ml/asapdiscovery/ml/ -v --cov-append  --color=yes ./asapdiscovery-ml/asapdiscovery/ml/tests/
=======
        # Exit immediately if a command exits with a non-zero status.
        set -e
        coverage run --append --source=./asapdiscovery-data/asapdiscovery/data/ -m pytest -n auto -v --color=yes ./asapdiscovery-data/asapdiscovery/data/tests/
        coverage run --append --source=./asapdiscovery-dataviz/asapdiscovery/dataviz/ -m pytest -n auto -v --color=yes ./asapdiscovery-dataviz/asapdiscovery/dataviz/tests/
        coverage run --append --source=./asapdiscovery-docking/asapdiscovery/docking/ -m pytest -n auto -v --color=yes ./asapdiscovery-docking/asapdiscovery/docking/tests/
        coverage run --append --source=./asapdiscovery-ml/asapdiscovery/ml/ -m pytest -v --color=yes ./asapdiscovery-ml/asapdiscovery/ml/tests/
        # generate xml report from .coverage file
        coverage xml
>>>>>>> 02a7df81

    - name: Upload Code Coverage to Codecov
      uses: codecov/codecov-action@v3
      # Don't upload coverage scheduled or on fork
      if: ${{ github.repository == 'choderalab/asapdiscovery'
              && github.event != 'schedule' }}
      with:
        file: ./coverage.xml
        flags: unittests
        name: codecov-${{ matrix.os }}-py${{ matrix.python-version }}
        fail_ci_if_error: false<|MERGE_RESOLUTION|>--- conflicted
+++ resolved
@@ -72,25 +72,15 @@
         python -m pip install ./asapdiscovery-ml --no-deps
         micromamba list
 
-
     - name: Run tests
       run: |
         # run each package test suite; append to coverage file
-<<<<<<< HEAD
-        pytest --cov=./asapdiscovery-data/asapdiscovery/data/ -n auto -v --cov-append --color=yes ./asapdiscovery-data/asapdiscovery/data/tests/
-        pytest --cov=./asapdiscovery-dataviz/asapdiscovery/dataviz/ -n auto  -v --cov-append --color=yes ./asapdiscovery-dataviz/asapdiscovery/dataviz/tests/
-        pytest --cov=./asapdiscovery-docking/asapdiscovery/docking/ -n auto -v --cov-append  --color=yes ./asapdiscovery-docking/asapdiscovery/docking/tests/
-        pytest --cov=./asapdiscovery-ml/asapdiscovery/ml/ -v --cov-append  --color=yes ./asapdiscovery-ml/asapdiscovery/ml/tests/
-=======
-        # Exit immediately if a command exits with a non-zero status.
+        # Exit immediately if a command exits with a non-zero status. 
         set -e
-        coverage run --append --source=./asapdiscovery-data/asapdiscovery/data/ -m pytest -n auto -v --color=yes ./asapdiscovery-data/asapdiscovery/data/tests/
-        coverage run --append --source=./asapdiscovery-dataviz/asapdiscovery/dataviz/ -m pytest -n auto -v --color=yes ./asapdiscovery-dataviz/asapdiscovery/dataviz/tests/
-        coverage run --append --source=./asapdiscovery-docking/asapdiscovery/docking/ -m pytest -n auto -v --color=yes ./asapdiscovery-docking/asapdiscovery/docking/tests/
-        coverage run --append --source=./asapdiscovery-ml/asapdiscovery/ml/ -m pytest -v --color=yes ./asapdiscovery-ml/asapdiscovery/ml/tests/
-        # generate xml report from .coverage file
-        coverage xml
->>>>>>> 02a7df81
+        pytest --cov=./asapdiscovery-data/asapdiscovery/data/ -n auto -v --cov-report=xml --cov-append --color=yes ./asapdiscovery-data/asapdiscovery/data/tests/
+        pytest --cov=./asapdiscovery-dataviz/asapdiscovery/dataviz/ -n auto -v --cov-report=xml --cov-append --color=yes ./asapdiscovery-dataviz/asapdiscovery/dataviz/tests/
+        pytest --cov=./asapdiscovery-docking/asapdiscovery/docking/ -n auto -v --cov-report=xml --cov-append  --color=yes ./asapdiscovery-docking/asapdiscovery/docking/tests/
+        pytest --cov=./asapdiscovery-ml/asapdiscovery/ml/ -v --cov-report=xml --cov-append  --color=yes ./asapdiscovery-ml/asapdiscovery/ml/tests/
 
     - name: Upload Code Coverage to Codecov
       uses: codecov/codecov-action@v3
