--- conflicted
+++ resolved
@@ -66,21 +66,12 @@
 
     - name: Install packages
       run: |
-<<<<<<< HEAD
-        python -m pip install ./asapdiscovery-data --no-deps
-        python -m pip install ./asapdiscovery-dataviz --no-deps
-        python -m pip install ./asapdiscovery-docking --no-deps
-        python -m pip install ./asapdiscovery-ml --no-deps
-        python -m pip install ./asapdiscovery-simulation --no-deps
-        micromamba list
-=======
         python -m pip install -e ./asapdiscovery-data --no-deps
         python -m pip install -e ./asapdiscovery-dataviz --no-deps
         python -m pip install -e ./asapdiscovery-docking --no-deps
         python -m pip install -e ./asapdiscovery-ml --no-deps
         python -m pip install -e ./asapdiscovery-modeling --no-deps
         python -m pip install -e ./asapdiscovery-simulation --no-deps
->>>>>>> 1aa17eaa
 
         micromamba list
 
