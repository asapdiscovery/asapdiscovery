name: CI

on:
  push:
    branches:
      - "main"
  pull_request:
    branches:
      - "main"
  schedule:
    # Nightly tests run on main by default:
    #   Scheduled workflows run on the latest commit on the default or base branch.
    #   (from https://help.github.com/en/actions/reference/events-that-trigger-workflows#scheduled-events-schedule)
    - cron: "0 0 * * *"
  workflow_dispatch:

concurrency:
  group: "${{ github.workflow }}-${{ github.ref }}"
  cancel-in-progress: true

defaults:
  run:
    shell: bash -l {0}

jobs:
  test:
    name: Test on ${{ matrix.os }}, Python ${{ matrix.python-version }}
    runs-on: ${{ matrix.os }}
    strategy:
      fail-fast: false
      matrix:
        os: [macOS-latest, ubuntu-latest]
        python-version: ["3.9", "3.10"]

    env:
      OE_LICENSE: ${{ github.workspace }}/oe_license.txt

    steps:
    - name: Checkout Repository
      uses: actions/checkout@v3

    - name: Get Info About Runner
      run: |
        uname -a
        df -h
        ulimit -a

    # More info on options: https://github.com/mamba-org/provision-with-micromamba
    - name: Setup Conda Environment
      uses: mamba-org/setup-micromamba@v1
      with:
        environment-file: devtools/conda-envs/asapdiscovery.yaml
        environment-name: asapdiscovery
        channels: jaimergp/label/unsupported-cudatoolkit-shim,conda-forge,openeye,dglteam
        cache-env: true
        cache-downloads: true
        create-args: >-
          python==${{ matrix.python-version }}

    - name: Test OE License & Write License to File
      env:
        OE_LICENSE_TEXT: ${{ secrets.OE_LICENSE }}
      run: |
        echo "${OE_LICENSE_TEXT}" > ${OE_LICENSE}
        python -c "import openeye; assert openeye.oechem.OEChemIsLicensed(), 'OpenEye license checks failed!'"

    - name: Install packages
      run: |
<<<<<<< HEAD
        python -m pip install ./asapdiscovery-data --no-deps
        python -m pip install ./asapdiscovery-dataviz --no-deps
        python -m pip install ./asapdiscovery-docking --no-deps
        python -m pip install ./asapdiscovery-ml --no-deps
        python -m pip install ./asapdiscovery-modeling --no-deps
=======
        python -m pip install -e ./asapdiscovery-data --no-deps
        python -m pip install -e ./asapdiscovery-dataviz --no-deps
        python -m pip install -e ./asapdiscovery-docking --no-deps
        python -m pip install -e ./asapdiscovery-ml --no-deps
>>>>>>> cdcf5ad3
        micromamba list

    - name: Run tests
      run: |
        # run each package test suite; append to coverage file
        # Exit immediately if a command exits with a non-zero status.
        set -e
<<<<<<< HEAD
        coverage run --append --source=./asapdiscovery-data/asapdiscovery/data/ -m pytest -n auto -v --color=yes ./asapdiscovery-data/asapdiscovery/data/tests/
        coverage run --append --source=./asapdiscovery-dataviz/asapdiscovery/dataviz/ -m pytest -n auto -v --color=yes ./asapdiscovery-dataviz/asapdiscovery/dataviz/tests/
        coverage run --append --source=./asapdiscovery-docking/asapdiscovery/docking/ -m pytest -n auto -v --color=yes ./asapdiscovery-docking/asapdiscovery/docking/tests/
        coverage run --append --source=./asapdiscovery-ml/asapdiscovery/ml/ -m pytest -v --color=yes ./asapdiscovery-ml/asapdiscovery/ml/tests/
        coverage run --append --source=./asapdiscovery-modeling/asapdiscovery/modeling/ -m pytest -v  --color=yes ./asapdiscovery-modeling/asapdiscovery/modeling/tests/

        # generate xml report from .coverage file
        coverage xml
=======
        pytest -n auto --durations=10 --cov=asapdiscovery-data --cov=asapdiscovery-dataviz --cov=asapdiscovery-docking --cov=asapdiscovery-ml -v --cov-report=xml --cov-report=term --color=yes asapdiscovery-data/asapdiscovery/data/tests asapdiscovery-dataviz/asapdiscovery/dataviz/tests asapdiscovery-docking/asapdiscovery/docking/tests asapdiscovery-ml/asapdiscovery/ml/tests
>>>>>>> cdcf5ad3

    - name: Upload Code Coverage to Codecov
      uses: codecov/codecov-action@v3
      # Don't upload coverage scheduled or on fork
      if: ${{ github.repository == 'choderalab/asapdiscovery'
              && github.event != 'schedule' }}
      with:
        file: ./coverage.xml
        flags: unittests
        name: codecov-${{ matrix.os }}-py${{ matrix.python-version }}
        fail_ci_if_error: false<|MERGE_RESOLUTION|>--- conflicted
+++ resolved
@@ -66,18 +66,11 @@
 
     - name: Install packages
       run: |
-<<<<<<< HEAD
-        python -m pip install ./asapdiscovery-data --no-deps
-        python -m pip install ./asapdiscovery-dataviz --no-deps
-        python -m pip install ./asapdiscovery-docking --no-deps
-        python -m pip install ./asapdiscovery-ml --no-deps
-        python -m pip install ./asapdiscovery-modeling --no-deps
-=======
         python -m pip install -e ./asapdiscovery-data --no-deps
         python -m pip install -e ./asapdiscovery-dataviz --no-deps
         python -m pip install -e ./asapdiscovery-docking --no-deps
         python -m pip install -e ./asapdiscovery-ml --no-deps
->>>>>>> cdcf5ad3
+        python -m pip install -e ./asapdiscovery-modeling --no-deps
         micromamba list
 
     - name: Run tests
@@ -85,18 +78,7 @@
         # run each package test suite; append to coverage file
         # Exit immediately if a command exits with a non-zero status.
         set -e
-<<<<<<< HEAD
-        coverage run --append --source=./asapdiscovery-data/asapdiscovery/data/ -m pytest -n auto -v --color=yes ./asapdiscovery-data/asapdiscovery/data/tests/
-        coverage run --append --source=./asapdiscovery-dataviz/asapdiscovery/dataviz/ -m pytest -n auto -v --color=yes ./asapdiscovery-dataviz/asapdiscovery/dataviz/tests/
-        coverage run --append --source=./asapdiscovery-docking/asapdiscovery/docking/ -m pytest -n auto -v --color=yes ./asapdiscovery-docking/asapdiscovery/docking/tests/
-        coverage run --append --source=./asapdiscovery-ml/asapdiscovery/ml/ -m pytest -v --color=yes ./asapdiscovery-ml/asapdiscovery/ml/tests/
-        coverage run --append --source=./asapdiscovery-modeling/asapdiscovery/modeling/ -m pytest -v  --color=yes ./asapdiscovery-modeling/asapdiscovery/modeling/tests/
-
-        # generate xml report from .coverage file
-        coverage xml
-=======
-        pytest -n auto --durations=10 --cov=asapdiscovery-data --cov=asapdiscovery-dataviz --cov=asapdiscovery-docking --cov=asapdiscovery-ml -v --cov-report=xml --cov-report=term --color=yes asapdiscovery-data/asapdiscovery/data/tests asapdiscovery-dataviz/asapdiscovery/dataviz/tests asapdiscovery-docking/asapdiscovery/docking/tests asapdiscovery-ml/asapdiscovery/ml/tests
->>>>>>> cdcf5ad3
+        pytest -n auto --durations=10 --cov=asapdiscovery-modeling --cov=asapdiscovery-data --cov=asapdiscovery-dataviz --cov=asapdiscovery-docking --cov=asapdiscovery-ml -v --cov-report=xml --cov-report=term --color=yes asapdiscovery-data/asapdiscovery/data/tests asapdiscovery-dataviz/asapdiscovery/dataviz/tests asapdiscovery-modeling/asapdiscovery/modeling/tests asapdiscovery-docking/asapdiscovery/docking/tests asapdiscovery-ml/asapdiscovery/ml/tests
 
     - name: Upload Code Coverage to Codecov
       uses: codecov/codecov-action@v3
