--- conflicted
+++ resolved
@@ -356,20 +356,11 @@
 
         # load the image.
         img = Image.open(filename)
-<<<<<<< HEAD
-        draw = ImageDraw.Draw(img, "RGBA")
-        # make the background opaque white
-=======
->>>>>>> dfc91d6f
         img2 = Image.new("RGBA", img.size, "WHITE")
         img2.paste(img, mask=img)
         draw = ImageDraw.Draw(img2, "RGBA")
 
         # get its dimensions (need these for coords); calculate progress bar width at this frame.
-<<<<<<< HEAD
-        width, height = img.size
-=======
->>>>>>> dfc91d6f
         width, height = img2.size
         bar_width = frame_num / total_frames * width
 
