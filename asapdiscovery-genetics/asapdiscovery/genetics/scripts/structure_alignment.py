--- conflicted
+++ resolved
@@ -1,12 +1,6 @@
+from pathlib import Path
+import pandas as pd
 import argparse
-from pathlib import Path
-<<<<<<< HEAD
-import pandas as pd
-from asapdiscovery.genetics.calculate_rmsd import select_best_colabfold, save_alignment_pymol
-import argparse
-
-parser = argparse.ArgumentParser(description="Align PDB structures generated from ColabFold")
-=======
 
 from asapdiscovery.genetics.calculate_rmsd import (
     save_alignment_pymol,
@@ -16,7 +10,6 @@
 parser = argparse.ArgumentParser(
     description="Align PDB structures generated from ColabFold"
 )
->>>>>>> 0dcdf78b
 
 parser.add_argument(
     "--seq-file",
@@ -63,7 +56,6 @@
     help="Path to save pymol session with aligned proteins",
 )
 
-<<<<<<< HEAD
 parser.add_argument(
     "--cf-format",
     type=str,
@@ -71,8 +63,6 @@
     default="*_unrelaxed_rank_001_alphafold2_ptm_model_1_seed_*.pdb",
     help="Format of pdb file saved by ColabFold. Will rarely be different than default. ",
 )
-=======
->>>>>>> 0dcdf78b
 
 def main():
     args = parser.parse_args()
@@ -99,7 +89,6 @@
 
     aligned_pdbs = []
     seq_labels = []
-<<<<<<< HEAD
     seq_df = pd.read_csv(seq_file)
     for index, row in seq_df.iterrows():
         # iterate over each csv entry
@@ -112,21 +101,6 @@
                                                     chain="A", 
                                                     final_pdb=final_pdb,
                                                     default_CF=cf_format)
-=======
-    with open(seq_file) as f:
-        # Skip the first line
-        next(f)
-        for line in f:
-            # Remove spaces
-            line = line.strip("\n").lstrip("\r")
-            mol, seq = line.split(",", 1)
-            cf_results = results_dir / query_name / mol / args.out_dir
-            final_pdb = save_dir / f"{mol}_aligned.pdb"
-
-            min_rmsd, min_file = select_best_colabfold(
-                cf_results, mol, ref_pdb, chain="A", final_pdb=final_pdb
-            )
->>>>>>> 0dcdf78b
 
         aligned_pdbs.append(min_file)
         seq_labels.append(mol)
