--- conflicted
+++ resolved
@@ -88,7 +88,6 @@
 )
 
 
-
 def main():
     args = parser.parse_args()
     # check all the required files exist
@@ -109,17 +108,14 @@
             raise ValueError(
                 "If a host selection is requested, an email must be provided"
             )
-<<<<<<< HEAD
-=======
 
     n_chains = 1
     if args.multimer:
         n_chains = args.n_chains
-
+        
     n_chains = 1
     if args.multimer:
         n_chains = args.n_chains
->>>>>>> 557c2f1a
     # Create folder if doesn't already exists
     results_folder = Path(args.results_folder)
     results_folder.mkdir(parents=True, exist_ok=True)
