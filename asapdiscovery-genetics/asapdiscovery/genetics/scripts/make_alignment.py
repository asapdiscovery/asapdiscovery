import argparse
import shlex
from pathlib import Path

from asapdiscovery.genetics.blast import PDBEntry, get_blast_seqs
from asapdiscovery.genetics.seq_alignment import Alignment, do_MSA

parser = argparse.ArgumentParser(
    description="Find similarities between reference protein and its related proteins by sequence"
)

parser.add_argument(
    "--fasta",
    type=str,
    required=True,
    help="Path to input fasta file with ref sequence",
)

parser.add_argument(
    "--results-folder",
    type=str,
    required=True,
    help="Path to folder for storing results",
)

parser.add_argument(
    "--input-type",
    type=str,
    required=False,
    default="fasta",
    help="Type of input between ['fasta', 'pdb', 'pre-calc']",
)

parser.add_argument(
    "--nalign",
    type=int,
    required=False,
    default=1000,
    help="Number of alignments that BLAST search will output",
)

parser.add_argument(
    "--e-thr",
    type=float,
    required=False,
    default=10,
    help="Threshold to select BLAST results",
)

parser.add_argument(
    "--sel-key",
    type=str,
    required=False,
    default="",
    help="Selection key to filter BLAST output. Provide either a keyword, or 'host: <species>'",
)

parser.add_argument(
    "--aln-output",
    type=str,
    required=False,
    default="",
    help="Optional prefix for output files",
)

parser.add_argument(
    "--plot-width",
    type=int,
    required=False,
    default=1500,
    help="Width of multi-alignment plot",
)

parser.add_argument(
    "--save-blast",
    type=str,
    required=False,
    default="blast.csv",
    help="Optional file name for saving result of BLAST search",
)

parser.add_argument(
    "--email",
    type=str,
    required=False,
    default="",
    help="Email for Entrez search",
)

parser.add_argument(
    "--multimer",
    default=False,
    action="store_true",
    help="Store the output sequences for a multimer ColabFold run (from identical chains)."
<<<<<<< HEAD
        'If not set, "--n-chains" will not be used. '
=======
    'If not set, "--n-chains" will not be used. ',
>>>>>>> 365d30fc
)

parser.add_argument(
    "--n-chains",
    type=int,
    default=None,
    help="Number of repeated chains that will be saved in csv file."
    'Requires calling the "--multimer" option first.',
)

parser.add_argument(
    "--gen-ref-pdb",
    default=False,
    action="store_true",
<<<<<<< HEAD
    help="Whether to retrieve a pdb file for the query structure"
)
=======
    help="Whether to retrieve a pdb file for the query structure",
)

>>>>>>> 365d30fc

def main():
    args = parser.parse_args()
    # check all the required files exist
    fasta = Path(args.fasta)
    if not fasta.exists():
        raise FileNotFoundError(f"Fasta file {fasta} does not exist")
    if args.input_type in ["fasta", "pdb", "pre-calc"]:
        input_type = args.input_type
    else:
        raise ValueError(
            "The option input-type must be either 'fasta', 'pdb' or 'pre-calc'"
        )

    if "host" in args.sel_key:
        if len(args.email) > 0:
            email = args.email
        else:
            raise ValueError(
                "If a host selection is requested, an email must be provided"
            )
<<<<<<< HEAD
        
=======

>>>>>>> 365d30fc
    n_chains = 1
    if args.multimer:
        n_chains = args.n_chains
    # Create folder if doesn't already exists
    results_folder = Path(args.results_folder)
    results_folder.mkdir(parents=True, exist_ok=True)

    # Perform BLAST search on input sequence
    matches_df = get_blast_seqs(
        args.fasta,
        results_folder,
        input_type=input_type,
        save_csv=args.save_blast,
        nalign=args.nalign,
        nhits=int(args.nalign * 3 / 4),
        e_val_thresh=args.e_thr,
        database="refseq_protein",
        verbose=False,
        email=email,
    )

    # Perform alignment for each entry in the FASTA file
    for query in matches_df["query"].unique():
        alignment = Alignment(matches_df, query, results_folder)
        file_prefix = f"{args.aln_output}{alignment.query_label}"
        selection_fasta, plot = do_MSA(
            alignment, args.sel_key, file_prefix, args.plot_width, n_chains
        )

        # Generate PDB file for template if requested (only for the reference structure)
        if args.gen_ref_pdb:
            pdb_entry = PDBEntry(seq=selection_fasta, type="fasta")
            pdb_file_record = pdb_entry.retrieve_pdb(
                results_folder=results_folder, min_id_match=99.9, ref_only=True
            )

            record = pdb_file_record[0]
            print(f"A PDB template for {record.label} was saved as {record.pdb_file}")

            # The following can be added to a shell file for running ColabFold
            file = open(results_folder / f"{file_prefix}_command.txt", "w")
            file.write("# Copy template PDB for ColabFold use\n")
            file.write(f'cp {shlex.quote(record.pdb_file)} "$template_path/0001.pdb"')
            file.close()

    return


if __name__ == "__main__":
    main()<|MERGE_RESOLUTION|>--- conflicted
+++ resolved
@@ -92,11 +92,7 @@
     default=False,
     action="store_true",
     help="Store the output sequences for a multimer ColabFold run (from identical chains)."
-<<<<<<< HEAD
-        'If not set, "--n-chains" will not be used. '
-=======
     'If not set, "--n-chains" will not be used. ',
->>>>>>> 365d30fc
 )
 
 parser.add_argument(
@@ -111,14 +107,31 @@
     "--gen-ref-pdb",
     default=False,
     action="store_true",
-<<<<<<< HEAD
+    help="Whether to retrieve a pdb file for the query structure",
+)
+
+parser.add_argument(
+    "--multimer",
+    default=False,
+    action="store_true",
+    help="Store the output sequences for a multimer ColabFold run (from identical chains)."
+        'If not set, "--n-chains" will not be used. '
+)
+
+parser.add_argument(
+    "--n-chains",
+    type=int,
+    default=None,
+    help="Number of repeated chains that will be saved in csv file."
+    'Requires calling the "--multimer" option first.',
+)
+
+parser.add_argument(
+    "--gen-ref-pdb",
+    default=False,
+    action="store_true",
     help="Whether to retrieve a pdb file for the query structure"
 )
-=======
-    help="Whether to retrieve a pdb file for the query structure",
-)
-
->>>>>>> 365d30fc
 
 def main():
     args = parser.parse_args()
@@ -140,11 +153,11 @@
             raise ValueError(
                 "If a host selection is requested, an email must be provided"
             )
-<<<<<<< HEAD
+
+    n_chains = 1
+    if args.multimer:
+        n_chains = args.n_chains
         
-=======
-
->>>>>>> 365d30fc
     n_chains = 1
     if args.multimer:
         n_chains = args.n_chains
@@ -172,6 +185,7 @@
         file_prefix = f"{args.aln_output}{alignment.query_label}"
         selection_fasta, plot = do_MSA(
             alignment, args.sel_key, file_prefix, args.plot_width, n_chains
+            alignment, args.sel_key, file_prefix, args.plot_width, n_chains
         )
 
         # Generate PDB file for template if requested (only for the reference structure)
@@ -180,7 +194,15 @@
             pdb_file_record = pdb_entry.retrieve_pdb(
                 results_folder=results_folder, min_id_match=99.9, ref_only=True
             )
-
+        # Generate PDB file for template if requested (only for the reference structure)
+        if args.gen_ref_pdb:
+            pdb_entry = PDBEntry(seq=selection_fasta, type="fasta")
+            pdb_file_record = pdb_entry.retrieve_pdb(
+                results_folder=results_folder, min_id_match=99.9, ref_only=True
+            )
+
+            record = pdb_file_record[0]
+            print(f"A PDB template for {record.label} was saved as {record.pdb_file}")
             record = pdb_file_record[0]
             print(f"A PDB template for {record.label} was saved as {record.pdb_file}")
 
@@ -189,6 +211,11 @@
             file.write("# Copy template PDB for ColabFold use\n")
             file.write(f'cp {shlex.quote(record.pdb_file)} "$template_path/0001.pdb"')
             file.close()
+            # The following can be added to a shell file for running ColabFold
+            file = open(results_folder / f"{file_prefix}_command.txt", "w")
+            file.write("# Copy template PDB for ColabFold use\n")
+            file.write(f'cp {shlex.quote(record.pdb_file)} "$template_path/0001.pdb"')
+            file.close()
 
     return
 
