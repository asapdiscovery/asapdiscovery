--- conflicted
+++ resolved
@@ -103,13 +103,9 @@
         return 0, ""
     min_rmsd = np.argmin(rmsds)
     min_rmsd_file = file_seed[min_rmsd]
-<<<<<<< HEAD
-    print(f"{seq_name} seed with least RMSD is {seeds[min_rmsd]} with RMSD {rmsds[min_rmsd]} A")
-=======
     print(
         f"{seq_name} seed with least RMSD is {seeds[min_rmsd]} with RMSD {rmsds[min_rmsd]} A"
     )
->>>>>>> 365d30fc
 
     min_rmsd, final_pdb = rmsd_alignment(
         min_rmsd_file, pdb_ref, final_pdb, chain, chain
