--- conflicted
+++ resolved
@@ -148,13 +148,9 @@
     else:  # Another source?
         raise ValueError("unknown input type")
 
-<<<<<<< HEAD
-    print(f"BLAST search with {nalign} alignments, expect {e_val_thresh}, {nhits} hitlist_size and {nhits} descriptions")
-=======
     print(
         f"BLAST search with {nalign} alignments, expect {e_val_thresh}, {nhits} hitlist_size and {nhits} descriptions"
     )
->>>>>>> 365d30fc
     # Retrieve blastp results
     result_handle = NCBIWWW.qblast(
         "blastp",
