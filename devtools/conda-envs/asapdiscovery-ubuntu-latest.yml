name: asapdiscovery
channels:
  - openeye
  - conda-forge
dependencies:
  # Base depends
  - pip
  - python >=3.10,<3.12
  # Testing
  - pytest
  - pytest-cov
  - pytest-xdist
  - codecov
  - pytest-console-scripts
  - pytest-timeout
  - requests-mock
  - mock

  # cli
  - click

  # Others
  - appdirs
  - mdanalysis
  - openff-toolkit
  - openff-forcefields >=2024.04.0
  - openeye-toolkits # may need  <2023.2.3 for lilac GLIBC
  - openmmforcefields >= 0.13.0
  - pandas
  - pebble
  - pydantic >=1.10.8,<2.0.0a0
  - rdkit
  - seaborn
  - panel
  - plotmol
  - semver
  - mafft
  - scipy >=1.13.1

  # data
  - requests
  - boto3
  - moto
  - flask
  - flask-cors
  - typing-extensions
  - biopython
  - ase
  - validators
  - pyyaml
  - sigfig
  - multimethod

  # ml
  - pytorch
  - pytorch_geometric >=2.5.0
  - pytorch_cluster
  - pytorch_scatter
  - pytorch_sparse
  - numpy
  - h5py
  - e3nn
  - dgl <=2.0.0
  - dgllife
  - pooch
<<<<<<< HEAD
  - mtenn >=0.5.2
=======
  - mtenn >=0.6.1
>>>>>>> bc62909a
  - wandb

  # md
  - openmm
  - openmmforcefields
  - mdtraj
  - openff-toolkit
  - cudatoolkit

  # execution
  - distributed
  - dask
  - dask-jobqueue
  - dask-cuda
  - netifaces

  # viz
  - imageio
  - pymol-open-source
  - gifsicle
  - plip
  - plotly
  - dash
  - pygifsicle
  - airium
  - logomaker

  # simulation
  - openfe >=1.1.0
  - gufe >=1.0.0
  - httpx
  - perses >=0.10.2
  - kartograf
  - rich
  - alchemiscale-client >=0.5.1
  - cinnabar >=0.4.1<|MERGE_RESOLUTION|>--- conflicted
+++ resolved
@@ -63,11 +63,7 @@
   - dgl <=2.0.0
   - dgllife
   - pooch
-<<<<<<< HEAD
-  - mtenn >=0.5.2
-=======
   - mtenn >=0.6.1
->>>>>>> bc62909a
   - wandb
 
   # md
