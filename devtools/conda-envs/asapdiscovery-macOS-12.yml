--- conflicted
+++ resolved
@@ -98,13 +98,8 @@
   - perses >=0.10.2
   - kartograf
   - rich
-<<<<<<< HEAD
-  - alchemiscale-client
+  - alchemiscale-client >=0.5.1
   - cinnabar >=0.4.1
 
   - pip:
-    - git+https://github.com/openforcefield/openff-bespokefit/@client
-=======
-  - alchemiscale-client >=0.5.1
-  - cinnabar >=0.4.1
->>>>>>> a2e9d312
+    - git+https://github.com/openforcefield/openff-bespokefit/@client