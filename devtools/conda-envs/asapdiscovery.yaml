--- conflicted
+++ resolved
@@ -81,9 +81,5 @@
     - pytest-console-scripts
     - pytest-timeout
     # viz
-<<<<<<< HEAD
     - pygifsicle
-=======
-    - pygifsicle
-    - sigfig
->>>>>>> 1aa17eaa
+    - sigfig