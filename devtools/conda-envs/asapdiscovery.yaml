--- conflicted
+++ resolved
@@ -50,11 +50,5 @@
   - pip:
     - biopython
     - ase
-<<<<<<< HEAD
-    - schnetpack
-    - https://github.com/openkinome/kinoml/archive/master.tar.gz
-    - https://github.com/choderalab/mtenn.git
-=======
     # ml
-    - git+https://github.com/choderalab/mtenn@0.1.0
->>>>>>> 0f585fbd
+    - git+https://github.com/choderalab/mtenn@0.1.0