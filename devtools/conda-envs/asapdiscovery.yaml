--- conflicted
+++ resolved
@@ -80,9 +80,6 @@
     # testing
     - pytest-console-scripts
     - pytest-timeout
-<<<<<<< HEAD
-    - sigfig
-=======
     # viz
     - pygifsicle
->>>>>>> 525f42dc
+    - sigfig