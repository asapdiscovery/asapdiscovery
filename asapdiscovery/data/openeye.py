from openeye import oechem, oedocking, oegrid


def load_openeye_pdb(pdb_fn, alt_loc=False):
    ifs = oechem.oemolistream()
    ifs_flavor = oechem.OEIFlavor_PDB_Default | oechem.OEIFlavor_PDB_DATA
    ## Add option for keeping track of alternat locations in PDB file
    if alt_loc:
        ifs_flavor |= oechem.OEIFlavor_PDB_ALTLOC
    ifs.SetFlavor(
        oechem.OEFormat_PDB,
        ifs_flavor,
    )
    ifs.open(pdb_fn)
    in_mol = oechem.OEGraphMol()
    oechem.OEReadMolecule(ifs, in_mol)
    ifs.close()

    return in_mol


def load_openeye_sdf(sdf_fn):
    ifs = oechem.oemolistream()
    ifs.SetFlavor(
        oechem.OEFormat_SDF,
        oechem.OEIFlavor_SDF_Default,
    )
    ifs.open(sdf_fn)
    coords_mol = oechem.OEGraphMol()
    oechem.OEReadMolecule(ifs, coords_mol)
    ifs.close()

    return coords_mol


def save_openeye_pdb(mol, pdb_fn):
    ofs = oechem.oemolostream()
    ofs.SetFlavor(oechem.OEFormat_PDB, oechem.OEOFlavor_PDB_Default)
    ofs.open(pdb_fn)
    oechem.OEWriteMolecule(ofs, mol)
    ofs.close()


def save_openeye_sdf(mol, sdf_fn):
    ofs = oechem.oemolostream()
    ofs.SetFlavor(oechem.OEFormat_SDF, oechem.OEOFlavor_SDF_Default)
    ofs.open(sdf_fn)
    oechem.OEWriteMolecule(ofs, mol)
    ofs.close()


def split_openeye_mol(complex_mol, lig_chain="A", prot_cutoff_len=10):
    """
    Split an OpenEye-loaded molecule into protein, ligand, etc.

    Parameters
    ----------
    complex_mol : oechem.OEMolBase
        Complex molecule to split.
    lig_chain : str, default="A"
        Which copy of the ligand to keep. Pass None to keep all ligand atoms.
    prot_cutoff_len : int, default=10
        Minimum number of residues in a protein chain required in order to keep

    Returns
    -------
    """
    from .utils import trim_small_chains

<<<<<<< HEAD

def save_openeye_sdfs(mols, sdf_fn):
    """
    Parameters
    ----------
    mols: list of OEGraphMol
    sdf_fn: str
        SDF file path
    """
    ofs = oechem.oemolostream()
    ofs.SetFlavor(
        oechem.OEFormat_SDF,
        oechem.OEOFlavor_SDF_Default,
    )
    if ofs.open(sdf_fn):
        for mol in mols:
            oechem.OEWriteMolecule(ofs, mol)
        ofs.close()
    else:
        oechem.OEThrow.Fatal(f"Unable to open {sdf_fn}")


def split_openeye_mol(complex_mol: oechem.OEMolBase):
=======
>>>>>>> 3a73101e
    ## Test splitting
    lig_mol = oechem.OEGraphMol()
    prot_mol = oechem.OEGraphMol()
    water_mol = oechem.OEGraphMol()
    oth_mol = oechem.OEGraphMol()

    ## Make splitting split out covalent ligands
    ## TODO: look into different covalent-related options here
    opts = oechem.OESplitMolComplexOptions()
    opts.SetSplitCovalent(True)
    opts.SetSplitCovalentCofactors(True)

    ## Select protein as all protein atoms in chain A or chain B
    prot_only = oechem.OEMolComplexFilterFactory(
        oechem.OEMolComplexFilterCategory_Protein
    )
    a_chain = oechem.OERoleMolComplexFilterFactory(
        oechem.OEMolComplexChainRoleFactory("A")
    )
    b_chain = oechem.OERoleMolComplexFilterFactory(
        oechem.OEMolComplexChainRoleFactory("B")
    )
    a_or_b_chain = oechem.OEOrRoleSet(a_chain, b_chain)
    opts.SetProteinFilter(oechem.OEAndRoleSet(prot_only, a_or_b_chain))

    ## Select ligand as all residues with resn LIG
    lig_only = oechem.OEMolComplexFilterFactory(
        oechem.OEMolComplexFilterCategory_Ligand
    )
    if lig_chain is None:
        opts.SetLigandFilter(lig_only)
    else:
        lig_chain = oechem.OERoleMolComplexFilterFactory(
            oechem.OEMolComplexChainRoleFactory(lig_chain)
        )
        opts.SetLigandFilter(oechem.OEAndRoleSet(lig_only, lig_chain))

    ## Set water filter (keep all waters in A, B, or W chains)
    ##  (is this sufficient? are there other common water chain ids?)
    wat_only = oechem.OEMolComplexFilterFactory(
        oechem.OEMolComplexFilterCategory_Water
    )
    w_chain = oechem.OERoleMolComplexFilterFactory(
        oechem.OEMolComplexChainRoleFactory("W")
    )
    all_wat_chains = oechem.OEOrRoleSet(a_or_b_chain, w_chain)
    opts.SetWaterFilter(oechem.OEAndRoleSet(wat_only, all_wat_chains))

    oechem.OESplitMolComplex(
        lig_mol,
        prot_mol,
        water_mol,
        oth_mol,
        complex_mol,
        opts,
    )

    prot_mol = trim_small_chains(prot_mol, prot_cutoff_len)

    return {
        "complex": complex_mol,
        "lig": lig_mol,
        "pro": prot_mol,
        "water": water_mol,
        "other": oth_mol,
    }


def load_openeye_sdfs(sdf_fn):
    """
    Parameters
    ----------
    sdf_fn: str
        SDF file path
    Returns
    -------
    list of OEGraphMol objects
    """
    ifs = oechem.oemolistream()
    ifs.SetFlavor(
        oechem.OEFormat_SDF,
        oechem.OEIFlavor_SDF_Default,
    )
    cmpd_list = []
    if ifs.open(sdf_fn):
        for mol in ifs.GetOEGraphMols():
            cmpd_list.append(mol.CreateCopy())
    else:
        oechem.OEThrow.Fatal(f"Unable to open {sdf_fn}")
    ifs.close()

    return cmpd_list


def get_ligand_rmsd_from_pdb_and_sdf(
    ref_path, mobile_path, fetch_docking_results=True
):
    ref_pdb = load_openeye_pdb(ref_path)
    ref = split_openeye_mol(ref_pdb)["lig"]
    mobile = load_openeye_sdf(mobile_path)

    for a in mobile.GetAtoms():
        if a.GetAtomicNum() == 1:
            mobile.DeleteAtom(a)

    rmsd = oechem.OERMSD(ref, mobile)

    return_dict = {"rmsd": rmsd}

    if fetch_docking_results:
        return_dict["posit"] = oechem.OEGetSDData(mobile, "POSIT::Probability")
        return_dict["chemgauss"] = oechem.OEGetSDData(mobile, "Chemgauss4")

    return return_dict


def save_openeye_design_unit(du, lig=None, lig_title=None):
    """
    Parameters
    ----------
    du : oechem.OEDesignUnit
        Design Unit to be saved

    Returns
    -------
    lig : oechem.OEGraphMol
        OE object containing ligand
    protein : oechem.OEGraphMol
        OE object containing only protein
    complex : oechem.OEGraphMol
        OE object containing ligand + protein
    """
    prot = oechem.OEGraphMol()
    complex = oechem.OEGraphMol()
    du.GetProtein(prot)
    if not lig:
        lig = oechem.OEGraphMol()
        du.GetLigand(lig)

    ## Set ligand title, useful for the combined sdf file
    if lig_title:
        lig.SetTitle(f"{lig_title}")

    ## Give ligand atoms their own chain "L" and set the resname to "LIG"
    residue = oechem.OEAtomGetResidue(next(iter(lig.GetAtoms())))
    residue.SetChainID("L")
    residue.SetName("LIG")
    residue.SetHetAtom(True)
    for atom in list(lig.GetAtoms()):
        oechem.OEAtomSetResidue(atom, residue)

    ## Combine protein and ligand and save
    ## TODO: consider saving water as well
    oechem.OEAddMols(complex, prot)
    oechem.OEAddMols(complex, lig)

    ## Clean up PDB info by re-perceiving, perserving chain ID, residue number, and residue name
    preserve = (
        oechem.OEPreserveResInfo_ChainID
        | oechem.OEPreserveResInfo_ResidueNumber
        | oechem.OEPreserveResInfo_ResidueName
    )
    oechem.OEPerceiveResidues(prot, preserve)
    return lig, prot, complex


def save_receptor_grid(du_fn, out_fn):
    du = oechem.OEDesignUnit()
    oechem.OEReadDesignUnit(du_fn, du)
    # oedocking.OEMakeReceptor(du)
    oegrid.OEWriteGrid(
        out_fn,
        oegrid.OEScalarGrid(du.GetReceptor().GetNegativeImageGrid()),
    )<|MERGE_RESOLUTION|>--- conflicted
+++ resolved
@@ -67,32 +67,6 @@
     """
     from .utils import trim_small_chains
 
-<<<<<<< HEAD
-
-def save_openeye_sdfs(mols, sdf_fn):
-    """
-    Parameters
-    ----------
-    mols: list of OEGraphMol
-    sdf_fn: str
-        SDF file path
-    """
-    ofs = oechem.oemolostream()
-    ofs.SetFlavor(
-        oechem.OEFormat_SDF,
-        oechem.OEOFlavor_SDF_Default,
-    )
-    if ofs.open(sdf_fn):
-        for mol in mols:
-            oechem.OEWriteMolecule(ofs, mol)
-        ofs.close()
-    else:
-        oechem.OEThrow.Fatal(f"Unable to open {sdf_fn}")
-
-
-def split_openeye_mol(complex_mol: oechem.OEMolBase):
-=======
->>>>>>> 3a73101e
     ## Test splitting
     lig_mol = oechem.OEGraphMol()
     prot_mol = oechem.OEGraphMol()
