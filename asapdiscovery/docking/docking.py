<<<<<<< HEAD
# from kinoml.core.proteins import Protein
# from kinoml.core.ligands import Ligand
# from kinoml.core.systems import ProteinLigandComplex


=======
>>>>>>> ed9ff00f
def build_docking_systems(
    exp_compounds, xtal_compounds, compound_idxs, n_top=1
):
    """
    Build systems to run through docking.
    Parameters
    ----------
    exp_compounds : list[schema.ExperimentalCompoundData]
        List of compounds to dock
    xtal_compounds : list[schema.CrystalCompoundData]
        List of all crystal structures
    compound_idxs : list[int]
        List giving the index of the crystal structure to dock to for each
        ligand. Should be the same length as `exp_compounds`
    n_top : int, default=1
        Dock to top `n_top` crystal structures

    Returns
    -------
    List[kinoml.core.systems.ProteinLigandComplex]
        List of protein+ligand systems for docking
    """
    systems = []
    for (c, idx) in zip(exp_compounds, compound_idxs):
        ## Make sure that there are enough crystal structures to dock to
        n_dock = min(n_top, len(idx))
        for i in range(n_dock):
            ## Build protein, ligand, and complex objects
            x = xtal_compounds[idx[i]]
            protein = Protein.from_file(x.str_fn, name="MPRO")
            protein.chain_id = x.str_fn.split("_")[-2][-1]
            protein.expo_id = "LIG"
            ligand = Ligand.from_smiles(smiles=c.smiles, name=c.compound_id)
            systems.append(ProteinLigandComplex(components=[protein, ligand]))

    return systems


def build_docking_system_direct(prot_mol, lig_smi, prot_name, lig_name):
    """
    Build system to run through kinoml docking from OEGraphMol objects.

    Parameters
    ----------
    prot_mol : oechem.OEGraphMol
        Protein molecule.
    lig_smi : str
        Ligand SMILES string.
    prot_name : str
        Name of protein.
    lig_name : str
        Name of ligand.

    Returns
    -------
    kinoml.core.systems.ProteinLigandComplex
    """
    protein = Protein(molecule=prot_mol, name=prot_name)
    ligand = Ligand.from_smiles(smiles=lig_smi, name=lig_name)

    return ProteinLigandComplex(components=[protein, ligand])


def build_combined_protein_system_from_sdf(pdb_fn, sdf_fn):
    protein = Protein.from_file(pdb_fn, name="MERS-Mpro")
    ligand = Ligand.from_file(sdf_fn)
    return ProteinLigandComplex


def run_docking(cache_dir, output_dir, loop_db, n_procs, docking_systems):
    from kinoml.features.complexes import OEDockingFeaturizer

    featurizer = OEDockingFeaturizer(
        cache_dir=cache_dir,
        output_dir=output_dir,
        loop_db=loop_db,
        n_processes=n_procs,
    )
    docking_systems = featurizer.featurize(docking_systems)

    return docking_systems


def run_docking_oe(
    du,
    orig_mol,
    dock_sys,
    relax="none",
    hybrid=False,
    compound_name=None,
    use_omega=False,
    num_poses=1,
):
    """
    Run docking using OpenEye. The returned OEGraphMol object will have the
    following SD tags set:
      * Docking_<docking_id>_RMSD: RMSD score to original molecule
      * Docking_<docking_id>_POSIT: POSIT probability
      * Docking_<docking_id>_POSIT_method: POSIT method used in docking
      * Docking_<docking_id>_Chemgauss4: Chemgauss4 score
      * Docking_<docking_id>_clash: clash results

    Parameters
    ----------
    du : oechem.OEDesignUnit
        DesignUnit receptor to dock to
    orig_mol : oechem.OEMol
        Mol object to dock
    dock_sys : str
        Which docking system to use ["posit", "hybrid"]
    relax : str, default="none"
        When to check for relaxation ["clash", "all", "none"]
    hybrid : bool, default=False
        Set POSIT methods to only use Hybrid
    compound_name : str, optional
        Compound name, used for error messages if given
    use_omega : bool, default=False
        Use OEOmega to manually generate conformations
    num_poses : int, default=1
        Number of poses to return from docking (only relevant for POSIT)

    Returns
    -------
    bool
        If docking succeeded
    oechem.OEMol
        Molecule with each pose as a different conformation
        (each with set SD tags)
    str
        Generated docking_id, used to access SD tag data
    """
    from openeye import oechem, oedocking
    from asapdiscovery.docking.analysis import calculate_rmsd_openeye

    ## Make copy so we can keep the original for RMSD purposes
    orig_mol = orig_mol.CreateCopy()

    ## Convert to OEMol for docking purposes
    dock_lig = oechem.OEMol(orig_mol.CreateCopy())

    ## Perform OMEGA sampling
    if use_omega:
        from openeye import oeomega

        omega = oeomega.OEOmega()
        ret_code = omega.Build(dock_lig)
        if ret_code:
            print(
                f"Omega failed with error {oeomega.OEGetOmegaError(ret_code)}",
                flush=True,
            )

    ## Set docking string id (for SD tags)
    docking_id = [dock_sys]

    ## Keep track of if there's a clash (-1 if not using POSIT, 0 if no clash,
    ##  1 if there was a clash that couldn't be resolved)
    clash = -1

    ## Get ligand to dock
    if dock_sys == "posit":
        ## Set up POSIT docking options
        opts = oedocking.OEPositOptions()
        ## kinoml has the below option set, but the accompanying comment implies
        ##  that we should be ignoring N stereochemistry, which, paradoxically,
        ##  corresponds to a False option (the default)
        opts.SetIgnoreNitrogenStereo(True)
        ## Set the POSIT methods to only be hybrid (otherwise leave as default
        ##  of all)
        if hybrid:
            opts.SetPositMethods(oedocking.OEPositMethod_HYBRID)
            docking_id.append("hybrid")

        ## Set up pose relaxation
        if relax == "clash":
            clash = 0
            opts.SetPoseRelaxMode(oedocking.OEPoseRelaxMode_CLASHED)
        elif relax == "all":
            clash = 0
            opts.SetPoseRelaxMode(oedocking.OEPoseRelaxMode_ALL)
        elif relax != "none":
            ## Don't need to do anything for none bc that's already the default
            raise ValueError(f'Unknown arg for relaxation "{relax}"')
        docking_id.append(relax)

        if compound_name:
            print(
                f"Running POSIT {'hybrid' if hybrid else 'all'} docking with "
                f"{relax} relaxation for {compound_name}",
                flush=True,
            )

        ## Set up poser object
        poser = oedocking.OEPosit(opts)
        poser.AddReceptor(du)

        ## Run posing
        pose_res = oedocking.OEPositResults()
        try:
            ret_code = poser.Dock(pose_res, dock_lig, num_poses)
        except TypeError as e:
            print(pose_res, dock_lig, type(dock_lig), flush=True)
            raise e
    elif dock_sys == "hybrid":
        if compound_name:
            print(f"Running Hybrid docking for {compound_name}", flush=True)

        ## Set up poser object
        poser = oedocking.OEHybrid()
        poser.Initialize(du)

        ## Run posing
        posed_mol = oechem.OEMol()
        ret_code = poser.DockMultiConformerMolecule(posed_mol, dock_lig)

        ## Place in list to match output
        posed_mols = [posed_mol]

        posit_probs = [-1.0]
        posit_methods = ["NA"]
    else:
        raise ValueError(f'Unknown docking system "{dock_sys}"')

    if ret_code == oedocking.OEDockingReturnCode_NoValidNonClashPoses:
        ## For POSIT with clash removal, if no non-clashing pose can be found,
        ##  re-run with no clash removal
        opts.SetPoseRelaxMode(oedocking.OEPoseRelaxMode_NONE)
        clash = 1

        if compound_name:
            print(
                f"Re-running POSIT {'hybrid' if hybrid else 'all'} docking",
                f"with no relaxation for {compound_name}",
                flush=True,
            )

        ## Set up poser object
        poser = oedocking.OEPosit(opts)
        poser.AddReceptor(du)

        ## Run posing
        pose_res = oedocking.OEPositResults()
        ret_code = poser.Dock(pose_res, dock_lig, num_poses)

    ## Check results
    if (
        ret_code == oedocking.OEDockingReturnCode_Success
        and dock_sys == "posit"
    ):
        posed_mols = []
        posit_probs = []
        posit_methods = []
        for single_res in pose_res.GetSinglePoseResults():
            posed_mols.append(single_res.GetPose())
            posit_probs.append(single_res.GetProbability())
            posit_methods.append(
                oedocking.OEPositMethodGetName(single_res.GetPositMethod())
            )
    else:
        err_type = oedocking.OEDockingReturnCodeGetName(ret_code)
        if compound_name:
            print(
                f"Pose generation failed for {compound_name} ({err_type})",
                flush=True,
            )
        return False, None, None

    ## Set docking_id key for SD tags
    docking_id = "_".join(docking_id)

    for i, (mol, prob, method) in enumerate(
        zip(posed_mols, posit_probs, posit_methods)
    ):
        ## Get the Chemgauss4 score (adapted from kinoml)
        pose_scorer = oedocking.OEScore(oedocking.OEScoreType_Chemgauss4)
        pose_scorer.Initialize(du)
        chemgauss_score = pose_scorer.ScoreLigand(mol)

        ## Calculate RMSD
        posed_copy = mol.CreateCopy()
        rmsd = calculate_rmsd_openeye(orig_mol.CreateCopy(), posed_copy)

        ## First copy over original SD tags
        for sd_data in oechem.OEGetSDDataPairs(orig_mol):
            oechem.OESetSDData(mol, sd_data)

        ## Set SD tags for molecule
        oechem.OESetSDData(mol, f"Docking_{docking_id}_RMSD", str(rmsd))
        oechem.OESetSDData(mol, f"Docking_{docking_id}_POSIT", str(prob))
        oechem.OESetSDData(mol, f"Docking_{docking_id}_POSIT_method", method)
        oechem.OESetSDData(
            mol, f"Docking_{docking_id}_Chemgauss4", str(chemgauss_score)
        )
        oechem.OESetSDData(mol, f"Docking_{docking_id}_clash", str(clash))
        oechem.OESetSDData(mol, f"SMILES", oechem.OEMolToSmiles(mol))

        ## Set molecule name if given
        if compound_name:
            mol.SetTitle(f"{compound_name}_{i}")

    ## Combine all the conformations into one
    combined_mol = oechem.OEMol(posed_mols[0])
    for mol in posed_mols[1:]:
        combined_mol.NewConf(mol)
    assert combined_mol.NumConfs() == len(posed_mols)

    return True, combined_mol, docking_id<|MERGE_RESOLUTION|>--- conflicted
+++ resolved
@@ -1,11 +1,3 @@
-<<<<<<< HEAD
-# from kinoml.core.proteins import Protein
-# from kinoml.core.ligands import Ligand
-# from kinoml.core.systems import ProteinLigandComplex
-
-
-=======
->>>>>>> ed9ff00f
 def build_docking_systems(
     exp_compounds, xtal_compounds, compound_idxs, n_top=1
 ):
