<<<<<<< HEAD
def build_docking_systems(
    exp_compounds, xtal_compounds, compound_idxs, n_top=1
):
    """
    Build systems to run through docking.
    Parameters
    ----------
    exp_compounds : list[schema.ExperimentalCompoundData]
        List of compounds to dock
    xtal_compounds : list[schema.CrystalCompoundData]
        List of all crystal structures
    compound_idxs : list[int]
        List giving the index of the crystal structure to dock to for each
        ligand. Should be the same length as `exp_compounds`
    n_top : int, default=1
        Dock to top `n_top` crystal structures

    Returns
    -------
    List[kinoml.core.systems.ProteinLigandComplex]
        List of protein+ligand systems for docking
    """
    systems = []
    for (c, idx) in zip(exp_compounds, compound_idxs):
        ## Make sure that there are enough crystal structures to dock to
        n_dock = min(n_top, len(idx))
        for i in range(n_dock):
            ## Build protein, ligand, and complex objects
            x = xtal_compounds[idx[i]]
            protein = Protein.from_file(x.str_fn, name="MPRO")
            protein.chain_id = x.str_fn.split("_")[-2][-1]
            protein.expo_id = "LIG"
            ligand = Ligand.from_smiles(smiles=c.smiles, name=c.compound_id)
            systems.append(ProteinLigandComplex(components=[protein, ligand]))

    return systems


def build_docking_system_direct(prot_mol, lig_smi, prot_name, lig_name):
    """
    Build system to run through kinoml docking from OEGraphMol objects.

    Parameters
    ----------
    prot_mol : oechem.OEGraphMol
        Protein molecule.
    lig_smi : str
        Ligand SMILES string.
    prot_name : str
        Name of protein.
    lig_name : str
        Name of ligand.

    Returns
    -------
    kinoml.core.systems.ProteinLigandComplex
    """
    protein = Protein(molecule=prot_mol, name=prot_name)
    ligand = Ligand.from_smiles(smiles=lig_smi, name=lig_name)

    return ProteinLigandComplex(components=[protein, ligand])


def build_combined_protein_system_from_sdf(pdb_fn, sdf_fn):
    protein = Protein.from_file(pdb_fn, name="MERS-Mpro")
    ligand = Ligand.from_file(sdf_fn)
    return ProteinLigandComplex


def run_docking(cache_dir, output_dir, loop_db, n_procs, docking_systems):
    from kinoml.features.complexes import OEDockingFeaturizer

    featurizer = OEDockingFeaturizer(
        cache_dir=cache_dir,
        output_dir=output_dir,
        loop_db=loop_db,
        n_processes=n_procs,
    )
    docking_systems = featurizer.featurize(docking_systems)

    return docking_systems


=======
>>>>>>> ebbb27ab
def run_docking_oe(
    du,
    orig_mol,
    dock_sys,
    relax="none",
    hybrid=False,
    compound_name=None,
    use_omega=False,
    num_poses=1,
):
    """
    Run docking using OpenEye. The returned OEGraphMol object will have the
    following SD tags set:
      * Docking_<docking_id>_RMSD: RMSD score to original molecule
      * Docking_<docking_id>_POSIT: POSIT probability
      * Docking_<docking_id>_POSIT_method: POSIT method used in docking
      * Docking_<docking_id>_Chemgauss4: Chemgauss4 score
      * Docking_<docking_id>_clash: clash results

    Parameters
    ----------
    du : oechem.OEDesignUnit
        DesignUnit receptor to dock to
    orig_mol : oechem.OEMol
        Mol object to dock
    dock_sys : str
        Which docking system to use ["posit", "hybrid"]
    relax : str, default="none"
        When to check for relaxation ["clash", "all", "none"]
    hybrid : bool, default=False
        Set POSIT methods to only use Hybrid
    compound_name : str, optional
        Compound name, used for error messages if given
    use_omega : bool, default=False
        Use OEOmega to manually generate conformations
    num_poses : int, default=1
        Number of poses to return from docking (only relevant for POSIT)

    Returns
    -------
    bool
        If docking succeeded
    oechem.OEMol
        Molecule with each pose as a different conformation
        (each with set SD tags)
    str
        Generated docking_id, used to access SD tag data
    """
    from openeye import oechem, oedocking
    from asapdiscovery.docking.analysis import calculate_rmsd_openeye

    ## Make copy so we can keep the original for RMSD purposes
    orig_mol = orig_mol.CreateCopy()

    ## Convert to OEMol for docking purposes
    dock_lig = oechem.OEMol(orig_mol.CreateCopy())

    ## Perform OMEGA sampling
    if use_omega:
        from openeye import oeomega

        omega = oeomega.OEOmega()
        ret_code = omega.Build(dock_lig)
        if ret_code:
            print(
                f"Omega failed with error {oeomega.OEGetOmegaError(ret_code)}",
                flush=True,
            )

    ## Set docking string id (for SD tags)
    docking_id = [dock_sys]

    ## Keep track of if there's a clash (-1 if not using POSIT, 0 if no clash,
    ##  1 if there was a clash that couldn't be resolved)
    clash = -1

    ## Get ligand to dock
    if dock_sys == "posit":
        ## Set up POSIT docking options
        opts = oedocking.OEPositOptions()
        ## kinoml has the below option set, but the accompanying comment implies
        ##  that we should be ignoring N stereochemistry, which, paradoxically,
        ##  corresponds to a False option (the default)
        opts.SetIgnoreNitrogenStereo(True)
        ## Set the POSIT methods to only be hybrid (otherwise leave as default
        ##  of all)
        if hybrid:
            opts.SetPositMethods(oedocking.OEPositMethod_HYBRID)
            docking_id.append("hybrid")

        ## Set up pose relaxation
        if relax == "clash":
            clash = 0
            opts.SetPoseRelaxMode(oedocking.OEPoseRelaxMode_CLASHED)
        elif relax == "all":
            clash = 0
            opts.SetPoseRelaxMode(oedocking.OEPoseRelaxMode_ALL)
        elif relax != "none":
            ## Don't need to do anything for none bc that's already the default
            raise ValueError(f'Unknown arg for relaxation "{relax}"')
        docking_id.append(relax)

        if compound_name:
            print(
                f"Running POSIT {'hybrid' if hybrid else 'all'} docking with "
                f"{relax} relaxation for {compound_name}",
                flush=True,
            )

        ## Set up poser object
        poser = oedocking.OEPosit(opts)
        poser.AddReceptor(du)

        ## Run posing
        pose_res = oedocking.OEPositResults()
        try:
            ret_code = poser.Dock(pose_res, dock_lig, num_poses)
        except TypeError as e:
            print(pose_res, dock_lig, type(dock_lig), flush=True)
            raise e
    elif dock_sys == "hybrid":
        if compound_name:
            print(f"Running Hybrid docking for {compound_name}", flush=True)

        ## Set up poser object
        poser = oedocking.OEHybrid()
        poser.Initialize(du)

        ## Run posing
        posed_mol = oechem.OEMol()
        ret_code = poser.DockMultiConformerMolecule(posed_mol, dock_lig)

        ## Place in list to match output
        posed_mols = [posed_mol]

        posit_probs = [-1.0]
        posit_methods = ["NA"]
    else:
        raise ValueError(f'Unknown docking system "{dock_sys}"')

    if ret_code == oedocking.OEDockingReturnCode_NoValidNonClashPoses:
        ## For POSIT with clash removal, if no non-clashing pose can be found,
        ##  re-run with no clash removal
        opts.SetPoseRelaxMode(oedocking.OEPoseRelaxMode_NONE)
        clash = 1

        if compound_name:
            print(
                f"Re-running POSIT {'hybrid' if hybrid else 'all'} docking",
                f"with no relaxation for {compound_name}",
                flush=True,
            )

        ## Set up poser object
        poser = oedocking.OEPosit(opts)
        poser.AddReceptor(du)

        ## Run posing
        pose_res = oedocking.OEPositResults()
        ret_code = poser.Dock(pose_res, dock_lig, num_poses)

    ## Check results
    if (
        ret_code == oedocking.OEDockingReturnCode_Success
        and dock_sys == "posit"
    ):
        posed_mols = []
        posit_probs = []
        posit_methods = []
        for single_res in pose_res.GetSinglePoseResults():
            posed_mols.append(single_res.GetPose())
            posit_probs.append(single_res.GetProbability())
            posit_methods.append(
                oedocking.OEPositMethodGetName(single_res.GetPositMethod())
            )
    else:
        err_type = oedocking.OEDockingReturnCodeGetName(ret_code)
        if compound_name:
            print(
                f"Pose generation failed for {compound_name} ({err_type})",
                flush=True,
            )
        return False, None, None

    ## Set docking_id key for SD tags
    docking_id = "_".join(docking_id)

    for i, (mol, prob, method) in enumerate(
        zip(posed_mols, posit_probs, posit_methods)
    ):
        ## Get the Chemgauss4 score (adapted from kinoml)
        pose_scorer = oedocking.OEScore(oedocking.OEScoreType_Chemgauss4)
        pose_scorer.Initialize(du)
        chemgauss_score = pose_scorer.ScoreLigand(mol)

        ## Calculate RMSD
        posed_copy = mol.CreateCopy()
        rmsd = calculate_rmsd_openeye(orig_mol.CreateCopy(), posed_copy)

        ## First copy over original SD tags
        for sd_data in oechem.OEGetSDDataPairs(orig_mol):
            oechem.OESetSDData(mol, sd_data)

        ## Set SD tags for molecule
        oechem.OESetSDData(mol, f"Docking_{docking_id}_RMSD", str(rmsd))
        oechem.OESetSDData(mol, f"Docking_{docking_id}_POSIT", str(prob))
        oechem.OESetSDData(mol, f"Docking_{docking_id}_POSIT_method", method)
        oechem.OESetSDData(
            mol, f"Docking_{docking_id}_Chemgauss4", str(chemgauss_score)
        )
        oechem.OESetSDData(mol, f"Docking_{docking_id}_clash", str(clash))
        oechem.OESetSDData(mol, f"SMILES", oechem.OEMolToSmiles(mol))

        ## Set molecule name if given
        if compound_name:
            mol.SetTitle(f"{compound_name}_{i}")

    ## Combine all the conformations into one
    combined_mol = oechem.OEMol(posed_mols[0])
    for mol in posed_mols[1:]:
        combined_mol.NewConf(mol)
    assert combined_mol.NumConfs() == len(posed_mols)

    return True, combined_mol, docking_id<|MERGE_RESOLUTION|>--- conflicted
+++ resolved
@@ -1,89 +1,3 @@
-<<<<<<< HEAD
-def build_docking_systems(
-    exp_compounds, xtal_compounds, compound_idxs, n_top=1
-):
-    """
-    Build systems to run through docking.
-    Parameters
-    ----------
-    exp_compounds : list[schema.ExperimentalCompoundData]
-        List of compounds to dock
-    xtal_compounds : list[schema.CrystalCompoundData]
-        List of all crystal structures
-    compound_idxs : list[int]
-        List giving the index of the crystal structure to dock to for each
-        ligand. Should be the same length as `exp_compounds`
-    n_top : int, default=1
-        Dock to top `n_top` crystal structures
-
-    Returns
-    -------
-    List[kinoml.core.systems.ProteinLigandComplex]
-        List of protein+ligand systems for docking
-    """
-    systems = []
-    for (c, idx) in zip(exp_compounds, compound_idxs):
-        ## Make sure that there are enough crystal structures to dock to
-        n_dock = min(n_top, len(idx))
-        for i in range(n_dock):
-            ## Build protein, ligand, and complex objects
-            x = xtal_compounds[idx[i]]
-            protein = Protein.from_file(x.str_fn, name="MPRO")
-            protein.chain_id = x.str_fn.split("_")[-2][-1]
-            protein.expo_id = "LIG"
-            ligand = Ligand.from_smiles(smiles=c.smiles, name=c.compound_id)
-            systems.append(ProteinLigandComplex(components=[protein, ligand]))
-
-    return systems
-
-
-def build_docking_system_direct(prot_mol, lig_smi, prot_name, lig_name):
-    """
-    Build system to run through kinoml docking from OEGraphMol objects.
-
-    Parameters
-    ----------
-    prot_mol : oechem.OEGraphMol
-        Protein molecule.
-    lig_smi : str
-        Ligand SMILES string.
-    prot_name : str
-        Name of protein.
-    lig_name : str
-        Name of ligand.
-
-    Returns
-    -------
-    kinoml.core.systems.ProteinLigandComplex
-    """
-    protein = Protein(molecule=prot_mol, name=prot_name)
-    ligand = Ligand.from_smiles(smiles=lig_smi, name=lig_name)
-
-    return ProteinLigandComplex(components=[protein, ligand])
-
-
-def build_combined_protein_system_from_sdf(pdb_fn, sdf_fn):
-    protein = Protein.from_file(pdb_fn, name="MERS-Mpro")
-    ligand = Ligand.from_file(sdf_fn)
-    return ProteinLigandComplex
-
-
-def run_docking(cache_dir, output_dir, loop_db, n_procs, docking_systems):
-    from kinoml.features.complexes import OEDockingFeaturizer
-
-    featurizer = OEDockingFeaturizer(
-        cache_dir=cache_dir,
-        output_dir=output_dir,
-        loop_db=loop_db,
-        n_processes=n_procs,
-    )
-    docking_systems = featurizer.featurize(docking_systems)
-
-    return docking_systems
-
-
-=======
->>>>>>> ebbb27ab
 def run_docking_oe(
     du,
     orig_mol,
