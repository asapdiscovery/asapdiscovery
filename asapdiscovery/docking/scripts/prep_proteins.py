--- conflicted
+++ resolved
@@ -119,41 +119,9 @@
     initial_prot = load_openeye_pdb(xtal.str_fn)
 
     if seqres:
-<<<<<<< HEAD
-        prep_logger.info("Editing PDB file")
-        ## Get a list of 3-letter codes for the sequence
         res_list = seqres_to_res_list(seqres)
-
-        ## Generate a new (temporary) pdb file with the SEQRES we want
-        with NamedTemporaryFile(mode="w", suffix=".pdb") as tmp_pdb:
-            ## Add the SEQRES
-            edit_pdb_file(
-                xtal.str_fn,
-                seqres_str=seqres,
-                edit_remark350=True,
-                oligomeric_state=xtal.oligomeric_state,
-                chains=xtal.chains,
-                pdb_out=tmp_pdb.name,
-            )
-
-            ## Load in the pdb file as an OE object
-            seqres_prot = load_openeye_pdb(tmp_pdb.name)
-
-            save_openeye_pdb(seqres_prot, "seqres_test.pdb")
-
-            initial_prot = seqres_prot
-        mutate = True
-    else:
-        initial_prot = load_openeye_pdb(xtal.str_fn)
-        mutate = False
-
-    if mutate:
         prep_logger.info("Mutating to provided seqres")
-=======
-        res_list = seqres_to_res_list(seqres)
-
-        print("Mutating to provided seqres")
->>>>>>> ec18d42c
+        
         ## Mutate the residues to match the residue list
         initial_prot = mutate_residues(
             initial_prot, res_list, xtal.protein_chains
@@ -206,9 +174,9 @@
 
         ## Save complex as PDB file
         complex_mol = du_to_complex(du, include_solvent=True)
-<<<<<<< HEAD
-        openeye_copy_pdb_data(complex_mol, initial_prot, "SEQRES")
-=======
+        
+        ## TODO: Compare this function to Ben's code below
+        # openeye_copy_pdb_data(complex_mol, initial_prot, "SEQRES")
 
         ## Add SEQRES entries if they're not present
         if (not oechem.OEHasPDBData(complex_mol, "SEQRES")) and seqres:
@@ -216,13 +184,13 @@
                 if seqres_line != "":
                     oechem.OEAddPDBData(complex_mol, "SEQRES", seqres_line[6:])
 
->>>>>>> ec18d42c
         save_openeye_pdb(
             complex_mol,
             os.path.join(
                 out_dir, f"{xtal.output_name}_prepped_receptor_{i}.pdb"
             ),
         )
+        
     prep_logger.info(
         f"Finished protein prep at {datetime.datetime.isoformat(datetime.datetime.now())}"
     )
