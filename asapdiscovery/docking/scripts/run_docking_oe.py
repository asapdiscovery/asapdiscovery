--- conflicted
+++ resolved
@@ -12,7 +12,6 @@
 import shutil
 import sys
 
-<<<<<<< HEAD
 sys.path.append(
     os.path.dirname(
         os.path.dirname(
@@ -20,12 +19,7 @@
         )
     )
 )
-print(sys.path)
-from asapdiscovery.data.utils import load_openeye_sdf, save_openeye_sdf
-=======
-sys.path.append(os.path.dirname(os.path.dirname(os.path.abspath(__file__))))
 from asapdiscovery.data.openeye import load_openeye_sdf, save_openeye_sdf
->>>>>>> 3a73101e
 from asapdiscovery.docking.docking import run_docking_oe
 
 
@@ -185,20 +179,6 @@
         posit_methods = [""]
         chemgauss_scores = [-1.0]
         clash = -1
-<<<<<<< HEAD
-        smiles = "None"
-
-    results = (
-        lig_name,
-        du_name,
-        out_fn,
-        rmsd,
-        posit_prob,
-        chemgauss_score,
-        clash,
-        smiles,
-    )
-=======
         smiles = ["None"]
 
     results = [
@@ -219,7 +199,6 @@
         )
     ]
 
->>>>>>> 3a73101e
     pkl.dump(results, open(os.path.join(out_dir, "results.pkl"), "wb"))
     return results
 
