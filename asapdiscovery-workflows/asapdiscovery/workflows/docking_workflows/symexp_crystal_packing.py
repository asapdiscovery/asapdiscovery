--- conflicted
+++ resolved
@@ -159,11 +159,7 @@
     prepped_complexes = prepper.prep(
         complexes,
         cache_dir=inputs.cache_dir,
-<<<<<<< HEAD
         use_dask=inputs.use_dask, # not working for mac1 fragalysis dump
-=======
-        use_dask=False,  # not working for mac1
->>>>>>> 93122804
         dask_client=dask_client,
         failure_mode=inputs.failure_mode,
     )
