--- conflicted
+++ resolved
@@ -54,15 +54,10 @@
         DaskType.LOCAL, description="Dask client to use for parallelism."
     )
 
-<<<<<<< HEAD
     dask_n_workers: Optional[PositiveInt] = Field(None, description="Number of workers")
 
-    dask_failure_mode: DaskFailureMode = Field(
-        DaskFailureMode.SKIP, description="Dask failure mode."
-=======
     failure_mode: FailureMode = Field(
         FailureMode.SKIP, description="Dask failure mode."
->>>>>>> 7f53420a
     )
 
     n_select: PositiveInt = Field(
