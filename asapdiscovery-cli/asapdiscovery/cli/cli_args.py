import click
from asapdiscovery.data.dask_utils import DaskFailureMode, DaskType
from asapdiscovery.data.postera.manifold_data_validation import TargetTags
from asapdiscovery.ml.models import ASAPMLModelRegistry
from asapdiscovery.simulation.simulate import OpenMMPlatform


def postera(func):
    return click.option(
        "--postera",
        is_flag=True,
        default=False,
        help="Whether to download complexes from Postera.",
    )(func)


def postera_molset_name(func):
    return click.option(
        "--postera-molset-name",
        type=str,
        default=None,
        help="The name of the Postera molecule set to use.",
    )(func)


def postera_upload(func):
    return click.option(
        "--postera-upload",
        is_flag=True,
        default=False,
        help="Whether to upload results to Postera.",
    )(func)


def postera_args(func):
    return postera(postera_molset_name(postera_upload(func)))


def use_dask(func):
    return click.option(
        "--use-dask",
        is_flag=True,
        default=False,
        help="Whether to use dask for parallelism.",
    )(func)


def dask_type(func):
    return click.option(
        "--dask-type",
        type=click.Choice(DaskType.get_values(), case_sensitive=False),
        default=DaskType.LOCAL,
        help="The type of dask cluster to use. Can be 'local', 'lilac-cpu' or  'lilac-gpu'.",
    )(func)


def dask_failure_mode(func):
    return click.option(
        "--dask-failure-mode",
        type=click.Choice(DaskFailureMode.get_values(), case_sensitive=False),
        default=DaskFailureMode.SKIP,
        help="The failure mode for dask. Can be 'raise' or 'skip'.",
    )(func)


def dask_args(func):
    return use_dask(dask_type(dask_failure_mode(func)))


def target(func):
    return click.option(
        "--target",
        type=click.Choice(TargetTags.get_values(), case_sensitive=True),
        help="The target for the workflow",
        required=True,
    )(func)


def ligands(func):
    return click.option(
        "-l",
        "--ligands",
        type=click.Path(resolve_path=True, exists=True, file_okay=True, dir_okay=False),
        help="File containing ligands",
    )(func)


def output_dir(func):
    return click.option(
        "--output-dir",
        type=click.Path(
            resolve_path=True, exists=False, file_okay=False, dir_okay=True
        ),
        help="The directory to output results to.",
        default="output",
    )(func)


def overwrite(func):
    return click.option(
        "--overwrite/--no-overwrite",
        default=True,
        help="Whether to overwrite the output directory if it exists.",
    )(func)


def input_json(func):
    return click.option(
        "--input-json",
        type=click.Path(resolve_path=True, exists=True, file_okay=True, dir_okay=False),
        help="Path to a json file containing the inputs to the workflow,  WARNING: overrides all other inputs.",
    )(func)


def ml_scorer(func):
    return click.option(
        "--ml-scorer",
        type=click.Choice(
            ASAPMLModelRegistry.get_implemented_model_types(), case_sensitive=True
        ),
        multiple=True,
        help="The names of the ml scorer to use, can be specified multiple times to use multiple ml scorers.",
    )(func)


def fragalysis_dir(func):
    return click.option(
        "--fragalysis-dir",
        type=click.Path(resolve_path=True, exists=True, file_okay=False, dir_okay=True),
        help="Path to a directory containing fragments to dock.",
    )(func)


def structure_dir(func):
    return click.option(
        "--structure-dir",
        type=click.Path(resolve_path=True, exists=True, file_okay=False, dir_okay=True),
        help="Path to a directory containing structures.",
    )(func)


def pdb_file(func):
    return click.option(
        "--pdb-file",
        type=click.Path(resolve_path=True, exists=True, file_okay=True, dir_okay=False),
        help="Path to a pdb file containing a structure",
    )(func)


def cache_dir(func):
    return click.option(
        "--cache-dir",
        type=click.Path(
            resolve_path=True, exists=False, file_okay=False, dir_okay=True
        ),
        help="Path to a directory where design units are cached.",
    )(func)


def use_only_cache(func):
    return click.option(
        "--use-only-cache",
        is_flag=True,
        default=False,
        help="Whether to only use the cache.",
    )(func)


def gen_cache_w_default(func):
    return click.option(
        "--gen-cache",
        type=click.Path(
            resolve_path=False, exists=False, file_okay=False, dir_okay=True
        ),
        help="Path to a directory where a design unit cache should be generated.",
        default="prepped_structure_cache",
    )(func)


def md(func):
    return click.option(
        "--md",
        is_flag=True,
        default=False,
        help="Whether to run MD",
    )(func)


def md_steps(func):
    return click.option(
        "--md-steps",
        type=int,
        default=2500000,
        help="Number of MD steps",
    )(func)


def md_openmm_platform(func):
    return click.option(
        "--md-openmm-platform",
        type=click.Choice(OpenMMPlatform.get_values(), case_sensitive=False),
        default=OpenMMPlatform.Fastest,
        help="The OpenMM platform to use for MD",
    )(func)


def md_args(func):
    return md(md_steps(md_openmm_platform(func)))


def core_smarts(func):
    return click.option(
        "-cs",
        "--core-smarts",
        type=click.STRING,
        help="The SMARTS which should be used to select which atoms to constrain to the reference structure.",
    )(func)


def save_to_cache(func):
    return click.option(
        "--save-to-cache/--no-save-to-cache",
        help="If the newly generated structures should be saved to the cache folder.",
        default=True,
    )(func)


<<<<<<< HEAD
def loglevel(func):
    return click.option(
        "--loglevel",
        type=click.Choice(["DEBUG", "INFO", "WARNING", "ERROR", "CRITICAL"]),
        help="The log level to use.",
        default="INFO",
=======
def walltime(func):
    return click.option(
        "--walltime",
        type=str,
        default="72h",
        help="The walltime to use for the dask_jobqueue cluster (if used) in dask format, e.g. '1h'",
>>>>>>> ba41c677
    )(func)<|MERGE_RESOLUTION|>--- conflicted
+++ resolved
@@ -225,19 +225,18 @@
     )(func)
 
 
-<<<<<<< HEAD
 def loglevel(func):
     return click.option(
         "--loglevel",
         type=click.Choice(["DEBUG", "INFO", "WARNING", "ERROR", "CRITICAL"]),
         help="The log level to use.",
         default="INFO",
-=======
+    )(func)
+
 def walltime(func):
     return click.option(
         "--walltime",
         type=str,
         default="72h",
         help="The walltime to use for the dask_jobqueue cluster (if used) in dask format, e.g. '1h'",
->>>>>>> ba41c677
     )(func)