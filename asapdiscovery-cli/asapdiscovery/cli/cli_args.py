--- conflicted
+++ resolved
@@ -74,11 +74,7 @@
 
 
 def dask_args(func):
-<<<<<<< HEAD
-    return use_dask(dask_type(dask_n_workers(dask_failure_mode(func))))
-=======
-    return use_dask(dask_type(failure_mode(func)))
->>>>>>> 7f53420a
+    return use_dask(dask_type(dask_n_workers(failure_mode(func))))
 
 
 def target(func):
