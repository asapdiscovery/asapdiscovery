from typing import TYPE_CHECKING, Literal

import click
import pandas as pd
import rich

if TYPE_CHECKING:
    from asapdiscovery.alchemy.schema.fec import FreeEnergyCalculationNetwork
    from asapdiscovery.data.schema.ligand import Ligand
    from cinnabar import FEMap


def print_header(console: "rich.Console"):
    """Print an ASAP-Alchemy header"""

    console.line()
    console.rule("ASAP-Alchemy")
    console.line()


def print_message(console: "rich.Console", message: str):
    """
    Print a padded message to the console using rich.

    Args:
        console: The console we should print the message to.
        message: The message to be printed.
    """
    from rich.padding import Padding

    message = Padding(message, (1, 0, 1, 0))
    console.print(message)


def pull_from_postera(molecule_set_name: str):
    """
    A convenience method with tucked imports to avoid importing Postera tools when not needed.

    Args:
        The name of the molecule set which should be pulled from postera

    Returns:
        A list of Ligands extracted from postera molecule set.
    """
    from asapdiscovery.data.services.postera.postera_factory import PosteraFactory
    from asapdiscovery.data.services.services_config import PosteraSettings

    # this will pull the settings from environment variables
    settings = PosteraSettings()
    return PosteraFactory(settings=settings, molecule_set_name=molecule_set_name).pull()


def upload_to_postera(
    molecule_set_name: str, target: str, absolute_dg_predictions: pd.DataFrame
):
    """
    A convenience method to format predicted absolute DG values using Alchemy and upload to postera with tucked imports
    to avoid importing Postera tools.

    Args:
        molecule_set_name: The name of the molecule set in postera the results should be attached to.
        target: The name of the biological target this result is associated with.
        absolute_dg_predictions: The dataset of absolute dg predictions created by asap-alchemy.
    """
    from enum import Enum

    from asapdiscovery.alchemy.predict import dg_to_postera_dataframe
    from asapdiscovery.data.services.postera.manifold_data_validation import (
        rename_output_columns_for_manifold,
    )
    from asapdiscovery.data.services.postera.postera_uploader import PosteraUploader
    from asapdiscovery.data.services.services_config import PosteraSettings

    # mock an enum to specify which columns are allowed
    class AlchemyResults(str, Enum):
        SMILES = "SMILES"
        LIGAND_ID = "Ligand_ID"
        COMPUTED_BIOCHEMICAL_ACTIVITY_FEC = "computed-FEC-pIC50"
        COMPUTED_BIOCHEMICAL_ACTIVITY_FEC_UNCERTAINTY = "computed-FEC-uncertainty-pIC50"

    # convert the dg values to pIC50 with the expected names
    postera_df = dg_to_postera_dataframe(absolute_predictions=absolute_dg_predictions)
    result_df = rename_output_columns_for_manifold(
        df=postera_df,
        target=target,
        output_enums=[AlchemyResults],
        manifold_validate=True,
        drop_non_output=True,
        allow=[
            AlchemyResults.SMILES.value,
            AlchemyResults.LIGAND_ID.value,
        ],
    )

    postera_uploader = PosteraUploader(
        settings=PosteraSettings(),
        molecule_set_name=molecule_set_name,
        id_field=AlchemyResults.LIGAND_ID.value,
        smiles_field=AlchemyResults.SMILES.value,
    )

    _, _, _ = postera_uploader.push(df=result_df)


def get_cdd_molecules(
    protocol_name: str, defined_stereo_only: bool = True, remove_covalent: bool = True
) -> list["Ligand"]:
    """
    Search the CDD protocol for molecules with experimental values and return a list of asapdiscovery ligands.

    Notes:
        The ligands will contain a tag which can be used to identify them as experimental compounds later.

    Args:
        protocol_name: The name of the experimental protocol in CDD we should extract molecules from.
        defined_stereo_only: Only return ligands which have fully defined stereochemistry
        remove_covalent: If `True` remove potential covalent ligands from the protocol based on the presence of warheads
            found via smarts matches.

    Returns:
        A list of molecules with experimental data.
    """
    from asapdiscovery.alchemy.predict import download_cdd_data
    from asapdiscovery.data.schema.ligand import Ligand
    from openff.toolkit import Molecule
    from openff.toolkit.utils.exceptions import (
        RadicalsNotSupportedError,
        UndefinedStereochemistryError,
    )
    from rdkit import Chem

    # get all molecules with data for the protocol
    cdd_data = download_cdd_data(protocol_name=protocol_name)

    ref_ligands = []
    for _, row in cdd_data.iterrows():
        asap_mol = Ligand.from_smiles(
            smiles=row["Smiles"],
            compound_name=row["Molecule Name"],
            cxsmiles=row["CXSmiles"],
        )
        asap_mol.tags["cdd_protocol"] = protocol_name
        asap_mol.tags["experimental"] = "True"
        ref_ligands.append(asap_mol)

    defined_ligands = []
    for mol in ref_ligands:
        try:
            # this checks for any undefined stereo centers
            _ = Molecule.from_smiles(mol.smiles)
            # check for non-absolute centers using the enhanced stereo smiles
            rdmol = Chem.MolFromSmiles(mol.tags["cxsmiles"])
            groups = rdmol.GetStereoGroups()
            for stereo_group in groups:
                if stereo_group.GetGroupType() != Chem.StereoGroupType.STEREO_ABSOLUTE:
                    raise UndefinedStereochemistryError("missing absolute stereo")
            # if we make it through all checks add the molecule
            defined_ligands.append(mol)

        except RadicalsNotSupportedError:
            # always remove radicals
            continue
        except UndefinedStereochemistryError:
            # only remove undefined stereo when requested
            if not defined_stereo_only:
                defined_ligands.append(mol)
            else:
                continue

        ref_ligands = defined_ligands

    if remove_covalent:
        # remove any ligands which contain potential covalent warheads
        non_covalent_ligands = []
        for mol in ref_ligands:
            if not has_warhead(ligand=mol):
                non_covalent_ligands.append(mol)

        ref_ligands = non_covalent_ligands

    return ref_ligands


def has_warhead(ligand: "Ligand") -> bool:
    """
    Check if the molecule has a potential covalent warhead based on the presence of some simple SMARTS patterns.

    Args:
        ligand: The ligand which we should check for potential covalent warheads

    Returns:
        `True` if the ligand has a possible warhead else `False`.

    Notes:
        The list of possible warheads is not exhaustive and so the molecule may still be a covalent ligand.
    """
    from rdkit import Chem

    covalent_warhead_smarts = {
        "acrylamide": "[C;H2:1]=[C;H1]C(N)=O",
        "acrylamide_adduct": "NC(C[C:1]S)=O",
        "chloroacetamide": "Cl[C;H2:1]C(N)=O",
        "chloroacetamide_adduct": "S[C:1]C(N)=O",
        "vinylsulfonamide": "NS(=O)([C;H1]=[C;H2:1])=O",
        "vinylsulfonamide_adduct": "NS(=O)(C[C:1]S)=O",
        "nitrile": "N#[C:1]-[*]",
        "nitrile_adduct": "C-S-[C:1](=N)",
        "propiolamide": "NC(=O)C#C",
        "sulfamate": "NS(=O)(=O)O",
    }
    rdkit_mol = ligand.to_rdkit()
    for smarts in covalent_warhead_smarts.values():
        if rdkit_mol.HasSubstructMatch(Chem.MolFromSmarts(smarts)):
            return True
    return False


class SpecialHelpOrder(click.Group):
    # from https://stackoverflow.com/questions/47972638/how-can-i-define-the-order-of-click-sub-commands-in-help
    def __init__(self, *args, **kwargs):
        self.help_priorities = {}
        super().__init__(*args, **kwargs)

    def get_help(self, ctx):
        self.list_commands = self.list_commands_for_help
        return super().get_help(ctx)

    def list_commands_for_help(self, ctx):
        """reorder the list of commands when listing the help"""
        commands = super().list_commands(ctx)
        return (
            c[1]
            for c in sorted(
                (self.help_priorities.get(command, 1), command) for command in commands
            )
        )

    def command(self, *args, **kwargs):
        """Behaves the same as `click.Group.command()` except capture
        a priority for listing command names in help.
        """
        help_priority = kwargs.pop("help_priority", 1)
        help_priorities = self.help_priorities

        def decorator(f):
            cmd = super(SpecialHelpOrder, self).command(*args, **kwargs)(f)
            help_priorities[cmd.name] = help_priority
            return cmd

        return decorator


<<<<<<< HEAD
def get_cpus(cpus: Literal["auto", "all"] | int) -> int:
    """
    Work out the number of cpus to use based on the request and the machine.

    Args:
        cpus: The number of cpus to use or a supported setting, "auto" or "all".

    Returns:
        The number of cpus to use.
    """
    from multiprocessing import cpu_count

    # workout the number of processes to use if auto or all
    all_cpus = cpu_count()
    if cpus == "all":
        processors = all_cpus
    elif cpus == "auto":
        processors = all_cpus - 1
    else:
        # can be a string from click
        processors = int(cpus)
    return processors
=======
def report_alchemize_clusters(alchemical_clusters, outsiders):
    """does some reporting alchemical cluster and outsider composition for asap-alchemy.prep.alchemize().
    Returns dicts that report {number-of-compounds-in-cluster : number-of-clusters-of-this-size, ..} for
    both alchemical clusters and outsider clusters. Also returns the total number of compounds in
    alchemical clusters."""
    from collections import Counter

    alchemical_cluster_sizes = dict(
        Counter([len(v) for _, v in alchemical_clusters.items()])
    )
    outsider_cluster_sizes = dict(Counter([len(v) for _, v in outsiders.items()]))

    # sort the dicts for easier interpretation of reports
    alchemical_cluster_sizes = dict(
        sorted(alchemical_cluster_sizes.items(), reverse=True)
    )
    outsider_cluster_sizes = dict(sorted(outsider_cluster_sizes.items(), reverse=True))

    alchemical_num_in_clusters = sum(
        [
            cluster_size * num_clusters
            for cluster_size, num_clusters in alchemical_cluster_sizes.items()
        ]
    )
    return alchemical_cluster_sizes, outsider_cluster_sizes, alchemical_num_in_clusters


def cinnabar_femap_is_connected(fe_map: "FEMap") -> bool:
    """Checks whether the provided femap is connected or not. Convenience function to make function
    naming clearer compared to cinnabar nomenclature."""
    return fe_map.check_weakly_connected()


def cinnabar_femap_get_largest_subnetwork(
    fe_map: "FEMap",
    result_network: "FreeEnergyCalculationNetwork",
    console: "rich.Console",
) -> "FEMap":
    """From a disconnected femap, returns the subnetwork with the largest number of nodes using a networkx
    workaround. Requires the original FreeEnergyCalculationNetwork to query results from.

    Returns a cinnabar FEMap that is fully connected"""
    import itertools

    import networkx as nx
    from asapdiscovery.alchemy.schema.fec import (
        AlchemiscaleResults,
        FreeEnergyCalculationNetwork,
    )
    from rich.padding import Padding

    fe_map_nx = fe_map.graph
    subnetworks_nodenames = sorted(  # split the network into subnetworks
        nx.strongly_connected_components(fe_map_nx), key=len, reverse=True
    )

    # ideally we'd just convert the adjust networkx back to a cinnabar fe_map but this isn't
    # implemented yet in cinnabar. Instead just take these ligands out of the result_network
    ligands_to_discard = [
        ligand for ligand in itertools.chain.from_iterable(subnetworks_nodenames[1:])
    ]

    message = Padding(
        f"Warning: removing {len(ligands_to_discard)} disconnected compounds: {round(len(ligands_to_discard)/len(fe_map_nx.nodes)*100, 2)}% of total in network. "
        f"These will not have results in the final output! Compound names: {ligands_to_discard}",
        (1, 0, 1, 0),
    )
    console.print(message)

    filtered_network_results = []
    for res in result_network.results.results:
        if (
            res.ligand_a not in ligands_to_discard
            and res.ligand_b not in ligands_to_discard
        ):
            filtered_network_results.append(res)

    # AlchemiscaleResults is immutable so need to construct a new results network with these new results
    new_results = AlchemiscaleResults(
        network_key=result_network.results.network_key, results=filtered_network_results
    )
    old_data = result_network.dict(exclude={"results"})
    new_result_network = FreeEnergyCalculationNetwork(**old_data, results=new_results)

    return new_result_network.results.to_fe_map()
>>>>>>> a2e9d312
<|MERGE_RESOLUTION|>--- conflicted
+++ resolved
@@ -250,7 +250,93 @@
         return decorator
 
 
-<<<<<<< HEAD
+def report_alchemize_clusters(alchemical_clusters, outsiders):
+    """does some reporting alchemical cluster and outsider composition for asap-alchemy.prep.alchemize().
+    Returns dicts that report {number-of-compounds-in-cluster : number-of-clusters-of-this-size, ..} for
+    both alchemical clusters and outsider clusters. Also returns the total number of compounds in
+    alchemical clusters."""
+    from collections import Counter
+
+    alchemical_cluster_sizes = dict(
+        Counter([len(v) for _, v in alchemical_clusters.items()])
+    )
+    outsider_cluster_sizes = dict(Counter([len(v) for _, v in outsiders.items()]))
+
+    # sort the dicts for easier interpretation of reports
+    alchemical_cluster_sizes = dict(
+        sorted(alchemical_cluster_sizes.items(), reverse=True)
+    )
+    outsider_cluster_sizes = dict(sorted(outsider_cluster_sizes.items(), reverse=True))
+
+    alchemical_num_in_clusters = sum(
+        [
+            cluster_size * num_clusters
+            for cluster_size, num_clusters in alchemical_cluster_sizes.items()
+        ]
+    )
+    return alchemical_cluster_sizes, outsider_cluster_sizes, alchemical_num_in_clusters
+
+
+def cinnabar_femap_is_connected(fe_map: "FEMap") -> bool:
+    """Checks whether the provided femap is connected or not. Convenience function to make function
+    naming clearer compared to cinnabar nomenclature."""
+    return fe_map.check_weakly_connected()
+
+
+def cinnabar_femap_get_largest_subnetwork(
+    fe_map: "FEMap",
+    result_network: "FreeEnergyCalculationNetwork",
+    console: "rich.Console",
+) -> "FEMap":
+    """From a disconnected femap, returns the subnetwork with the largest number of nodes using a networkx
+    workaround. Requires the original FreeEnergyCalculationNetwork to query results from.
+
+    Returns a cinnabar FEMap that is fully connected"""
+    import itertools
+
+    import networkx as nx
+    from asapdiscovery.alchemy.schema.fec import (
+        AlchemiscaleResults,
+        FreeEnergyCalculationNetwork,
+    )
+    from rich.padding import Padding
+
+    fe_map_nx = fe_map.graph
+    subnetworks_nodenames = sorted(  # split the network into subnetworks
+        nx.strongly_connected_components(fe_map_nx), key=len, reverse=True
+    )
+
+    # ideally we'd just convert the adjust networkx back to a cinnabar fe_map but this isn't
+    # implemented yet in cinnabar. Instead just take these ligands out of the result_network
+    ligands_to_discard = [
+        ligand for ligand in itertools.chain.from_iterable(subnetworks_nodenames[1:])
+    ]
+
+    message = Padding(
+        f"Warning: removing {len(ligands_to_discard)} disconnected compounds: {round(len(ligands_to_discard)/len(fe_map_nx.nodes)*100, 2)}% of total in network. "
+        f"These will not have results in the final output! Compound names: {ligands_to_discard}",
+        (1, 0, 1, 0),
+    )
+    console.print(message)
+
+    filtered_network_results = []
+    for res in result_network.results.results:
+        if (
+            res.ligand_a not in ligands_to_discard
+            and res.ligand_b not in ligands_to_discard
+        ):
+            filtered_network_results.append(res)
+
+    # AlchemiscaleResults is immutable so need to construct a new results network with these new results
+    new_results = AlchemiscaleResults(
+        network_key=result_network.results.network_key, results=filtered_network_results
+    )
+    old_data = result_network.dict(exclude={"results"})
+    new_result_network = FreeEnergyCalculationNetwork(**old_data, results=new_results)
+
+    return new_result_network.results.to_fe_map()
+
+
 def get_cpus(cpus: Literal["auto", "all"] | int) -> int:
     """
     Work out the number of cpus to use based on the request and the machine.
@@ -272,91 +358,4 @@
     else:
         # can be a string from click
         processors = int(cpus)
-    return processors
-=======
-def report_alchemize_clusters(alchemical_clusters, outsiders):
-    """does some reporting alchemical cluster and outsider composition for asap-alchemy.prep.alchemize().
-    Returns dicts that report {number-of-compounds-in-cluster : number-of-clusters-of-this-size, ..} for
-    both alchemical clusters and outsider clusters. Also returns the total number of compounds in
-    alchemical clusters."""
-    from collections import Counter
-
-    alchemical_cluster_sizes = dict(
-        Counter([len(v) for _, v in alchemical_clusters.items()])
-    )
-    outsider_cluster_sizes = dict(Counter([len(v) for _, v in outsiders.items()]))
-
-    # sort the dicts for easier interpretation of reports
-    alchemical_cluster_sizes = dict(
-        sorted(alchemical_cluster_sizes.items(), reverse=True)
-    )
-    outsider_cluster_sizes = dict(sorted(outsider_cluster_sizes.items(), reverse=True))
-
-    alchemical_num_in_clusters = sum(
-        [
-            cluster_size * num_clusters
-            for cluster_size, num_clusters in alchemical_cluster_sizes.items()
-        ]
-    )
-    return alchemical_cluster_sizes, outsider_cluster_sizes, alchemical_num_in_clusters
-
-
-def cinnabar_femap_is_connected(fe_map: "FEMap") -> bool:
-    """Checks whether the provided femap is connected or not. Convenience function to make function
-    naming clearer compared to cinnabar nomenclature."""
-    return fe_map.check_weakly_connected()
-
-
-def cinnabar_femap_get_largest_subnetwork(
-    fe_map: "FEMap",
-    result_network: "FreeEnergyCalculationNetwork",
-    console: "rich.Console",
-) -> "FEMap":
-    """From a disconnected femap, returns the subnetwork with the largest number of nodes using a networkx
-    workaround. Requires the original FreeEnergyCalculationNetwork to query results from.
-
-    Returns a cinnabar FEMap that is fully connected"""
-    import itertools
-
-    import networkx as nx
-    from asapdiscovery.alchemy.schema.fec import (
-        AlchemiscaleResults,
-        FreeEnergyCalculationNetwork,
-    )
-    from rich.padding import Padding
-
-    fe_map_nx = fe_map.graph
-    subnetworks_nodenames = sorted(  # split the network into subnetworks
-        nx.strongly_connected_components(fe_map_nx), key=len, reverse=True
-    )
-
-    # ideally we'd just convert the adjust networkx back to a cinnabar fe_map but this isn't
-    # implemented yet in cinnabar. Instead just take these ligands out of the result_network
-    ligands_to_discard = [
-        ligand for ligand in itertools.chain.from_iterable(subnetworks_nodenames[1:])
-    ]
-
-    message = Padding(
-        f"Warning: removing {len(ligands_to_discard)} disconnected compounds: {round(len(ligands_to_discard)/len(fe_map_nx.nodes)*100, 2)}% of total in network. "
-        f"These will not have results in the final output! Compound names: {ligands_to_discard}",
-        (1, 0, 1, 0),
-    )
-    console.print(message)
-
-    filtered_network_results = []
-    for res in result_network.results.results:
-        if (
-            res.ligand_a not in ligands_to_discard
-            and res.ligand_b not in ligands_to_discard
-        ):
-            filtered_network_results.append(res)
-
-    # AlchemiscaleResults is immutable so need to construct a new results network with these new results
-    new_results = AlchemiscaleResults(
-        network_key=result_network.results.network_key, results=filtered_network_results
-    )
-    old_data = result_network.dict(exclude={"results"})
-    new_result_network = FreeEnergyCalculationNetwork(**old_data, results=new_results)
-
-    return new_result_network.results.to_fe_map()
->>>>>>> a2e9d312
+    return processors