--- conflicted
+++ resolved
@@ -81,17 +81,16 @@
     help="The file which contains the center ligand, only required by radial type networks.",
 )
 @click.option(
-<<<<<<< HEAD
     "-g",
     "--graphml",
     help="Read a graphml representation of the ligand network directly from file",
     type=click.Path(resolve_path=True, exists=True, file_okay=True, dir_okay=False),
-=======
+)
+@click.option(
     "-cn",
     "--custom-network-file",
     type=click.Path(resolve_path=True, exists=True, file_okay=True, dir_okay=False),
     help="An optional path to a custom network specified as a CSV file where each line contains <lig_a,lig_b>, on the next line <lig_b,lig_x>, etc.",
->>>>>>> f3e568a7
 )
 @click.option(
     "-ep",
@@ -112,11 +111,8 @@
     receptor: Optional[str] = None,
     ligands: Optional[str] = None,
     center_ligand: Optional[str] = None,
-<<<<<<< HEAD
     graphml: Optional[str] = None,
-=======
     custom_network_file: Optional[str] = None,
->>>>>>> f3e568a7
     factory_file: Optional[str] = None,
     alchemy_dataset: Optional[str] = None,
     experimental_protocol: Optional[str] = None,
@@ -137,6 +133,11 @@
     if ligands and graphml:
         raise RuntimeError(
             "Please provide either a ligand file or a graphml file, not both."
+        )
+    
+    if graphml and custom_network_file:
+        raise RuntimeError(
+            "Please provide either a graphml file or a custom network file, not both."  
         )
 
     # nothing specified
@@ -197,7 +198,6 @@
 
         center_ligand = center_ligand[0]
 
-<<<<<<< HEAD
     if graphml is not None:
         # load the graphml file
         with open(graphml) as f:
@@ -207,7 +207,6 @@
     if not name:
         raise RuntimeError("Please provide a name for the dataset.")
 
-=======
     if custom_network_file is not None:
         from asapdiscovery.alchemy.schema.network import CustomNetworkPlanner
         from asapdiscovery.alchemy.utils import extract_custom_ligand_network
@@ -218,7 +217,6 @@
         factory.network_planner.network_planning_method = CustomNetworkPlanner(
             edges=extract_custom_ligand_network(custom_network_file)
         )
->>>>>>> f3e568a7
     click.echo("Creating FEC network ...")
     planned_network = factory.create_fec_dataset(
         dataset_name=name,
