import shutil
from pathlib import Path
from typing import Optional

import click
from asapdiscovery.alchemy.cli.utils import SpecialHelpOrder
from asapdiscovery.data.services.postera.manifold_data_validation import (
    TagEnumBase,
    TargetTags,
)


@click.group(
    cls=SpecialHelpOrder,
    context_settings={"max_content_width": shutil.get_terminal_size().columns - 20},
)
def alchemy():
    """Tools to create and execute Alchemy networks using OpenFE and alchemiscale."""
    pass


@alchemy.command(
    help_priority=1,
    short_help="Create a new free energy perturbation factory with default settings and save it to JSON file.",
)
@click.argument(
    "filename",
    type=click.Path(exists=False, file_okay=True, dir_okay=False, writable=True),
)
def create(filename: str):
    """
    Create a new free energy perturbation factory with default settings and save it to JSON file.

    Args:
        filename: The name of the JSON file containing the factory schema.
    """
    from asapdiscovery.alchemy.schema.fec import FreeEnergyCalculationFactory

    factory = FreeEnergyCalculationFactory()
    factory.to_file(filename=filename)


@alchemy.command(
    help_priority=2,
    short_help="Plan a FreeEnergyCalculationNetwork using the given factory and inputs. The planned network will be written to file in a folder named after the dataset.",
)
@click.option(
    "-f",
    "--factory-file",
    type=click.Path(resolve_path=True, exists=True, file_okay=True, dir_okay=False),
    help="The name of the JSON file containing the FEC factory, if not supplied the default will be used.",
)
@click.option(
    "-n",
    "--name",
    type=click.STRING,
    help="The name which should be given to this dataset.",
)
@click.option(
    "-r",
    "--receptor",
    type=click.Path(resolve_path=True, exists=True, file_okay=True, dir_okay=False),
    help="The name of the file which contains the prepared receptor.",
)
@click.option(
    "-l",
    "--ligands",
    type=click.Path(resolve_path=True, exists=True, file_okay=True, dir_okay=False),
    help="The file which contains the ligands to use in the planned network.",
)
@click.option(
    "-ad",
    "--alchemy-dataset",
    type=click.Path(resolve_path=True, exists=True, file_okay=True, dir_okay=False),
    help="The JSON file containing an AlchemyDataset created with ASAP-Alchemy prep run. This defines the ligands and the receptor.",
)
@click.option(
    "-c",
    "--center-ligand",
    type=click.Path(resolve_path=True, exists=True, file_okay=True, dir_okay=False),
    help="The file which contains the center ligand, only required by radial type networks.",
)
@click.option(
    "-g",
    "--graphml",
    help="Read a graphml representation of the ligand network directly from file",
    type=click.Path(resolve_path=True, exists=True, file_okay=True, dir_okay=False),
)
@click.option(
    "-cn",
    "--custom-network-file",
    type=click.Path(resolve_path=True, exists=True, file_okay=True, dir_okay=False),
    help="An optional path to a custom network specified as a CSV file where each line contains <lig_a,lig_b>, on the next line <lig_b,lig_x>, etc.",
)
@click.option(
    "-ep",
    "--experimental-protocol",
    help="The name of the experimental protocol in the CDD vault that should be associated with this Alchemy network.",
    type=click.STRING,
    default=None,
    show_default=True,
)
@click.option(
    "-t",
    "--target",
    help="The name of the biological target associated with this workflow.",
    type=click.Choice(TargetTags.get_values(), case_sensitive=True),
)
def plan(
    name: Optional[str] = None,
    receptor: Optional[str] = None,
    ligands: Optional[str] = None,
    center_ligand: Optional[str] = None,
    graphml: Optional[str] = None,
    custom_network_file: Optional[str] = None,
    factory_file: Optional[str] = None,
    alchemy_dataset: Optional[str] = None,
    experimental_protocol: Optional[str] = None,
    target: Optional[TagEnumBase] = None,
):
    """
    Plan a FreeEnergyCalculationNetwork using the given factory and inputs. The planned network will be written to file
    in a folder named after the dataset.
    """
    import pathlib

    import openfe
    from asapdiscovery.alchemy.schema.fec import FreeEnergyCalculationFactory
    from asapdiscovery.alchemy.schema.prep_workflow import AlchemyDataSet
    from asapdiscovery.data.readers.molfile import MolFileFactory

    # check mutually exclusive args
    if ligands and graphml:
        raise RuntimeError(
            "Please provide either a ligand file or a graphml file, not both."
        )

    if graphml and custom_network_file:
        raise RuntimeError(
            "Please provide either a graphml file or a custom network file, not both."
        )

    # nothing specified
    if ligands is None and graphml is None and alchemy_dataset is None:
        raise RuntimeError(
            "Please provide either an AlchemyDataSet created with `asap-alchemy prep run` or ligand and receptor input files."
        )

    click.echo("Loading FreeEnergyCalculationFactory ...")
    # parse the factory is supplied else get the default
    if factory_file is not None:
        factory = FreeEnergyCalculationFactory.from_file(factory_file)

    else:
        factory = FreeEnergyCalculationFactory()

    if alchemy_dataset is not None:
        import tempfile

        if graphml:
            raise RuntimeError(
                "Please provide either dataset file or a graphml file, not both."
            )
        # load the set of posed ligands and the receptor from our dataset
        click.echo(f"Loading Ligands and protein from AlchemyDataSet {alchemy_dataset}")
        alchemy_ds = AlchemyDataSet.from_file(alchemy_dataset)
        input_ligands = alchemy_ds.posed_ligands

        # workout which name should be used, the CLI input takes priority over the prep `dataset_name`.
        name = name or alchemy_ds.dataset_name

        # write to a temp pdb file and read back in
        with tempfile.NamedTemporaryFile(suffix=".pdb") as fp:
            alchemy_ds.reference_complex.target.to_pdb_file(fp.name)
            receptor = openfe.ProteinComponent.from_pdb_file(fp.name)

    else:
        if graphml:
            # load from graphml further down the line
            click.echo("Loading Ligands from graphml ...")
            input_ligands = None
        else:
            # load from separate files
            click.echo(f"Loading Ligands from {ligands}")
            # parse all required data/ assume sdf currently
            input_ligands = MolFileFactory(filename=ligands).load()

        click.echo(f"Loading protein from {receptor}")
        receptor = openfe.ProteinComponent.from_pdb_file(receptor)

    if center_ligand is not None:
        # handle the center ligand needed for radial networks
        center_ligand = MolFileFactory(filename=center_ligand).load()
        if len(center_ligand) > 1:
            raise RuntimeError(
                f"Only a single center ligand can be used for radial networks, found {len(center_ligand)} ligands in {center_ligand}."
            )

        center_ligand = center_ligand[0]

    if graphml is not None:
        # load the graphml file
        with open(graphml) as f:
            graphml = f.read()
        click.echo("Graphml file loaded: Using explicit ligand network.")

    if not name:
        raise RuntimeError("Please provide a name for the dataset.")

    if custom_network_file is not None:
        from asapdiscovery.alchemy.schema.network import CustomNetworkPlanner
        from asapdiscovery.alchemy.utils import extract_custom_ligand_network

        click.echo(
            f"Using custom network specified in {custom_network_file}, ignoring network mapper settings and central ligand if supplied."
        )
        factory.network_planner.network_planning_method = CustomNetworkPlanner(
            edges=extract_custom_ligand_network(custom_network_file)
        )
    click.echo("Creating FEC network ...")
    planned_network = factory.create_fec_dataset(
        dataset_name=name,
        receptor=receptor,
        ligands=input_ligands,
        central_ligand=center_ligand,
        experimental_protocol=experimental_protocol,
        target=target,
        graphml=graphml,
    )
    click.echo(f"Writing results to {name}")
    # output the data to a folder named after the dataset
    output_folder = pathlib.Path(name)
    output_folder.mkdir(parents=True, exist_ok=True)

    network_file = output_folder.joinpath("planned_network.json")
    planned_network.to_file(network_file)

    graph_file = output_folder.joinpath("ligand_network.graphml")
    with graph_file.open("w") as output:
        output.write(planned_network.network.graphml)


@alchemy.command(
    help_priority=3,
    short_help="Submit a local FreeEnergyCalculationNetwork to alchemiscale using the provided scope details. The network object will have these details saved into it.",
)
@click.option(
    "-n",
    "--network",
    type=click.Path(resolve_path=True, readable=True, file_okay=True, dir_okay=False),
    help="The name of the JSON file containing a planned FEC network.",
    default="planned_network.json",
    show_default=True,
)
@click.option(
    "-o",
    "--organization",
    type=click.STRING,
    default="asap",
    help="The name of the organization in alchemiscale the network should be submitted to.",
    show_default=True,
)
@click.option(
    "-c",
    "--campaign",
    type=click.STRING,
    help="The name of the campaign in alchemiscale the network should be submitted to. If `-o` is set to 'asap' (default), `-c` must be either of 'public' or 'confidential'.",
    required=True,
)
@click.option(
    "-p",
    "--project",
    type=click.STRING,
    help="The name of the project in alchemiscale the network should be submitted to.",
    required=True,
)
@click.option(
    "-r",
    "--repeats",
    type=click.INT,
    help="The total number of times each transformation should be ran on Alchemiscale, results will be averaged over "
    "the successful repeats.",
    default=1,
    show_default=True,
)
def submit(
    network: str,
    organization: str,
    campaign: str,
    project: str,
    repeats: int,
):
    """
    Submit a local FreeEnergyCalculationNetwork to alchemiscale using the provided scope details. The network object
    will have these details saved into it.

    Args:
        network: The name of the JSON file containing the FreeEnergyCalculation to be submitted.
        organization: The name of the organization this network should be submitted under always asap.
        campaign: The name of the campaign this network should be submitted under.
        project: The name of the project this network should be submitted under.
        repeats: The total number of times each transformation should be ran.
    """
    import rich
    from alchemiscale import Scope
    from asapdiscovery.alchemy.cli.utils import print_header, print_message
    from asapdiscovery.alchemy.schema.fec import FreeEnergyCalculationNetwork
    from asapdiscovery.alchemy.utils import AlchemiscaleHelper
    from rich import pretty

    pretty.install()
    console = rich.get_console()
    print_header(console)

    # make sure the org/campaign combination is valid
    if organization == "asap" and campaign not in ("public", "confidential"):
        raise ValueError(
            "If organization (`-o`) is set to 'asap' (default), campaign (`-c`) must be either of 'public' or 'confidential'."
        )

    # launch the helper which will try to login
    print_message(console=console, message="Connecting to Alchemiscale")
    client = AlchemiscaleHelper.from_settings()
    # create the scope
    network_scope = Scope(org=organization, campaign=campaign, project=project)
    # load the network
    planned_network = FreeEnergyCalculationNetwork.from_file(network)
    # create network on alchemiscale
    print_message(
        console=console,
        message=(
            f"Creating network on Alchemiscale instance: {client._client.api_url} with scope {network_scope}"
        ),
    )
    submitted_network = client.create_network(
        planned_network=planned_network, scope=network_scope
    )
    # write the network with its key to file before we try and add compute incase we hit an issue
    print_message(
        console=console, message="Network made; saving network key to network file"
    )
    submitted_network.to_file(network)
    # now action the tasks
<<<<<<< HEAD
    print_message(
        console=console, message="Creating and actioning FEC tasks on Alchemiscale"
    )
    task_ids = client.action_network(planned_network=submitted_network)
=======
    click.echo("Creating and actioning FEC tasks on Alchemiscale...")
    task_ids = client.action_network(planned_network=submitted_network, repeats=repeats)
>>>>>>> a2e9d312
    # check that all tasks were created
    missing_tasks = sum([1 for task in task_ids if task is None])
    total_tasks = len(task_ids)
    print_message(
        console=console,
        message=f"{total_tasks - missing_tasks}/{total_tasks} created. Status can be checked using `asap-alchemy status`",
    )


@alchemy.command(
    help_priority=7,
    short_help="Gather the results from alchemiscale for the given network.",
)
@click.option(
    "-n",
    "--network",
    type=click.Path(resolve_path=True, readable=True, file_okay=True, dir_okay=False),
    help="The name of the JSON file containing a submitted FEC network (typically 'planned_network.json').",
    default="planned_network.json",
    show_default=True,
)
@click.option(
    "-nk",
    "--network_key",
    type=click.STRING,
    help="The network key of a submitted FEC network.",
    default=None,
    show_default=True,
)
@click.option(
    "--allow-missing/--no-allow-missing",
    "allow_missing",
    default=False,
    help="If we should allow missing results when gathering from alchemiscale.",
)
def gather(
    network: Optional[str] = False,
    network_key: Optional[str] = False,
    allow_missing: Optional[bool] = None,
):
    """
    Gather the results from alchemiscale for the given network.

    Note: An error is raised if all calculations have not finished and allow-missing is False.

    Args:
        network: The path of the JSON file containing the FreeEnergyCalculationNetwork whose results we should gather.
        network_key: The `alchemsicale` network key of the network whose results we should gather.
        allow_missing: If we should allow missing results when trying to gather the network.

    Raises:
        Runtime error if all calculations are not complete and allow missing is False.
    """
    from asapdiscovery.alchemy.schema.fec import FreeEnergyCalculationNetwork
    from asapdiscovery.alchemy.utils import AlchemiscaleHelper

    # launch the helper which will try to login
    click.echo("Connecting to Alchemiscale...")
    client = AlchemiscaleHelper.from_settings()

    # load the network
    using_network_key = False
    if network_key:
        if Path(network).exists():
            click.echo(
                f"Network key provided: {network_key}, prefering over network file {network}."
            )
        using_network_key = True
    else:
        click.echo(f"Network file provided: {network}, loading network.")
        if not Path(network).exists():
            raise FileNotFoundError(f"Network file {network} does not exist.")

        planned_network = FreeEnergyCalculationNetwork.from_file(network)
        network_key = planned_network.results.network_key

    # check network key exists in alchemiscale
    try:
        if not client.network_exists(network_key=network_key):
            raise ValueError(
                f"Network key {network_key} does not exist in Alchemiscale."
            )
    except Exception as e:
        raise ValueError(
            f"Network key {network_key} does not exist in Alchemiscale."
        ) from e

    # show the network status
    status = client.network_status(network_key=network_key)
    if not allow_missing and "waiting" in status:
        raise RuntimeError(
            "Not all calculations have finished, to collect the current results use the flag `--allow-missing`."
        )

    click.echo(
        f"Gathering network results from Alchemiscale instance: {client._client.api_url} with key {network_key}"
    )

    if using_network_key:
        network_with_results = client.collect_results(network_key=network_key)
    else:
        network_with_results = client.collect_results(planned_network=planned_network)

    click.echo("Results gathered saving to file ...")
    network_with_results.to_file("result_network.json")


@alchemy.command(
    help_priority=4,
    short_help="Get the status of the submitted network on alchemiscale.",
)
@click.option(
    "-n",
    "--network",
    type=click.Path(resolve_path=True, readable=True, file_okay=True, dir_okay=False),
    help="The name of the JSON file containing a planned FEC network.",
    default="planned_network.json",
    show_default=True,
    required=False,
)
@click.option(
    "-nk",
    "--network_key",
    type=click.STRING,
    help="The network key of the network to get the status of.",
    default=None,
    required=False,
)
@click.option(
    "-e",
    "--errors",
    is_flag=True,
    default=False,
    help="Output errors from the network, if any.",
)
@click.option(
    "-t",
    "--with-traceback",
    is_flag=True,
    default=False,
    help="Output the errors and tracebacks from the failing tasks.",
)
@click.option(
    "-a",
    "--all-networks",
    is_flag=True,
    default=False,
    help="If the status of all running tasks in your scope should be displayed. "
    "This option will cause the command to ignore all other flags.",
)
def status(
    network: str,
    network_key: str,
    errors: bool,
    with_traceback: bool,
    all_networks: bool,
):
    """
    Get the status of the submitted network on alchemiscale.\f

    Args:
        network: The name of the JSON file containing the FreeEnergyCalculationNetwork we should check the status of.
        network_key: The network key of the network to get the status of.
        errors: Flag to show errors from the tasks.
        with_traceback: Flag to show the complete traceback for the errored tasks.
        all_networks: If that status of all networks under the users scope should be displayed rather than for a single network.

    Notes:
        The `all_networks` flag will ignore all other flags, to get error details for a specific network use the network argument.

    """
    import rich
    from asapdiscovery.alchemy.cli.utils import print_header
    from asapdiscovery.alchemy.schema.fec import FreeEnergyCalculationNetwork
    from asapdiscovery.alchemy.utils import AlchemiscaleHelper
    from rich import pretty
    from rich.table import Table

    pretty.install()
    console = rich.get_console()
    print_header(console)

    args = [all_networks, network_key]

    if sum([bool(arg) for arg in args]) > 1:
        raise ValueError(
            "Can not retrieve status for --network_key at the same time as --all-networks  Please flag only one of --network_key, --all-networks and --network_key"
        )
    # launch the helper which will try to login
    client = AlchemiscaleHelper.from_settings()
    if all_networks:
        click.echo("Getting status of all networks in scope")
        # show the results of all tasks in scope, this will print to terminal
        client._client.get_scope_status()

        # now get the status break down for each network in scope with running or waiting tasks only
        running_networks = client._client.query_networks()

        status_breakdown = console.status("Creating status breakdown")
        status_breakdown.start()

        # format into a rich table
        table = Table()
        table.add_column("Network Key", justify="center", no_wrap=True)
        table.add_column(
            "Complete", overflow="fold", style="green", header_style="green"
        )
        table.add_column(
            "Running", overflow="fold", style="orange3", header_style="orange3"
        )
        table.add_column(
            "Waiting", overflow="fold", style="#1793d0", header_style="#1793d0"
        )
        table.add_column(
            "Error", overflow="fold", style="#ff073a", header_style="#ff073a"
        )
        table.add_column(
            "Invalid", overflow="fold", style="magenta1", header_style="magenta1"
        )
        table.add_column(
            "Deleted", overflow="fold", style="purple", header_style="purple"
        )
        table.add_column(
            "Actioned", overflow="fold", style="orange_red1", header_style="orange_red1"
        )
        table.add_column(
            "Priority",
            overflow="fold",
            style="dark_turquoise",
            header_style="dark_turquoise",
        )

        networks_status = client._client.get_networks_status(networks=running_networks)
        networks_actioned_tasks = client._client.get_networks_actioned_tasks(
            networks=running_networks
        )
        network_weights = client._client.get_networks_weight(networks=running_networks)

        # sort the networks by weight so that we get the ones with highest weights showing first in the table
        networks_data = zip(
            running_networks, networks_status, networks_actioned_tasks, network_weights
        )

        for key, network_status, actioned_tasks, network_weight in sorted(
            networks_data, key=lambda element: element[-1], reverse=True
        ):
            if (
                "running" in network_status or "waiting" in network_status
            ) and actioned_tasks:
                table.add_row(
                    str(key),
                    str(network_status.get("complete", 0)),
                    str(network_status.get("running", 0)),
                    str(network_status.get("waiting", 0)),
                    str(network_status.get("error", 0)),
                    str(network_status.get("invalid", 0)),
                    str(network_status.get("deleted", 0)),
                    str(len(actioned_tasks)),
                    str(network_weight),
                )
        status_breakdown.stop()
        console.print(table)
    else:
        if network_key:
            if Path(network).exists():
                click.echo(
                    f"Network key provided: {network_key}, prefering over network file {network}."
                )

        else:
            click.echo(f"Network file provided: {network}, loading network.")
            if not Path(network).exists():
                raise FileNotFoundError(f"Network file {network} does not exist.")
            planned_network = FreeEnergyCalculationNetwork.from_file(network)
            network_key = planned_network.results.network_key

        # check the status
        try:
            if not client.network_exists(network_key=network_key):
                raise ValueError(
                    f"Network key {network_key} does not exist in Alchemiscale."
                )
        except Exception as e:
            raise ValueError(
                f"Network key {network_key} does not exist in Alchemiscale."
            ) from e

        client.network_status(network_key=network_key)

        # collect errors
        if errors or with_traceback:
            task_errors = client.collect_errors(network_key=network_key)

            # output errors in readable format
            for failure in task_errors:
                click.echo(click.style("Task:", bold=True))
                click.echo(f"{failure.task_key}")
                click.echo(click.style("Error:", bold=True))
                click.echo(f"{failure.error}")
                if with_traceback:
                    click.echo(click.style("Traceback:", bold=True))
                    click.echo(f"{failure.traceback}")
                click.echo()


@alchemy.command(
    help_priority=5, short_help="Restart errored Tasks for the given FEC network."
)
@click.option(
    "-n",
    "--network",
    type=click.Path(resolve_path=True, readable=True, file_okay=True, dir_okay=False),
    help="The name of the JSON file containing a planned FEC network.",
    default="planned_network.json",
    show_default=True,
)
@click.option(
    "-v",
    "--verbose",
    is_flag=True,
    help="Increase verbosity of output; will give ScopedKeys of restarted Tasks",
)
@click.argument(
    "tasks",
    nargs=-1,
)
def restart(network: str, verbose: bool, tasks):
    """Restart errored Tasks for the given FEC network.

    If TASKS specified, then only these will be restarted.

    """
    from alchemiscale import ScopedKey
    from asapdiscovery.alchemy.schema.fec import FreeEnergyCalculationNetwork
    from asapdiscovery.alchemy.utils import AlchemiscaleHelper

    client = AlchemiscaleHelper.from_settings()
    planned_network = FreeEnergyCalculationNetwork.from_file(network)

    tasks = [ScopedKey.from_str(task) for task in tasks]

    restarted_tasks = client.restart_tasks(planned_network, tasks)
    if verbose:
        click.echo(f"Restarted Tasks: {[str(i) for i in restarted_tasks]}")
    else:
        click.echo(f"Restarted {len(restarted_tasks)} Tasks")


@alchemy.command(
    help_priority=6,
    short_help="Adjust a network's priority. The scheduler picks tasks to action by weight, if this network's weight"
    + " is set to 0.99 it will be picked in 99% of queries if there is one other network that has a weight of 0.01.",
)
@click.option(
    "-nk",
    "--network-key",
    type=click.STRING,
    help="The network key of the network to be stopped. This can be found by running e.g. `asap-alchemy status -a`.",
    required=True,
)
@click.option(
    "-w",
    "--weight",
    type=click.FloatRange(min=0.0, max=1.0),
    help="The weight that should be assigned to the network. Network weights can be found by running"
    + " `asap-alchemy status -a`.",
    required=True,
)
def prioritize(network_key: str, weight: float):
    """Adjust a network's weight to influence how often its tasks will be actioned compared to other networks."""
    import rich
    from asapdiscovery.alchemy.cli.utils import print_header
    from asapdiscovery.alchemy.utils import AlchemiscaleHelper
    from rich import pretty
    from rich.padding import Padding

    pretty.install()
    console = rich.get_console()
    print_header(console)

    client = AlchemiscaleHelper.from_settings()
    adjust_weight_status = console.status(
        f"Changing weight of network {network_key} to {weight}"
    )
    adjust_weight_status.start()
    new_weight, old_weight = client.adjust_weight(
        network_key=network_key, weight=weight
    )
    adjust_weight_status.stop()

    # verify that the weight has been changed
    if not new_weight == weight:
        raise ValueError(
            f"Something went wrong during the weight change of network {network_key}:\nAttempted weight change "
            f"to {weight} but weight is {new_weight}."
        )

    message = Padding(
        f"Adjusted weight from {old_weight} to {new_weight} for network {network_key}",
        (1, 0, 1, 0),
    )
    console.print(message)


@alchemy.command(
    help_priority=7,
    short_help="Stop (i.e. set to 'error') a network's running and waiting tasks.",
)
@click.option(
    "-nk",
    "--network-key",
    type=click.STRING,
    help="The network key of the network to be stopped. This can be found by running e.g. `asap-alchemy status -a`.",
    required=True,
)
def stop(network_key: str):
    """Stop (i.e. set to 'error') a network's running and waiting tasks."""
    import rich
    from asapdiscovery.alchemy.cli.utils import print_header
    from asapdiscovery.alchemy.utils import AlchemiscaleHelper
    from rich import pretty
    from rich.padding import Padding

    pretty.install()
    console = rich.get_console()
    print_header(console)

    client = AlchemiscaleHelper.from_settings()
    cancel_status = console.status(f"Canceling actioned tasks on network {network_key}")
    cancel_status.start()
    canceled_tasks = client.cancel_actioned_tasks(network_key=network_key)
    # check how many were canceled as some maybe None if not found
    total_tasks = len([task for task in canceled_tasks if task is not None])
    cancel_status.stop()

    message = Padding(
        f"Canceled {total_tasks} actioned tasks for network {network_key}",
        (1, 0, 1, 0),
    )
    console.print(message)


@alchemy.command(
    help_priority=8,
    short_help="Predict relative and absolute free energies for the set of ligands, using any provided experimental data to shift the results to the relevant energy range.",
)
@click.option(
    "-n",
    "--network",
    type=click.Path(resolve_path=True, readable=True, file_okay=True, dir_okay=False),
    help="The name of the JSON file containing a planned FEC network with raw results from alchemiscale.",
    default="result_network.json",
    show_default=True,
)
@click.option(
    "-rd",
    "--reference-dataset",
    type=click.Path(resolve_path=True, readable=True, file_okay=True, dir_okay=False),
    help="The name of a csv file containing reference experimental data to be used in the predictions.",
)
@click.option(
    "-ru",
    "--reference-units",
    type=click.Choice(["pIC50", "IC50"]),
    help="The units of the reference experimental data provided in the csv or saved as an SDTag on the ligand.",
    default="pIC50",
    show_default=True,
)
@click.option(
    "-ep",
    "--experimental-protocol",
    help="The name of the experimental protocol in the CDD vault that should be associated with this Alchemy network.",
    type=click.STRING,
    default=None,
    show_default=True,
)
@click.option(
    "-t",
    "--target",
    help="The name of the biological target associated with this workflow.",
    type=click.Choice(TargetTags.get_values(), case_sensitive=True),
)
@click.option(
    "-pm",
    "--postera-molset-name",
    type=click.STRING,
    default=None,
    show_default=True,
    help="The name of the Postera molecule set to upload the results to.",
)
@click.option(
    "-c",
    "--clean",
    is_flag=True,
    help="Whether or not to clean the incoming result network, e.g. in cases where some edges are imbalanced between complex/solvent or when DG==0.0.",
)
@click.option(
    "-fl",
    "--force-largest",
    is_flag=True,
    help="Make predictions using only the largest subnetwork present in the results. "
    "Useful in cases where the network is disconnected by e.g. simulation failures.",
)
def predict(
    network: str,
    reference_units: str,
    reference_dataset: Optional[str] = None,
    experimental_protocol: Optional[str] = None,
    target: Optional[TagEnumBase] = None,
    postera_molset_name: Optional[str] = None,
    clean: Optional[bool] = False,
    force_largest: Optional[bool] = False,
):
    """
    Predict relative and absolute free energies for the set of ligands, using any provided experimental data to shift the
    results to the relevant energy range.
    """
    import rich
    from asapdiscovery.alchemy.cli.utils import (
        cinnabar_femap_get_largest_subnetwork,
        cinnabar_femap_is_connected,
        print_header,
        upload_to_postera,
    )
    from asapdiscovery.alchemy.predict import (
        clean_result_network,
        create_absolute_report,
        create_relative_report,
        get_data_from_femap,
    )
    from asapdiscovery.alchemy.schema.fec import FreeEnergyCalculationNetwork
    from rich import pretty
    from rich.padding import Padding

    pretty.install()
    console = rich.get_console()
    print_header(console)

    if clean:
        message = Padding(
            f"Warning: cleaning incoming result network {network}. You may lose results.",
            (1, 0, 1, 0),
        )
        console.print(message)
        result_network = clean_result_network(network, console=console)
    else:
        result_network = FreeEnergyCalculationNetwork.from_file(network)

    message = Padding(
        f"Loaded FreeEnergyCalculationNetwork from [repr.filename]{network}[/repr.filename]",
        (1, 0, 1, 0),
    )
    console.print(message)

    predict_status = console.status("Calculating absolute free energies")
    predict_status.start()

    # gather all ligands needed for the prediction labels
    ligands = result_network.network.ligands
    if result_network.network.central_ligand is not None:
        ligands.append(result_network.network.central_ligand)

    # convert to cinnabar fepmap to do the prediction via MLE
    fe_map = result_network.results.to_fe_map()
    is_connected = cinnabar_femap_is_connected(fe_map)

    if is_connected:
        fe_map.generate_absolute_values()
    elif not is_connected and force_largest:
        fe_map = cinnabar_femap_get_largest_subnetwork(fe_map, result_network, console)
        fe_map.generate_absolute_values()
    else:
        raise ValueError(
            "Your network is missing edges resulting in a gap where ligands (nodes) are "
            "not connected to the network. If you would like to discard those disconnected ligands "
            "(i.e. not make predictions on them), run predict using the '-fl/--force-largest' flag."
        )

    # check if we have a protocol on the network already to draw experimental results from
    protocol = experimental_protocol or result_network.experimental_protocol

    absolute_df, relative_df = get_data_from_femap(
        fe_map=fe_map,
        ligands=ligands,
        assay_units=reference_units,
        reference_dataset=reference_dataset,
        cdd_protocol=protocol,
    )

    # write predictions to csv file
    absolute_path = f"predictions-absolute-{result_network.dataset_name}.csv"
    relative_path = f"predictions-relative-{result_network.dataset_name}.csv"
    absolute_df.to_csv(absolute_path)
    relative_df.to_csv(relative_path)
    predict_status.stop()
    message = Padding(
        f"Absolute predictions written to [repr.filename]{absolute_path}[/repr.filename]",
        (1, 0, 1, 0),
    )
    console.print(message)
    message = Padding(
        f"Relative predictions written to [repr.filename]{relative_path}[/repr.filename]",
        (1, 0, 1, 0),
    )
    console.print(message)

    # check if we have a biological target
    bio_target = target or result_network.target

    # workout if we should upload to postera
    if bio_target is not None and postera_molset_name is not None:
        # format and upload to postera
        postera_status = console.status(
            f"Uploading predictions to Postera Manifold molecule set: {postera_molset_name}."
        )
        postera_status.start()

        upload_to_postera(
            molecule_set_name=postera_molset_name,
            target=target,
            absolute_dg_predictions=absolute_df,
        )

        message = Padding(
            f"Predictions uploaded to Postera Manifold molecule set: {postera_molset_name}",
            (1, 0, 1, 0),
        )
        postera_status.stop()
        console.print(message)

    elif postera_molset_name is not None and bio_target is None:
        message = Padding(
            "[yellow]WARNING a postera molecule set name was provided without a target, results will not be uploaded! "
            "Please run again and provide a valid target `-t`[/yellow]",
            (1, 0, 1, 0),
        )
        console.print(message)

    # create interactive reports, they will work out if a plot should be included
    report_status = console.status("Generating interactive reports")
    report_status.start()
    # we can only make these reports currently with experimental data
    # TODO update once we have the per replicate estimate and error
    absolute_layout = create_absolute_report(dataframe=absolute_df)
    absolute_path = f"predictions-absolute-{result_network.dataset_name}.html"
    relative_path = f"predictions-relative-{result_network.dataset_name}.html"
    absolute_layout.save(
        absolute_path,
        title=f"ASAP-Alchemy-Absolute-{result_network.dataset_name}",
        embed=True,
    )

    relative_layout = create_relative_report(dataframe=relative_df)
    relative_layout.save(
        relative_path,
        title=f"ASAP-Alchemy-Relative-{result_network.dataset_name}",
        embed=True,
    )
    report_status.stop()

    message = Padding(
        f"Absolute report written to [repr.filename]{absolute_path}[/repr.filename]",
        (1, 0, 1, 0),
    )
    console.print(message)
    message = Padding(
        f"Relative report written to [repr.filename]{relative_path}[/repr.filename]",
        (1, 0, 1, 0),
    )
    console.print(message)<|MERGE_RESOLUTION|>--- conflicted
+++ resolved
@@ -341,15 +341,10 @@
     )
     submitted_network.to_file(network)
     # now action the tasks
-<<<<<<< HEAD
     print_message(
         console=console, message="Creating and actioning FEC tasks on Alchemiscale"
     )
-    task_ids = client.action_network(planned_network=submitted_network)
-=======
-    click.echo("Creating and actioning FEC tasks on Alchemiscale...")
     task_ids = client.action_network(planned_network=submitted_network, repeats=repeats)
->>>>>>> a2e9d312
     # check that all tasks were created
     missing_tasks = sum([1 for task in task_ids if task is None])
     total_tasks = len(task_ids)
