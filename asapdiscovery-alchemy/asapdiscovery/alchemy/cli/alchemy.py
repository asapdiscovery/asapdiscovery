import shutil
from pathlib import Path
from typing import Optional

import click
from asapdiscovery.alchemy.cli.utils import SpecialHelpOrder
from asapdiscovery.data.services.postera.manifold_data_validation import (
    TagEnumBase,
    TargetTags,
)


@click.group(
    cls=SpecialHelpOrder,
    context_settings={"max_content_width": shutil.get_terminal_size().columns - 20},
)
def alchemy():
    """Tools to create and execute Alchemy networks using OpenFE and alchemiscale."""
    pass


@alchemy.command(
    help_priority=1,
    short_help="Create a new free energy perturbation factory with default settings and save it to JSON file.",
)
@click.argument(
    "filename",
    type=click.Path(exists=False, file_okay=True, dir_okay=False, writable=True),
)
def create(filename: str):
    """
    Create a new free energy perturbation factory with default settings and save it to JSON file.

    Args:
        filename: The name of the JSON file containing the factory schema.
    """
    from asapdiscovery.alchemy.schema.fec import FreeEnergyCalculationFactory

    factory = FreeEnergyCalculationFactory()
    factory.to_file(filename=filename)


@alchemy.command(
    help_priority=2,
    short_help="Plan a FreeEnergyCalculationNetwork using the given factory and inputs. The planned network will be written to file in a folder named after the dataset.",
)
@click.option(
    "-f",
    "--factory-file",
    type=click.Path(resolve_path=True, exists=True, file_okay=True, dir_okay=False),
    help="The name of the JSON file containing the FEC factory, if not supplied the default will be used.",
)
@click.option(
    "-n",
    "--name",
    type=click.STRING,
    help="The name which should be given to this dataset.",
)
@click.option(
    "-r",
    "--receptor",
    type=click.Path(resolve_path=True, exists=True, file_okay=True, dir_okay=False),
    help="The name of the file which contains the prepared receptor.",
)
@click.option(
    "-l",
    "--ligands",
    type=click.Path(resolve_path=True, exists=True, file_okay=True, dir_okay=False),
    help="The file which contains the ligands to use in the planned network.",
)
@click.option(
    "-ad",
    "--alchemy-dataset",
    type=click.Path(resolve_path=True, exists=True, file_okay=True, dir_okay=False),
    help="The JSON file containing an AlchemyDataset created with ASAP-Alchemy prep run. This defines the ligands and the receptor.",
)
@click.option(
    "-c",
    "--center-ligand",
    type=click.Path(resolve_path=True, exists=True, file_okay=True, dir_okay=False),
    help="The file which contains the center ligand, only required by radial type networks.",
)
@click.option(
    "-ep",
    "--experimental-protocol",
    help="The name of the experimental protocol in the CDD vault that should be associated with this Alchemy network.",
    type=click.STRING,
    default=None,
    show_default=True,
)
@click.option(
    "-t",
    "--target",
    help="The name of the biological target associated with this workflow.",
    type=click.Choice(TargetTags.get_values(), case_sensitive=True),
)
def plan(
    name: Optional[str] = None,
    receptor: Optional[str] = None,
    ligands: Optional[str] = None,
    center_ligand: Optional[str] = None,
    factory_file: Optional[str] = None,
    alchemy_dataset: Optional[str] = None,
    experimental_protocol: Optional[str] = None,
    target: Optional[TagEnumBase] = None,
):
    """
    Plan a FreeEnergyCalculationNetwork using the given factory and inputs. The planned network will be written to file
    in a folder named after the dataset.
    """
    import pathlib

    import openfe
    from asapdiscovery.alchemy.schema.fec import FreeEnergyCalculationFactory
    from asapdiscovery.alchemy.schema.prep_workflow import AlchemyDataSet
    from asapdiscovery.data.readers.molfile import MolFileFactory

    # check mutually exclusive args
    if ligands is None and alchemy_dataset is None:
        raise RuntimeError(
            "Please provide either an AlchemyDataSet created with `asap-alchemy prep run` or ligand and receptor input files."
        )

    click.echo("Loading FreeEnergyCalculationFactory ...")
    # parse the factory is supplied else get the default
    if factory_file is not None:
        factory = FreeEnergyCalculationFactory.from_file(factory_file)

    else:
        factory = FreeEnergyCalculationFactory()

    if alchemy_dataset is not None:
        import tempfile

        # load the set of posed ligands and the receptor from our dataset
        click.echo(f"Loading Ligands and protein from AlchemyDataSet {alchemy_dataset}")
        alchemy_ds = AlchemyDataSet.from_file(alchemy_dataset)
        input_ligands = alchemy_ds.posed_ligands

        # workout which name should be used, the CLI input takes priority over the prep `dataset_name`.
        name = name or alchemy_ds.dataset_name

        # write to a temp pdb file and read back in
        with tempfile.NamedTemporaryFile(suffix=".pdb") as fp:
            alchemy_ds.reference_complex.target.to_pdb_file(fp.name)
            receptor = openfe.ProteinComponent.from_pdb_file(fp.name)

    else:
        # load from separate files
        click.echo(f"Loading Ligands from {ligands}")
        # parse all required data/ assume sdf currently
        input_ligands = MolFileFactory(filename=ligands).load()

        click.echo(f"Loading protein from {receptor}")
        receptor = openfe.ProteinComponent.from_pdb_file(receptor)

    if center_ligand is not None:
        # handle the center ligand needed for radial networks
        center_ligand = MolFileFactory(filename=center_ligand).load()
        if len(center_ligand) > 1:
            raise RuntimeError(
                f"Only a single center ligand can be used for radial networks, found {len(center_ligand)} ligands in {center_ligand}."
            )

        center_ligand = center_ligand[0]

    click.echo("Creating FEC network ...")
    planned_network = factory.create_fec_dataset(
        dataset_name=name,
        receptor=receptor,
        ligands=input_ligands,
        central_ligand=center_ligand,
        experimental_protocol=experimental_protocol,
        target=target,
    )
    click.echo(f"Writing results to {name}")
    # output the data to a folder named after the dataset
    output_folder = pathlib.Path(name)
    output_folder.mkdir(parents=True, exist_ok=True)

    network_file = output_folder.joinpath("planned_network.json")
    planned_network.to_file(network_file)

    graph_file = output_folder.joinpath("ligand_network.graphml")
    with graph_file.open("w") as output:
        output.write(planned_network.network.graphml)


@alchemy.command(
    help_priority=3,
    short_help="Submit a local FreeEnergyCalculationNetwork to alchemiscale using the provided scope details. The network object will have these details saved into it.",
)
@click.option(
    "-n",
    "--network",
    type=click.Path(resolve_path=True, readable=True, file_okay=True, dir_okay=False),
    help="The name of the JSON file containing a planned FEC network.",
    default="planned_network.json",
    show_default=True,
)
@click.option(
    "-o",
    "--organization",
    type=click.STRING,
    default="asap",
    help="The name of the organization in alchemiscale the network should be submitted to.",
    show_default=True,
)
@click.option(
    "-c",
    "--campaign",
    type=click.STRING,
    help="The name of the campaign in alchemiscale the network should be submitted to. If `-o` is set to 'asap' (default), `-c` must be either of 'public' or 'confidential'.",
    required=True,
)
@click.option(
    "-p",
    "--project",
    type=click.STRING,
    help="The name of the project in alchemiscale the network should be submitted to.",
    required=True,
)
@click.option(
    "-r",
    "--repeats",
    type=click.INT,
    help="The total number of times each transformation should be ran on Alchemiscale, results will be averaged over "
    "the successful repeats.",
    default=1,
    show_default=True,
)
def submit(
    network: str,
    organization: str,
    campaign: str,
    project: str,
    repeats: int,
):
    """
    Submit a local FreeEnergyCalculationNetwork to alchemiscale using the provided scope details. The network object
    will have these details saved into it.

    Args:
        network: The name of the JSON file containing the FreeEnergyCalculation to be submitted.
        organization: The name of the organization this network should be submitted under always asap.
        campaign: The name of the campaign this network should be submitted under.
        project: The name of the project this network should be submitted under.
        repeats: The total number of times each transformation should be ran.
    """
    from alchemiscale import Scope
    from asapdiscovery.alchemy.schema.fec import FreeEnergyCalculationNetwork
    from asapdiscovery.alchemy.utils import AlchemiscaleHelper

    # make sure the org/campaign combination is valid
    if organization == "asap" and campaign not in ("public", "confidential"):
        raise ValueError(
            "If organization (`-o`) is set to 'asap' (default), campaign (`-c`) must be either of 'public' or 'confidential'."
        )

    # launch the helper which will try to login
    click.echo("Connecting to Alchemiscale...")
    client = AlchemiscaleHelper.from_settings()
    # create the scope
    network_scope = Scope(org=organization, campaign=campaign, project=project)
    # load the network
    planned_network = FreeEnergyCalculationNetwork.from_file(network)
    # create network on alchemiscale
    click.echo(
        f"Creating network on Alchemiscale instance: {client._client.api_url} with scope {network_scope}"
    )
    submitted_network = client.create_network(
        planned_network=planned_network, scope=network_scope
    )
    # write the network with its key to file before we try and add compute incase we hit an issue
    click.echo("Network made; saving network key to network file")
    submitted_network.to_file(network)
    # now action the tasks
    click.echo("Creating and actioning FEC tasks on Alchemiscale...")
    task_ids = client.action_network(planned_network=submitted_network, repeats=repeats)
    # check that all tasks were created
    missing_tasks = sum([1 for task in task_ids if task is None])
    total_tasks = len(task_ids)
    click.echo(
        f"{total_tasks - missing_tasks}/{total_tasks} created. Status can be checked using `asap-alchemy status`"
    )


@alchemy.command(
    help_priority=7,
    short_help="Gather the results from alchemiscale for the given network.",
)
@click.option(
    "-n",
    "--network",
    type=click.Path(resolve_path=True, readable=True, file_okay=True, dir_okay=False),
    help="The name of the JSON file containing a submitted FEC network (typically 'planned_network.json').",
    default="planned_network.json",
    show_default=True,
)
@click.option(
    "-nk",
    "--network_key",
    type=click.STRING,
    help="The network key of a submitted FEC network.",
    default=None,
    show_default=True,
)
@click.option(
    "--allow-missing/--no-allow-missing",
    "allow_missing",
    default=False,
    help="If we should allow missing results when gathering from alchemiscale.",
)
def gather(
    network: Optional[str] = False,
    network_key: Optional[str] = False,
    allow_missing: Optional[bool] = None,
):
    """
    Gather the results from alchemiscale for the given network.

    Note: An error is raised if all calculations have not finished and allow-missing is False.

    Args:
        network: The path of the JSON file containing the FreeEnergyCalculationNetwork whose results we should gather.
        network_key: The `alchemsicale` network key of the network whose results we should gather.
        allow_missing: If we should allow missing results when trying to gather the network.

    Raises:
        Runtime error if all calculations are not complete and allow missing is False.
    """
    from asapdiscovery.alchemy.schema.fec import FreeEnergyCalculationNetwork
    from asapdiscovery.alchemy.utils import AlchemiscaleHelper

    # launch the helper which will try to login
    click.echo("Connecting to Alchemiscale...")
    client = AlchemiscaleHelper.from_settings()

    # load the network
    using_network_key = False
    if network_key:
        if Path(network).exists():
            click.echo(
                f"Network key provided: {network_key}, prefering over network file {network}."
            )
        using_network_key = True
    else:
        click.echo(f"Network file provided: {network}, loading network.")
        if not Path(network).exists():
            raise FileNotFoundError(f"Network file {network} does not exist.")

        planned_network = FreeEnergyCalculationNetwork.from_file(network)
        network_key = planned_network.results.network_key

    # check network key exists in alchemiscale
    try:
        if not client.network_exists(network_key=network_key):
            raise ValueError(
                f"Network key {network_key} does not exist in Alchemiscale."
            )
    except Exception as e:
        raise ValueError(
            f"Network key {network_key} does not exist in Alchemiscale."
        ) from e

    # show the network status
    status = client.network_status(network_key=network_key)
    if not allow_missing and "waiting" in status:
        raise RuntimeError(
            "Not all calculations have finished, to collect the current results use the flag `--allow-missing`."
        )

    click.echo(
        f"Gathering network results from Alchemiscale instance: {client._client.api_url} with key {network_key}"
    )

    if using_network_key:
        network_with_results = client.collect_results(network_key=network_key)
    else:
        network_with_results = client.collect_results(planned_network=planned_network)

    click.echo("Results gathered saving to file ...")
    network_with_results.to_file("result_network.json")


@alchemy.command(
    help_priority=4,
    short_help="Get the status of the submitted network on alchemiscale.",
)
@click.option(
    "-n",
    "--network",
    type=click.Path(resolve_path=True, readable=True, file_okay=True, dir_okay=False),
    help="The name of the JSON file containing a planned FEC network.",
    default="planned_network.json",
    show_default=True,
    required=False,
)
@click.option(
    "-nk",
    "--network_key",
    type=click.STRING,
    help="The network key of the network to get the status of.",
    default=None,
    required=False,
)
@click.option(
    "-e",
    "--errors",
    is_flag=True,
    default=False,
    help="Output errors from the network, if any.",
)
@click.option(
    "-t",
    "--with-traceback",
    is_flag=True,
    default=False,
    help="Output the errors and tracebacks from the failing tasks.",
)
@click.option(
    "-a",
    "--all-networks",
    is_flag=True,
    default=False,
    help="If the status of all running tasks in your scope should be displayed. "
    "This option will cause the command to ignore all other flags.",
)
def status(
    network: str,
    network_key: str,
    errors: bool,
    with_traceback: bool,
    all_networks: bool,
):
    """
    Get the status of the submitted network on alchemiscale.\f

    Args:
        network: The name of the JSON file containing the FreeEnergyCalculationNetwork we should check the status of.
        network_key: The network key of the network to get the status of.
        errors: Flag to show errors from the tasks.
        with_traceback: Flag to show the complete traceback for the errored tasks.
        all_networks: If that status of all networks under the users scope should be displayed rather than for a single network.

    Notes:
        The `all_networks` flag will ignore all other flags, to get error details for a specific network use the network argument.

    """
    import rich
    from asapdiscovery.alchemy.cli.utils import print_header
    from asapdiscovery.alchemy.schema.fec import FreeEnergyCalculationNetwork
    from asapdiscovery.alchemy.utils import AlchemiscaleHelper
    from rich import pretty
    from rich.table import Table

    pretty.install()
    console = rich.get_console()
    print_header(console)

    args = [all_networks, network_key]

    if sum([bool(arg) for arg in args]) > 1:
        raise ValueError(
            "Can not retrieve status for --network_key at the same time as --all-networks  Please flag only one of --network_key, --all-networks and --network_key"
        )
    # launch the helper which will try to login
    client = AlchemiscaleHelper.from_settings()
    if all_networks:
        click.echo("Getting status of all networks in scope")
        # show the results of all tasks in scope, this will print to terminal
        client._client.get_scope_status()

        # now get the status break down for each network in scope with running or waiting tasks only
        running_networks = client._client.query_networks()

        status_breakdown = console.status("Creating status breakdown")
        status_breakdown.start()

        # format into a rich table
        table = Table()
        table.add_column("Network Key", justify="center", no_wrap=True)
        table.add_column(
            "Complete", overflow="fold", style="green", header_style="green"
        )
        table.add_column(
            "Running", overflow="fold", style="orange3", header_style="orange3"
        )
        table.add_column(
            "Waiting", overflow="fold", style="#1793d0", header_style="#1793d0"
        )
        table.add_column(
            "Error", overflow="fold", style="#ff073a", header_style="#ff073a"
        )
        table.add_column(
            "Invalid", overflow="fold", style="magenta1", header_style="magenta1"
        )
        table.add_column(
            "Deleted", overflow="fold", style="purple", header_style="purple"
        )
        table.add_column(
            "Actioned", overflow="fold", style="orange_red1", header_style="orange_red1"
        )
        table.add_column(
            "Priority",
            overflow="fold",
            style="dark_turquoise",
            header_style="dark_turquoise",
        )

        networks_status = client._client.get_networks_status(networks=running_networks)
        networks_actioned_tasks = client._client.get_networks_actioned_tasks(
            networks=running_networks
        )
        network_weights = client._client.get_networks_weight(networks=running_networks)

        # sort the networks by weight so that we get the ones with highest weights showing first in the table
        networks_data = zip(
            running_networks, networks_status, networks_actioned_tasks, network_weights
        )

        for key, network_status, actioned_tasks, network_weight in sorted(
            networks_data, key=lambda element: element[-1], reverse=True
        ):
            if (
                "running" in network_status or "waiting" in network_status
            ) and actioned_tasks:
                table.add_row(
                    str(key),
                    str(network_status.get("complete", 0)),
                    str(network_status.get("running", 0)),
                    str(network_status.get("waiting", 0)),
                    str(network_status.get("error", 0)),
                    str(network_status.get("invalid", 0)),
                    str(network_status.get("deleted", 0)),
                    str(len(actioned_tasks)),
                    str(network_weight),
                )
        status_breakdown.stop()
        console.print(table)
    else:
        if network_key:
            if Path(network).exists():
                click.echo(
                    f"Network key provided: {network_key}, prefering over network file {network}."
                )

        else:
            click.echo(f"Network file provided: {network}, loading network.")
            if not Path(network).exists():
                raise FileNotFoundError(f"Network file {network} does not exist.")
            planned_network = FreeEnergyCalculationNetwork.from_file(network)
            network_key = planned_network.results.network_key

        # check the status
        try:
            if not client.network_exists(network_key=network_key):
                raise ValueError(
                    f"Network key {network_key} does not exist in Alchemiscale."
                )
        except Exception as e:
            raise ValueError(
                f"Network key {network_key} does not exist in Alchemiscale."
            ) from e

        client.network_status(network_key=network_key)

        # collect errors
        if errors or with_traceback:
            task_errors = client.collect_errors(network_key=network_key)

            # output errors in readable format
            for failure in task_errors:
                click.echo(click.style("Task:", bold=True))
                click.echo(f"{failure.task_key}")
                click.echo(click.style("Error:", bold=True))
                click.echo(f"{failure.error}")
                if with_traceback:
                    click.echo(click.style("Traceback:", bold=True))
                    click.echo(f"{failure.traceback}")
                click.echo()


@alchemy.command(
    help_priority=5, short_help="Restart errored Tasks for the given FEC network."
)
@click.option(
    "-n",
    "--network",
    type=click.Path(resolve_path=True, readable=True, file_okay=True, dir_okay=False),
    help="The name of the JSON file containing a planned FEC network.",
    default="planned_network.json",
    show_default=True,
)
@click.option(
    "-v",
    "--verbose",
    is_flag=True,
    help="Increase verbosity of output; will give ScopedKeys of restarted Tasks",
)
@click.argument(
    "tasks",
    nargs=-1,
)
def restart(network: str, verbose: bool, tasks):
    """Restart errored Tasks for the given FEC network.

    If TASKS specified, then only these will be restarted.

    """
    from alchemiscale import ScopedKey
    from asapdiscovery.alchemy.schema.fec import FreeEnergyCalculationNetwork
    from asapdiscovery.alchemy.utils import AlchemiscaleHelper

    client = AlchemiscaleHelper.from_settings()
    planned_network = FreeEnergyCalculationNetwork.from_file(network)

    tasks = [ScopedKey.from_str(task) for task in tasks]

    restarted_tasks = client.restart_tasks(planned_network, tasks)
    if verbose:
        click.echo(f"Restarted Tasks: {[str(i) for i in restarted_tasks]}")
    else:
        click.echo(f"Restarted {len(restarted_tasks)} Tasks")


@alchemy.command(
    help_priority=6,
    short_help="Adjust a network's priority. The scheduler picks tasks to action by weight, if this network's weight"
    + " is set to 0.99 it will be picked in 99% of queries if there is one other network that has a weight of 0.01.",
)
@click.option(
    "-nk",
    "--network-key",
    type=click.STRING,
    help="The network key of the network to be stopped. This can be found by running e.g. `asap-alchemy status -a`.",
    required=True,
)
@click.option(
    "-w",
    "--weight",
    type=click.FloatRange(min=0.0, max=1.0),
    help="The weight that should be assigned to the network. Network weights can be found by running"
    + " `asap-alchemy status -a`.",
    required=True,
)
def prioritize(network_key: str, weight: float):
    """Adjust a network's weight to influence how often its tasks will be actioned compared to other networks."""
    import rich
    from asapdiscovery.alchemy.cli.utils import print_header
    from asapdiscovery.alchemy.utils import AlchemiscaleHelper
    from rich import pretty
    from rich.padding import Padding

    pretty.install()
    console = rich.get_console()
    print_header(console)

    client = AlchemiscaleHelper.from_settings()
    adjust_weight_status = console.status(
        f"Changing weight of network {network_key} to {weight}"
    )
    adjust_weight_status.start()
    new_weight, old_weight = client.adjust_weight(
        network_key=network_key, weight=weight
    )
    adjust_weight_status.stop()

    # verify that the weight has been changed
    if not new_weight == weight:
        raise ValueError(
            f"Something went wrong during the weight change of network {network_key}:\nAttempted weight change "
            f"to {weight} but weight is {new_weight}."
        )

    message = Padding(
        f"Adjusted weight from {old_weight} to {new_weight} for network {network_key}",
        (1, 0, 1, 0),
    )
    console.print(message)


@alchemy.command(
    help_priority=7,
    short_help="Stop (i.e. set to 'error') a network's running and waiting tasks.",
)
@click.option(
    "-nk",
    "--network-key",
    type=click.STRING,
    help="The network key of the network to be stopped. This can be found by running e.g. `asap-alchemy status -a`.",
    required=True,
)
def stop(network_key: str):
    """Stop (i.e. set to 'error') a network's running and waiting tasks."""
    import rich
    from asapdiscovery.alchemy.cli.utils import print_header
    from asapdiscovery.alchemy.utils import AlchemiscaleHelper
    from rich import pretty
    from rich.padding import Padding

    pretty.install()
    console = rich.get_console()
    print_header(console)

    client = AlchemiscaleHelper.from_settings()
    cancel_status = console.status(f"Canceling actioned tasks on network {network_key}")
    cancel_status.start()
    canceled_tasks = client.cancel_actioned_tasks(network_key=network_key)
    # check how many were canceled as some maybe None if not found
    total_tasks = len([task for task in canceled_tasks if task is not None])
    cancel_status.stop()

    message = Padding(
        f"Canceled {total_tasks} actioned tasks for network {network_key}",
        (1, 0, 1, 0),
    )
    console.print(message)


@alchemy.command(
    help_priority=8,
    short_help="Predict relative and absolute free energies for the set of ligands, using any provided experimental data to shift the results to the relevant energy range.",
)
@click.option(
    "-n",
    "--network",
    type=click.Path(resolve_path=True, readable=True, file_okay=True, dir_okay=False),
    help="The name of the JSON file containing a planned FEC network with raw results from alchemiscale.",
    default="result_network.json",
    show_default=True,
)
@click.option(
    "-rd",
    "--reference-dataset",
    type=click.Path(resolve_path=True, readable=True, file_okay=True, dir_okay=False),
    help="The name of a csv file containing reference experimental data to be used in the predictions.",
)
@click.option(
    "-ru",
    "--reference-units",
    type=click.Choice(["pIC50", "IC50"]),
    help="The units of the reference experimental data provided in the csv or saved as an SDTag on the ligand.",
    default="pIC50",
    show_default=True,
)
@click.option(
    "-ep",
    "--experimental-protocol",
    help="The name of the experimental protocol in the CDD vault that should be associated with this Alchemy network.",
    type=click.STRING,
    default=None,
    show_default=True,
)
@click.option(
    "-t",
    "--target",
    help="The name of the biological target associated with this workflow.",
    type=click.Choice(TargetTags.get_values(), case_sensitive=True),
)
@click.option(
    "-pm",
    "--postera-molset-name",
    type=click.STRING,
    default=None,
    show_default=True,
    help="The name of the Postera molecule set to upload the results to.",
)
@click.option(
<<<<<<< HEAD
    "-c",
    "--clean",
    is_flag=True,
    help="Whether or not to clean the incoming result network, e.g. in cases where some edges are imbalanced between complex/solvent or when DG==0.0.",
=======
    "-fl",
    "--force-largest",
    is_flag=True,
    help="Make predictions using only the largest subnetwork present in the results. "
    "Useful in cases where the network is disconnected by e.g. simulation failures.",
>>>>>>> b175f618
)
def predict(
    network: str,
    reference_units: str,
    reference_dataset: Optional[str] = None,
    experimental_protocol: Optional[str] = None,
    target: Optional[TagEnumBase] = None,
    postera_molset_name: Optional[str] = None,
<<<<<<< HEAD
    clean: Optional[bool] = False,
=======
    force_largest: Optional[bool] = False,
>>>>>>> b175f618
):
    """
    Predict relative and absolute free energies for the set of ligands, using any provided experimental data to shift the
    results to the relevant energy range.
    """
    import rich
    from asapdiscovery.alchemy.cli.utils import (
        cinnabar_femap_get_largest_subnetwork,
        cinnabar_femap_is_connected,
        print_header,
        upload_to_postera,
    )
    from asapdiscovery.alchemy.predict import (
        clean_result_network,
        create_absolute_report,
        create_relative_report,
        get_data_from_femap,
    )
    from asapdiscovery.alchemy.schema.fec import FreeEnergyCalculationNetwork
    from rich import pretty
    from rich.padding import Padding

    pretty.install()
    console = rich.get_console()
    print_header(console)

    if clean:
        message = Padding(
            f"Warning: cleaning incoming result network {network}. You may lose results.",
            (1, 0, 1, 0),
        )
        console.print(message)
        result_network = clean_result_network(network, console=console)
    else:
        result_network = FreeEnergyCalculationNetwork.from_file(network)

    message = Padding(
        f"Loaded FreeEnergyCalculationNetwork from [repr.filename]{network}[/repr.filename]",
        (1, 0, 1, 0),
    )
    console.print(message)

    predict_status = console.status("Calculating absolute free energies")
    predict_status.start()

    # gather all ligands needed for the prediction labels
    ligands = result_network.network.ligands
    if result_network.network.central_ligand is not None:
        ligands.append(result_network.network.central_ligand)

    # convert to cinnabar fepmap to do the prediction via MLE
    fe_map = result_network.results.to_fe_map()
    is_connected = cinnabar_femap_is_connected(fe_map)

    if is_connected:
        fe_map.generate_absolute_values()
    elif not is_connected and force_largest:
        fe_map = cinnabar_femap_get_largest_subnetwork(fe_map, result_network, console)
        fe_map.generate_absolute_values()
    else:
        raise ValueError(
            "Your network is missing edges resulting in a gap where ligands (nodes) are "
            "not connected to the network. If you would like to discard those disconnected ligands "
            "(i.e. not make predictions on them), run predict using the '-fl/--force-largest' flag."
        )

    # check if we have a protocol on the network already to draw experimental results from
    protocol = experimental_protocol or result_network.experimental_protocol

    absolute_df, relative_df = get_data_from_femap(
        fe_map=fe_map,
        ligands=ligands,
        assay_units=reference_units,
        reference_dataset=reference_dataset,
        cdd_protocol=protocol,
    )

    # write predictions to csv file
    absolute_path = f"predictions-absolute-{result_network.dataset_name}.csv"
    relative_path = f"predictions-relative-{result_network.dataset_name}.csv"
    absolute_df.to_csv(absolute_path)
    relative_df.to_csv(relative_path)
    predict_status.stop()
    message = Padding(
        f"Absolute predictions written to [repr.filename]{absolute_path}[/repr.filename]",
        (1, 0, 1, 0),
    )
    console.print(message)
    message = Padding(
        f"Relative predictions written to [repr.filename]{relative_path}[/repr.filename]",
        (1, 0, 1, 0),
    )
    console.print(message)

    # check if we have a biological target
    bio_target = target or result_network.target

    # workout if we should upload to postera
    if bio_target is not None and postera_molset_name is not None:
        # format and upload to postera
        postera_status = console.status(
            f"Uploading predictions to Postera Manifold molecule set: {postera_molset_name}."
        )
        postera_status.start()

        upload_to_postera(
            molecule_set_name=postera_molset_name,
            target=target,
            absolute_dg_predictions=absolute_df,
        )

        message = Padding(
            f"Predictions uploaded to Postera Manifold molecule set: {postera_molset_name}",
            (1, 0, 1, 0),
        )
        postera_status.stop()
        console.print(message)

    elif postera_molset_name is not None and bio_target is None:
        message = Padding(
            "[yellow]WARNING a postera molecule set name was provided without a target, results will not be uploaded! "
            "Please run again and provide a valid target `-t`[/yellow]",
            (1, 0, 1, 0),
        )
        console.print(message)

    # create interactive reports, they will work out if a plot should be included
    report_status = console.status("Generating interactive reports")
    report_status.start()
    # we can only make these reports currently with experimental data
    # TODO update once we have the per replicate estimate and error
    absolute_layout = create_absolute_report(dataframe=absolute_df)
    absolute_path = f"predictions-absolute-{result_network.dataset_name}.html"
    relative_path = f"predictions-relative-{result_network.dataset_name}.html"
    absolute_layout.save(
        absolute_path,
        title=f"ASAP-Alchemy-Absolute-{result_network.dataset_name}",
        embed=True,
    )

    relative_layout = create_relative_report(dataframe=relative_df)
    relative_layout.save(
        relative_path,
        title=f"ASAP-Alchemy-Relative-{result_network.dataset_name}",
        embed=True,
    )
    report_status.stop()

    message = Padding(
        f"Absolute report written to [repr.filename]{absolute_path}[/repr.filename]",
        (1, 0, 1, 0),
    )
    console.print(message)
    message = Padding(
        f"Relative report written to [repr.filename]{relative_path}[/repr.filename]",
        (1, 0, 1, 0),
    )
    console.print(message)<|MERGE_RESOLUTION|>--- conflicted
+++ resolved
@@ -767,18 +767,16 @@
     help="The name of the Postera molecule set to upload the results to.",
 )
 @click.option(
-<<<<<<< HEAD
     "-c",
     "--clean",
     is_flag=True,
-    help="Whether or not to clean the incoming result network, e.g. in cases where some edges are imbalanced between complex/solvent or when DG==0.0.",
-=======
+    help="Whether or not to clean the incoming result network, e.g. in cases where some edges are imbalanced between complex/solvent or when DG==0.0.")
+@click.option(
     "-fl",
     "--force-largest",
     is_flag=True,
     help="Make predictions using only the largest subnetwork present in the results. "
     "Useful in cases where the network is disconnected by e.g. simulation failures.",
->>>>>>> b175f618
 )
 def predict(
     network: str,
@@ -787,11 +785,8 @@
     experimental_protocol: Optional[str] = None,
     target: Optional[TagEnumBase] = None,
     postera_molset_name: Optional[str] = None,
-<<<<<<< HEAD
     clean: Optional[bool] = False,
-=======
     force_largest: Optional[bool] = False,
->>>>>>> b175f618
 ):
     """
     Predict relative and absolute free energies for the set of ligands, using any provided experimental data to shift the
