--- conflicted
+++ resolved
@@ -30,26 +30,17 @@
     return FreeEnergyCalculationNetwork.from_file(fec_network)
 
 
-<<<<<<< HEAD
-@pytest.fixture()
-def mock_alchemiscale_client(monkeypatch):
-    """Mock alchemiscale client for testing purposes"""
-    # mock some env variables
-=======
+
 @pytest.fixture(scope="function")
 def alchemiscale_helper(monkeypatch):
->>>>>>> d2f36226
     monkeypatch.setenv(name="ALCHEMISCALE_ID", value="asap")
     monkeypatch.setenv(name="ALCHEMISCALE_KEY", value="key")
 
     # use a fake api url for testing
     client = AlchemiscaleHelper(api_url="")
 
-<<<<<<< HEAD
-=======
     # make sure the env variables were picked up
     assert client._client.identifier == "asap"
     assert client._client.key == "key"
 
->>>>>>> d2f36226
     return client