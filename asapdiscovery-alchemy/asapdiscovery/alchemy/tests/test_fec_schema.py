--- conflicted
+++ resolved
@@ -190,11 +190,7 @@
 
     factory = FreeEnergyCalculationFactory()
     with pytest.raises(ValueError, match="1 duplicate ligands"):
-<<<<<<< HEAD
-        factory.create_fec_dataset(
-=======
         _ = factory.create_fec_dataset(
->>>>>>> 83b288d6
             dataset_name="TYK2-test-dataset-duplicated",
             receptor=tyk2_protein,
             ligands=ligands,
@@ -204,11 +200,7 @@
 
     factory = FreeEnergyCalculationFactory()
     with pytest.raises(ValueError, match="2 duplicate ligands"):
-<<<<<<< HEAD
-        factory.create_fec_dataset(
-=======
         _ = factory.create_fec_dataset(
->>>>>>> 83b288d6
             dataset_name="TYK2-test-dataset-duplicated",
             receptor=tyk2_protein,
             ligands=ligands,
