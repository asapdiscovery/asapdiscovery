--- conflicted
+++ resolved
@@ -1,18 +1,14 @@
-<<<<<<< HEAD
 import datetime
 import itertools
 
 import pytest
-=======
 from uuid import uuid4
 
->>>>>>> d2f36226
 from alchemiscale import Scope, ScopedKey
 from asapdiscovery.alchemy.schema.fec import (
     AlchemiscaleResults,
     FreeEnergyCalculationNetwork,
 )
-<<<<<<< HEAD
 from gufe.protocols import (
     Context,
     ProtocolDAGResult,
@@ -20,14 +16,10 @@
     ProtocolUnitFailure,
     ProtocolUnitResult,
 )
-=======
-from gufe.protocols import ProtocolUnitResult
->>>>>>> d2f36226
 from openfe.protocols.openmm_rfe import RelativeHybridTopologyProtocolResult
 from openff.units import unit as OFFUnit
 
 
-<<<<<<< HEAD
 # Test gufe "fixtures"
 class DummyUnit(ProtocolUnit):
     @staticmethod
@@ -68,29 +60,15 @@
     ]
 
 
-def test_create_network(monkeypatch, tyk2_fec_network, mock_alchemiscale_client):
-    """Make sure our alchemiscale helper can create a network and update the results"""
-=======
 def test_create_network(monkeypatch, tyk2_fec_network, alchemiscale_helper):
     """Make sure our alchemiscale helper can create a network and update the results"""
 
     client = alchemiscale_helper
->>>>>>> d2f36226
 
     # mock the client function
     def create_network(network, scope):
         return ScopedKey(gufe_key=network.key, **scope.dict())
 
-<<<<<<< HEAD
-    # use a fake api url for testing
-    client = mock_alchemiscale_client
-
-    # make sure the env variables were picked up
-    assert client._client.identifier == "asap"
-    assert client._client.key == "key"
-
-=======
->>>>>>> d2f36226
     # mock the network creation
     monkeypatch.setattr(client._client, "create_network", create_network)
     scope = Scope(org="asap", campaign="testing", project="tyk2")
@@ -105,17 +83,11 @@
     )
 
 
-<<<<<<< HEAD
-def test_network_status(monkeypatch, tyk2_fec_network, mock_alchemiscale_client):
-    """Make sure we can correctly get the status of a network"""
-
-    client = mock_alchemiscale_client
-=======
+
 def test_network_status(monkeypatch, tyk2_fec_network, alchemiscale_helper):
     """Make sure we can correctly get the status of a network"""
 
     client = alchemiscale_helper
->>>>>>> d2f36226
 
     scope = Scope(org="asap", campaign="testing", project="tyk2")
     network_key = ScopedKey(
@@ -138,18 +110,10 @@
     assert status == {"complete": 1}
 
 
-<<<<<<< HEAD
-def test_action_tasks(monkeypatch, tyk2_fec_network, mock_alchemiscale_client):
-    """Make sure the helper can action tasks on alchemiscale"""
-
-    # use a fake api url for testing
-    client = mock_alchemiscale_client
-=======
 def test_action_tasks(monkeypatch, tyk2_fec_network, alchemiscale_helper):
     """Make sure the helper can action tasks on alchemiscale"""
 
     client = alchemiscale_helper
->>>>>>> d2f36226
 
     # mock a key onto the network assuming it has already been created
     scope = Scope(org="asap", campaign="testing", project="tyk2")
@@ -195,18 +159,10 @@
     assert len(tasks) == (result_network.n_repeats + 1) * len(alchem_network.edges)
 
 
-<<<<<<< HEAD
-def test_collect_results(monkeypatch, tyk2_fec_network, mock_alchemiscale_client):
-    """Make sure the help function can correctly collect results"""
-
-    # use a fake api url for testing
-    client = mock_alchemiscale_client
-=======
 def test_collect_results(monkeypatch, tyk2_fec_network, alchemiscale_helper):
     """Make sure the help function can correctly collect results"""
 
     client = alchemiscale_helper
->>>>>>> d2f36226
 
     # mock a key onto the network assuming it has already been created
     scope = Scope(org="asap", campaign="testing", project="tyk2")
@@ -264,11 +220,53 @@
     )  # divide by 2 as we have a node for the solvent and complex phase
 
 
-<<<<<<< HEAD
+def test_restart_tasks(monkeypatch, tyk2_fec_network, alchemiscale_helper):
+    client = alchemiscale_helper
+
+    scope = Scope(org="asap", campaign="testing", project="tyk2")
+    alchemical_network = tyk2_fec_network.to_alchemical_network()
+
+    network_key = ScopedKey(gufe_key=alchemical_network.key, **scope.dict())
+    task_keys = [
+        ScopedKey(gufe_key=uuid4().hex, **network_key.scope.dict()) for _ in range(7)
+    ]
+
+    def get_network_tasks(key: ScopedKey, status: str):
+        assert key == network_key
+        # pretend 7 tasks have status == 'error'
+        return task_keys
+
+    def set_tasks_status(tasks: list[ScopedKey], status: str):
+        return tasks
+
+    # mock the AlchemiscaleClient calls
+    monkeypatch.setattr(client._client, "get_network_tasks", get_network_tasks)
+    monkeypatch.setattr(client._client, "set_tasks_status", set_tasks_status)
+
+    # set the key and get the status
+    result_network = FreeEnergyCalculationNetwork(
+        **tyk2_fec_network.dict(exclude={"results"}),
+        results=AlchemiscaleResults(network_key=network_key),
+    )
+    restarted_tasks = client.restart_tasks(planned_network=result_network)
+    assert len(restarted_tasks) == 7
+    assert [isinstance(i, ScopedKey) for i in restarted_tasks]
+
+    # restart only a subset of the errored tasks
+    errored_tasks = client._client.get_network_tasks(network_key, status="error")
+    restarted_tasks = client.restart_tasks(
+        planned_network=result_network, tasks=errored_tasks[:2]
+    )
+
+    assert len(restarted_tasks) == 2
+    assert [isinstance(i, ScopedKey) for i in restarted_tasks]
+    assert restarted_tasks == errored_tasks[:2]
+
+
 def test_get_failures(
     monkeypatch,
     tyk2_fec_network,
-    mock_alchemiscale_client,
+    alchemiscale_helper,
     dummy_protocol_units,
     protocol_unit_failures,
 ):
@@ -283,38 +281,7 @@
     )
 
     alchem_network = tyk2_fec_network.to_alchemical_network()
-=======
-def test_restart_tasks(monkeypatch, tyk2_fec_network, alchemiscale_helper):
-    client = alchemiscale_helper
-
-    scope = Scope(org="asap", campaign="testing", project="tyk2")
-    alchemical_network = tyk2_fec_network.to_alchemical_network()
-
-    network_key = ScopedKey(gufe_key=alchemical_network.key, **scope.dict())
-    task_keys = [
-        ScopedKey(gufe_key=uuid4().hex, **network_key.scope.dict()) for _ in range(7)
-    ]
-
-    def get_network_tasks(key: ScopedKey, status: str):
-        assert key == network_key
-        # pretend 7 tasks have status == 'error'
-        return task_keys
-
-    def set_tasks_status(tasks: list[ScopedKey], status: str):
-        return tasks
-
-    # mock the AlchemiscaleClient calls
-    monkeypatch.setattr(client._client, "get_network_tasks", get_network_tasks)
-    monkeypatch.setattr(client._client, "set_tasks_status", set_tasks_status)
-
->>>>>>> d2f36226
-    # set the key and get the status
-    result_network = FreeEnergyCalculationNetwork(
-        **tyk2_fec_network.dict(exclude={"results"}),
-        results=AlchemiscaleResults(network_key=network_key),
-    )
-
-<<<<<<< HEAD
+    
     # mock the client functions
     def get_network_tasks(key, status=None) -> list[ScopedKey]:
         """Mock getting back a single Task for each Transformation in an AlchemicalNetwork"""
@@ -353,19 +320,4 @@
     # Check tracebacks
     assert all(
         "foo" == data.traceback for data in errors
-    ), "'foo' string expected in `traceback` attribute."
-=======
-    restarted_tasks = client.restart_tasks(planned_network=result_network)
-    assert len(restarted_tasks) == 7
-    assert [isinstance(i, ScopedKey) for i in restarted_tasks]
-
-    # restart only a subset of the errored tasks
-    errored_tasks = client._client.get_network_tasks(network_key, status="error")
-    restarted_tasks = client.restart_tasks(
-        planned_network=result_network, tasks=errored_tasks[:2]
-    )
-
-    assert len(restarted_tasks) == 2
-    assert [isinstance(i, ScopedKey) for i in restarted_tasks]
-    assert restarted_tasks == errored_tasks[:2]
->>>>>>> d2f36226
+    ), "'foo' string expected in `traceback` attribute."