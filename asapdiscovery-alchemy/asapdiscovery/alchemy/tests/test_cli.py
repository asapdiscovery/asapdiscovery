import pathlib

import pandas as pd
import pytest
from asapdiscovery.alchemy.cli.cli import alchemy
from asapdiscovery.alchemy.schema.fec import (
    FreeEnergyCalculationFactory,
    FreeEnergyCalculationNetwork,
)
from asapdiscovery.alchemy.schema.prep_workflow import (
    AlchemyDataSet,
    AlchemyPrepWorkflow,
)
from asapdiscovery.data.testing.test_resources import fetch_test_file
from click.testing import CliRunner
from rdkit import Chem


def test_alchemy_create(tmpdir):
    """Test making a workflow file using the cli"""

    runner = CliRunner()

    with tmpdir.as_cwd():
        result = runner.invoke(
            alchemy,
            ["create", "workflow.json"],
        )
        assert result.exit_code == 0
        # make sure we can load the factory
        _ = FreeEnergyCalculationFactory.from_file("workflow.json")


def test_alchemy_plan_from_raw(tmpdir, tyk2_protein, tyk2_ligands):
    """Make sure we can plan networks using the CLI"""

    runner = CliRunner()

    with tmpdir.as_cwd():
        # write the files to the current folder
        tyk2_protein.to_pdb_file("tyk2_protein.pdb")
        # write the ligands to a single sdf file
        with Chem.SDWriter("tyk2_ligands.sdf") as output:
            for ligand in tyk2_ligands:
                output.write(ligand.to_rdkit())

        # call the cli
        result = runner.invoke(
            alchemy,
            [
                "plan",
                "-n",
                "tyk2-testing",
                "-l",
                "tyk2_ligands.sdf",
                "-r",
                "tyk2_protein.pdb",
            ],
        )
        assert result.exit_code == 0
        # try and open the planned network
        network = FreeEnergyCalculationNetwork.from_file(
            "tyk2-testing/planned_network.json"
        )
        # make sure all ligands are in the network
        assert len(network.network.ligands) == len(tyk2_ligands)


def test_alchemy_plan_from_alchemy_dataset(tmpdir):
    """Try and run the alchemy planning method from an alchemy dataset"""
    # grab a pre computed alchemy dataset
    alchemy_data = fetch_test_file("prepared_alchemy_dataset.json")

    runner = CliRunner()

    with tmpdir.as_cwd():
        result = runner.invoke(
            alchemy, ["plan", "-ad", alchemy_data.as_posix(), "-n", "mac1-testing"]
        )
        assert result.exit_code == 0
        assert "Loading Ligands and protein from AlchemyDataSet" in result.stdout
        # try and open the planned network
        network = FreeEnergyCalculationNetwork.from_file(
            "mac1-testing/planned_network.json"
        )
        # make sure all ligands are in the network
        assert len(network.network.ligands) == 3


def test_alchemy_plan_missing():
    """make sure an informative error is raised if we do not provide all the inputs required"""

    runner = CliRunner()

    with pytest.raises(RuntimeError) as error:
        _ = runner.invoke(
            alchemy, ["plan", "-n", "test-planner"], catch_exceptions=False
        )

    assert (
        "Please provide either an AlchemyDataSet created with `asap-alchemy prep run` or ligand and receptor input files."
        == str(error.value)
    )


def test_alchemy_prep_create(tmpdir):
    """Test creating the alchemy prep workflow"""

    runner = CliRunner()

    with tmpdir.as_cwd():
        # write a workflow with a core smarts and make sure it can be loaded
        result = runner.invoke(
            alchemy, ["prep", "create", "-f", "prep-workflow.json", "-cs", "CC"]
        )
        assert result.exit_code == 0
        prep_workflow = AlchemyPrepWorkflow.parse_file("prep-workflow.json")
        assert prep_workflow.core_smarts == "CC"


def test_alchemy_prep_run_with_fails(tmpdir, mac1_complex):
    """Test running the alchemy prep workflow on a set of mac1 ligands and that failures are captured"""

    # locate the ligands input file
    ligand_file = fetch_test_file("constrained_conformer/mac1_ligands.smi")

    runner = CliRunner()

    with tmpdir.as_cwd():
        # complex to a local file
        mac1_complex.to_json_file("complex.json")

        result = runner.invoke(
            alchemy,
            [
                "prep",
                "run",
                "-n",
                "mac1-testing",
                "-l",
                ligand_file.as_posix(),
                "-r",
                "complex.json",
            ],
        )
        assert result.exit_code == 0
        # make sure stereo enum is run
        assert (
            "[✓] StereoExpander successful,  number of unique ligands 5."
            in result.stdout
        )
        # make sure stereo is detected
        assert (
            "! WARNING the reference structure is chiral, check output structures carefully!"
            in result.stdout
        )
        # check all molecules have poses made
        assert "[✓] Pose generation successful for 5/5." in result.stdout
        # 2 molecules should be removed due to inconsistent stereo
        assert (
            "[✓] Stereochemistry filtering complete 2 molecules removed."
            in result.stdout
        )
        # check a warning is printed if some molecules are removed
        assert (
            "WARNING some ligands failed to have poses generated see failed_ligands"
            in result.stdout
        )
        # check we can load the result
        prep_dataset = AlchemyDataSet.from_file(
            "mac1-testing/prepared_alchemy_dataset.json"
        )
        # make sure the receptor is writen to file
        assert (
            pathlib.Path(prep_dataset.dataset_name)
            .joinpath(f"{prep_dataset.reference_complex.target.target_name}.pdb")
            .exists()
        )
        assert prep_dataset.dataset_name == "mac1-testing"
        assert len(prep_dataset.input_ligands) == 5
        assert len(prep_dataset.posed_ligands) == 3
        assert len(prep_dataset.failed_ligands["InconsistentStereo"]) == 2


def test_alchemy_prep_run_all_pass(tmpdir, mac1_complex):
    """Test running the alchemy prep workflow and make sure all ligands pass when expected."""

    # locate the ligands input file
    ligand_file = fetch_test_file("constrained_conformer/mac1_ligands.smi")

    runner = CliRunner()

    with tmpdir.as_cwd():
        # complex to a local file
        mac1_complex.to_json_file("complex.json")
        # create a new prep workflow which allows incorrect stereo
        workflow = AlchemyPrepWorkflow(strict_stereo=False)
        workflow.to_file("workflow.json")

        result = runner.invoke(
            alchemy,
            [
                "prep",
                "run",
                "-f",
                "workflow.json",
                "-n",
                "mac1-testing",
                "-l",
                ligand_file.as_posix(),
                "-r",
                "complex.json",
            ],
        )
        assert result.exit_code == 0
        # make sure stereo enum is run
        assert (
            "[✓] StereoExpander successful,  number of unique ligands 5."
            in result.stdout
        )
        # make sure stereo is detected
        assert (
            "! WARNING the reference structure is chiral, check output structures carefully!"
            in result.stdout
        )
        # check all molecules have poses made
        assert "[✓] Pose generation successful for 5/5." in result.stdout
        # make sure stereo filtering is not run
        assert "[✓] Stereochemistry filtering complete" not in result.stdout
        # check the failure warning is not printed
        assert (
            "WARNING some ligands failed to have poses generated see failed_ligands"
            not in result.stdout
        )
        # check we can load the result
        prep_dataset = AlchemyDataSet.from_file(
            "mac1-testing/prepared_alchemy_dataset.json"
        )
        # make sure the receptor is writen to file
        assert (
            pathlib.Path(prep_dataset.dataset_name)
            .joinpath(f"{prep_dataset.reference_complex.target.target_name}.pdb")
            .exists()
        )
        assert prep_dataset.dataset_name == "mac1-testing"
        assert len(prep_dataset.input_ligands) == 5
        assert len(prep_dataset.posed_ligands) == 5
        assert prep_dataset.failed_ligands is None


<<<<<<< HEAD
def test_alchemy_predict_no_experimental_data(tyk2_result_network, tmpdir):
    """Test predicting the absolute and relative free energies with no experimental data, interactive reports should
    not be generated in this mode.
    """

    runner = CliRunner()

    with tmpdir.as_cwd():
        # write the results file to local
        tyk2_result_network.to_file("result_network.json")

        result = runner.invoke(
            alchemy,
            [
                "predict",
            ],
        )
        assert result.exit_code == 0
        assert "Loaded FreeEnergyCalculationNetwork from" in result.stdout
        assert "Absolute predictions written" in result.stdout
        assert "Relative predictions written" in result.stdout
        # load the datasets and check the results match what's expected
        absolute_dataframe = pd.read_csv(
            "predictions-absolute-2023-08-07-tyk2-mini-test.csv"
        )
        mol_data = absolute_dataframe.iloc[0]
        assert mol_data["SMILES"] == "CC(=O)Nc1cc(NC(=O)c2c(Cl)cccc2Cl)ccn1"
        assert mol_data["label"] == "lig_ejm_31"
        assert mol_data["DG (kcal/mol) (FECS)"] == pytest.approx(-0.1332, abs=1e-4)
        assert mol_data["uncertainty (kcal/mol) (FECS)"] == pytest.approx(
            0.0757, abs=1e-4
        )

        relative_dataframe = pd.read_csv(
            "predictions-relative-2023-08-07-tyk2-mini-test.csv"
        )
        relative_mol_data = relative_dataframe.iloc[0]
        assert relative_mol_data["SMILES_A"] == "CC(=O)Nc1cc(NC(=O)c2c(Cl)cccc2Cl)ccn1"
        assert (
            relative_mol_data["SMILES_B"]
            == "O=C(Nc1ccnc(NC(=O)C2CCC2)c1)c1c(Cl)cccc1Cl"
        )
        assert relative_mol_data["labelA"] == "lig_ejm_31"
        assert relative_mol_data["labelB"] == "lig_ejm_47"
        assert relative_mol_data["DDG (kcal/mol) (FECS)"] == pytest.approx(
            0.1115, abs=1e-4
        )
        assert relative_mol_data["uncertainty (kcal/mol) (FECS)"] == pytest.approx(
            0.1497, abs=1e-4
        )


def test_alchemy_predict_experimental_data(
    tyk2_result_network, tmpdir, tyk2_reference_data
):
    """
    Test predicting the absolute and relative free energies with experimental data, the predictions should be shifted
    by the experimental mean to get them in the correct energy range and the interactive reports should be generated.
    """

    runner = CliRunner()

    with tmpdir.as_cwd():
        # write the results file to local
        tyk2_result_network.to_file("result_network.json")

        result = runner.invoke(
            alchemy, ["predict", "-rd", tyk2_reference_data, "-ru", "IC50"]
        )
        assert result.exit_code == 0
        assert "Loaded FreeEnergyCalculationNetwork" in result.stdout
        assert (
            "Absolute report written to predictions-absolute-2023-08-07-tyk2-mini-test.html"
            in result.stdout
        )
        assert (
            "Relative report written to predictions-relative-2023-08-07-tyk2-mini-test.html"
            in result.stdout
        )
        # load the datasets and check the results match what's expected
        absolute_dataframe = pd.read_csv(
            "predictions-absolute-2023-08-07-tyk2-mini-test.csv"
        )
        mol_data = absolute_dataframe.iloc[0]
        assert mol_data["SMILES"] == "CC(=O)Nc1cc(NC(=O)c2c(Cl)cccc2Cl)ccn1"
        assert mol_data["label"] == "lig_ejm_31"
        # make sure the results have been shifted to match the experimental range
        assert mol_data["DG (kcal/mol) (FECS)"] == pytest.approx(-10.2182, abs=1e-4)
        assert mol_data["uncertainty (kcal/mol) (FECS)"] == pytest.approx(
            0.0757, abs=1e-4
        )
        # make sure the experimental data has been added
        assert mol_data["DG (kcal/mol) (EXPT)"] == pytest.approx(-9.5739, abs=1e-4)
        # make sure the prediction error has been calculated
        assert mol_data["prediction error (kcal/mol)"] == pytest.approx(
            0.6443, abs=1e-4
        )

        relative_dataframe = pd.read_csv(
            "predictions-relative-2023-08-07-tyk2-mini-test.csv"
        )
        relative_mol_data = relative_dataframe.iloc[0]
        assert relative_mol_data["SMILES_A"] == "CC(=O)Nc1cc(NC(=O)c2c(Cl)cccc2Cl)ccn1"
        assert (
            relative_mol_data["SMILES_B"]
            == "O=C(Nc1ccnc(NC(=O)C2CCC2)c1)c1c(Cl)cccc1Cl"
        )
        assert relative_mol_data["labelA"] == "lig_ejm_31"
        assert relative_mol_data["labelB"] == "lig_ejm_47"
        # these should not be changed as they do not need shifting
        assert relative_mol_data["DDG (kcal/mol) (FECS)"] == pytest.approx(
            0.1115, abs=1e-4
        )
        assert relative_mol_data["uncertainty (kcal/mol) (FECS)"] == pytest.approx(
            0.1497, abs=1e-4
        )
        # make sure the experimental data has been added
        assert relative_mol_data["DDG (kcal/mol) (EXPT)"] == pytest.approx(
            -0.1542, abs=1e-4
        )
        assert relative_mol_data["prediction error (kcal/mol)"] == pytest.approx(
            0.2657, abs=1e-4
        )


def test_predict_wrong_units(tyk2_result_network, tyk2_reference_data, tmpdir):
    """Make sure an error is raised if the units can not be found in the csv headings"""

    runner = CliRunner()

    with tmpdir.as_cwd():
        # write the results file to local
        tyk2_result_network.to_file("result_network.json")
        with pytest.raises(
            RuntimeError,
            match="Could not determine the assay tag from the provided units pIC50",
        ):
            # use the wrong unit heading
            runner.invoke(
                alchemy,
                ["predict", "-rd", tyk2_reference_data, "-ru", "pIC50"],
                catch_exceptions=False,  # let the exception buble up so pytest can check it
            )
=======
def test_alchemy_status_all(monkeypatch, alchemiscale_helper):
    """Mock testing the status all command."""

    from alchemiscale import AlchemiscaleClient
    from alchemiscale.models import ScopedKey

    def _get_resource(*args, **kwargs):
        return {"complete": 1, "running": 2, "waiting": 3}

    def get_network_keys(*args, **kwargs):
        """Mock a network key for a running network"""
        return [
            ScopedKey(
                gufe_key="fakenetwork",
                org="asap",
                campaign="alchemy",
                project="testing",
            )
        ]

    monkeypatch.setattr(AlchemiscaleClient, "_get_resource", _get_resource)
    monkeypatch.setattr(AlchemiscaleClient, "query_networks", get_network_keys)

    runner = CliRunner()

    result = runner.invoke(alchemy, ["status", "-a"])
    assert result.exit_code == 0
    assert (
        "complete                                     │                             1 "
        in result.stdout
    )
    assert (
        "│ fakenetwork-asap-alchemy-testing │ 1    │ 2    │ 3     │ 0    │ 0     │ 0    │"
        in result.stdout
    )
>>>>>>> 3d4f4d02
<|MERGE_RESOLUTION|>--- conflicted
+++ resolved
@@ -248,7 +248,43 @@
         assert prep_dataset.failed_ligands is None
 
 
-<<<<<<< HEAD
+def test_alchemy_status_all(monkeypatch, alchemiscale_helper):
+    """Mock testing the status all command."""
+
+    from alchemiscale import AlchemiscaleClient
+    from alchemiscale.models import ScopedKey
+
+    def _get_resource(*args, **kwargs):
+        return {"complete": 1, "running": 2, "waiting": 3}
+
+    def get_network_keys(*args, **kwargs):
+        """Mock a network key for a running network"""
+        return [
+            ScopedKey(
+                gufe_key="fakenetwork",
+                org="asap",
+                campaign="alchemy",
+                project="testing",
+            )
+        ]
+
+    monkeypatch.setattr(AlchemiscaleClient, "_get_resource", _get_resource)
+    monkeypatch.setattr(AlchemiscaleClient, "query_networks", get_network_keys)
+
+    runner = CliRunner()
+
+    result = runner.invoke(alchemy, ["status", "-a"])
+    assert result.exit_code == 0
+    assert (
+        "complete                                     │                             1 "
+        in result.stdout
+    )
+    assert (
+        "│ fakenetwork-asap-alchemy-testing │ 1    │ 2    │ 3     │ 0    │ 0     │ 0    │"
+        in result.stdout
+    )
+
+
 def test_alchemy_predict_no_experimental_data(tyk2_result_network, tmpdir):
     """Test predicting the absolute and relative free energies with no experimental data, interactive reports should
     not be generated in this mode.
@@ -391,41 +427,4 @@
                 alchemy,
                 ["predict", "-rd", tyk2_reference_data, "-ru", "pIC50"],
                 catch_exceptions=False,  # let the exception buble up so pytest can check it
-            )
-=======
-def test_alchemy_status_all(monkeypatch, alchemiscale_helper):
-    """Mock testing the status all command."""
-
-    from alchemiscale import AlchemiscaleClient
-    from alchemiscale.models import ScopedKey
-
-    def _get_resource(*args, **kwargs):
-        return {"complete": 1, "running": 2, "waiting": 3}
-
-    def get_network_keys(*args, **kwargs):
-        """Mock a network key for a running network"""
-        return [
-            ScopedKey(
-                gufe_key="fakenetwork",
-                org="asap",
-                campaign="alchemy",
-                project="testing",
-            )
-        ]
-
-    monkeypatch.setattr(AlchemiscaleClient, "_get_resource", _get_resource)
-    monkeypatch.setattr(AlchemiscaleClient, "query_networks", get_network_keys)
-
-    runner = CliRunner()
-
-    result = runner.invoke(alchemy, ["status", "-a"])
-    assert result.exit_code == 0
-    assert (
-        "complete                                     │                             1 "
-        in result.stdout
-    )
-    assert (
-        "│ fakenetwork-asap-alchemy-testing │ 1    │ 2    │ 3     │ 0    │ 0     │ 0    │"
-        in result.stdout
-    )
->>>>>>> 3d4f4d02
+            )