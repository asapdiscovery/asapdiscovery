--- conflicted
+++ resolved
@@ -23,7 +23,14 @@
 from rdkit import Chem
 
 
-<<<<<<< HEAD
+def click_success(result):
+    if result.exit_code != 0:  # -no-cov-  (only occurs on test error)
+        print(result.output)
+        traceback.print_tb(result.exc_info[2])
+        print(result.exc_info[0], result.exc_info[1])
+    return result.exit_code == 0
+
+
 @pytest.mark.parametrize(
     "protocol, expected_settings",
     [
@@ -41,17 +48,6 @@
     ],
 )
 def test_alchemy_create(tmpdir, protocol, expected_settings):
-=======
-def click_success(result):
-    if result.exit_code != 0:  # -no-cov-  (only occurs on test error)
-        print(result.output)
-        traceback.print_tb(result.exc_info[2])
-        print(result.exc_info[0], result.exc_info[1])
-    return result.exit_code == 0
-
-
-def test_alchemy_create(tmpdir):
->>>>>>> a101c76e
     """Test making a workflow file using the cli"""
 
     runner = CliRunner()
@@ -595,7 +591,7 @@
     monkeypatch.setenv("ALCHEMISCALE_KEY", "my-key")
 
     network_key = ScopedKey(
-        gufe_key="fakenetwork",
+        gufe_key="A-fakenetwork",
         org="asap",
         campaign="alchemy",
         project="testing",
@@ -643,7 +639,7 @@
         in result.stdout
     )
     assert (
-        "│ fakenetwork-asap-alchemy-testing │ 1   │ 2  │ 3   │ 0  │ 0   │ 0  │ 5   │ 1  │"
+        "│ A-fakenetwork-asap-alchemy-testing │ 1  │ 2  │ 3  │ 0  │ 0   │ 0  │ 5   │ 1  │"
         in result.stdout
     )
 
@@ -1412,7 +1408,7 @@
             assert ligand.bespoke_parameters is not None
             assert (
                 ligand.bespoke_parameters.base_force_field
-                == tyk2_network.forcefield_settings.small_molecule_forcefield
+                == tyk2_network.protocol_settings.forcefield_settings.small_molecule_forcefield
             )
             parameter = ligand.bespoke_parameters.parameters[0]
             assert parameter.smirks == "[#5:1]-[#6X4:2]-[#6X4:3]-[#5:4]"
