--- conflicted
+++ resolved
@@ -172,7 +172,6 @@
             ],
         )
         assert result.exit_code == 0
-<<<<<<< HEAD
         # try and open the planned network
         network = FreeEnergyCalculationNetwork.from_file(
             "graphml-test/planned_network.json"
@@ -185,8 +184,6 @@
         # make sure all ligands are in the network
         assert len(network.network.ligands) == len(ligand_network.nodes)
 
-=======
->>>>>>> c3ac18de
 
 
 def test_alchemy_prep_create(tmpdir):
