<<<<<<< HEAD
from typing import Literal, Optional, Any
=======
from collections import Counter
from typing import Literal, Optional
>>>>>>> f90b2f3c

import gufe
import openfe
from alchemiscale import ScopedKey
from gufe import settings
from gufe.tokenization import GufeKey
from openfe.protocols.openmm_rfe.equil_rfe_settings import (
    AlchemicalSamplerSettings,
    AlchemicalSettings,
    IntegratorSettings,
    OpenMMEngineSettings,
    SimulationSettings,
    SolvationSettings,
    SystemSettings,
)
from openff.models.types import FloatQuantity
from openff.units import unit as OFFUnit
from pydantic import BaseSettings, Field

from .base import _SchemaBase, _SchemaBaseFrozen
from .network import NetworkPlanner, PlannedNetwork


class AlchemiscaleSettings(BaseSettings):
    """
    General settings class to capture Alchemiscale credentials from the environment.
    """

    ALCHEMISCALE_ID: str = Field(
        ..., description="Your personal alchemiscale ID used to login."
    )
    ALCHEMISCALE_KEY: str = Field(
        ..., description="Your personal alchemiscale Key used to login."
    )


class SolventSettings(_SchemaBase):
    """
    A settings class to encode the solvent used in the OpenFE FEC calculations.
    """

    type: Literal["SolventSettings"] = "SolventSettings"

    smiles: str = Field("O", description="The smiles pattern of the solvent.")
    positive_ion: str = Field(
        "Na+",
        description="The positive monoatomic ion which should be used to neutralize the system and to adjust the ionic concentration.",
    )
    negative_ion: str = Field(
        "Cl-",
        description="The negative monoatomic ion which should be used to neutralize the system and to adjust the ionic concentration.",
    )
    neutralize: bool = Field(
        True,
        description="If the net charge of the chemical system should be neutralized by the ions defined by `positive_ion` and `negative_ion`.",
    )
    ion_concentration: FloatQuantity["molar"] = Field(  # noqa: F821
        0.15 * OFFUnit.molar,
        description="The ionic concentration required in molar units.",
    )

    def to_solvent_component(self) -> gufe.SolventComponent:
        return gufe.SolventComponent(**self.dict(exclude={"type"}))


# TODO make base class with abstract methods to collect results.
class TransformationResult(_SchemaBaseFrozen):
    """
    Store the results of a transformation, note when retries are used this will be the average result.
    """

    type: Literal["TransformationResult"] = "TransformationResult"
    ligand_a: str = Field(
        ..., description="The name of the ligand in state A of the transformation."
    )
    ligand_b: str = Field(
        ..., description="The name of the ligand in state B of the transformation."
    )
    phase: Literal["complex", "solvent"] = Field(
        ..., description="The phase of the transformation."
    )
    estimate: FloatQuantity["kcal/mol"] = Field(  # noqa: F821
        ..., description="The average estimate of this transformation in kcal/mol"
    )
    uncertainty: FloatQuantity["kcal/mol"] = Field(  # noqa: F821
        ...,
        description="The standard deviation of the estimates of this transform in kcal/mol",
    )

    def name(self):
        """Make a name for this transformation based on the names of the ligands."""
        return "-".join([self.ligand_a, self.ligand_b])


class _BaseResults(_SchemaBaseFrozen):
    """
    A base results class which handles the collecting and processing of the results.
    """

    type: Literal["_BaseResults"] = "_BaseResults"
    results: list[TransformationResult] = Field(
        [], description="The list of results collected for this dataset."
    )

    def to_cinnabar_measurements(self):
        """
        For the given set of results combine the solvent and complex phases to make a list of cinnabar RelativeMeasurements

        Returns:
            A list of RelativeMeasurements made from the combined solvent and complex phases.
        """
        from collections import defaultdict

        import numpy as np
        from cinnabar import RelativeMeasurement

        raw_results = defaultdict(list)
        # gather by transform
        for result in self.results:
            raw_results[result.name()].append(result)

        # make sure we have a solvent and complex phase for each result
        for name, transforms in raw_results.items():
            missing_phase = {"complex", "solvent"} - {t.phase for t in transforms}
            if missing_phase:
                raise RuntimeError(
                    f"The transformation {name} is missing simulated legs in the following phases {missing_phase}"
                )
            if len(transforms) != 2:
                # We have too many simulations for this transform
                raise RuntimeError(
                    f"The transformation {name} has too many simulated legs, found the following phases {[t.phase for t in transforms]} expected complex and solvent."
                )

        # make the cinnabar data
        all_results = []
        for leg1, leg2 in raw_results.values():
            complex_leg: TransformationResult = (
                leg1 if leg1.phase == "complex" else leg2
            )
            solvent_leg: TransformationResult = (
                leg1 if leg1.phase == "solvent" else leg2
            )
            result = RelativeMeasurement(
                labelA=leg1.ligand_a,
                labelB=leg1.ligand_b,
                DDG=(complex_leg.estimate - solvent_leg.estimate),
                # propagate errors
                uncertainty=np.sqrt(
                    complex_leg.uncertainty**2 + solvent_leg.uncertainty**2
                ),
                computational=True,
                source="calculated",
            )
            all_results.append(result)
        return all_results

    def to_fe_map(self):
        """
        Convert the set of relative free energy estimates to a cinnabar FEMap object to calculate the absolute values
        or plot vs experiment.

        Returns:
            A cinnabar.FEMap made from the relative results objects.
        """
        from cinnabar import FEMap

        fe_graph = FEMap()
        for result in self.to_cinnabar_measurements():
            fe_graph.add_measurement(measurement=result)
        return fe_graph


class AlchemiscaleResults(_BaseResults):
    type: Literal["AlchemiscaleResults"] = "AlchemiscaleResults"

    network_key: ScopedKey = Field(
        ...,
        description="The alchemiscale key associated with this submited network, which is used to gather results from the client.",
    )


class _FreeEnergyBase(_SchemaBase):
    """
    A base class for the FreeEnergyCalculationFactory and Network to work around the serialisation issues with
    openFE settings models see <https://github.com/OpenFreeEnergy/openfe/issues/518>.
    """

    type: Literal["_FreeEnergyBase"] = "_FreeEnergyBase"

    solvent_settings: SolventSettings = Field(
        SolventSettings(),
        description="The solvent settings which should be used during the free energy calculations.",
    )
    forcefield_settings: settings.OpenMMSystemGeneratorFFSettings = Field(
        settings.OpenMMSystemGeneratorFFSettings(
            small_molecule_forcefield="openff-2.1.0"
        ),
        description="The force field settings used to parameterize the systems.",
    )
    thermo_settings: settings.ThermoSettings = Field(
        settings.ThermoSettings(
            temperature=298.15 * OFFUnit.kelvin, pressure=1 * OFFUnit.bar
        ),
        description="The settings for thermodynamic parameters.",
    )
    system_settings: SystemSettings = Field(
        SystemSettings(), description="The nonbonded system settings."
    )
    solvation_settings: SolvationSettings = Field(
        SolvationSettings(),
        description="Settings controlling how the systems should be solvated.",
    )
    alchemical_settings: AlchemicalSettings = Field(
        AlchemicalSettings(), description="The alchemical protocol settings."
    )
    # note alchemical_sampler_settings.n_repeats specifies the number of times each transformation will be run
    alchemical_sampler_settings: AlchemicalSamplerSettings = Field(
        AlchemicalSamplerSettings(),
        description="Settings for the Equilibrium Alchemical sampler, currently supporting either MultistateSampler, SAMSSampler or ReplicaExchangeSampler.",
    )
    engine_settings: OpenMMEngineSettings = Field(
        OpenMMEngineSettings(), description="Openmm platform settings."
    )
    integrator_settings: IntegratorSettings = Field(
        IntegratorSettings(),
        description="Settings for the LangevinSplittingDynamicsMove integrator.",
    )
    simulation_settings: SimulationSettings = Field(
        SimulationSettings(
            equilibration_length=1.0 * OFFUnit.nanoseconds,
            production_length=5.0 * OFFUnit.nanoseconds,
        ),
        description="Settings for simulation control, including lengths and writing to disk.",
    )
    protocol: Literal["RelativeHybridTopologyProtocol"] = Field(
        "RelativeHybridTopologyProtocol",
        description="The name of the OpenFE alchemical protocol to use.",
    )
    n_repeats: int = Field(
        2,
        description="The number of extra times the calculation should be run and the results should be averaged over. Where 2 would mean run the calculation a total of 3 times.",
    )

    def to_openfe_protocol(self):
        """Build the corresponding OpenFE protocol from the settings defined in this schema."""
        # TODO we need some way to link the settings to the protocol for when we have other options
        if self.protocol == "RelativeHybridTopologyProtocol":
            protocol_class = openfe.protocols.openmm_rfe.RelativeHybridTopologyProtocol
            settings_class = (
                openfe.protocols.openmm_rfe.RelativeHybridTopologyProtocolSettings
            )

        protocol_settings = settings_class(
            # workaround type hint being base FF engine class
            forcefield_settings=self.forcefield_settings,
            thermo_settings=self.thermo_settings,
            system_settings=self.system_settings,
            solvation_settings=self.solvation_settings,
            alchemical_settings=self.alchemical_settings,
            alchemical_sampler_settings=self.alchemical_sampler_settings,
            engine_settings=self.engine_settings,
            integrator_settings=self.integrator_settings,
            simulation_settings=self.simulation_settings,
        )
        return protocol_class(settings=protocol_settings)


class FreeEnergyCalculationNetwork(_FreeEnergyBase):
    """
    A schema of a FEC network created by the FreeEnergyCalculationFactory which contains all runtime settings and can
    be converted to local openFE inputs or submitted to alchemiscale.
    """

    type: Literal["FreeEnergyCalculationNetwork"] = "FreeEnergyCalculationNetwork"
    dataset_name: str = Field(
        ...,
        description="The name of the dataset, this will be used for local files and the alchemiscale network.",
    )
    network: PlannedNetwork = Field(
        ...,
        description="The planned free energy network with atom mappings between ligands.",
    )
    receptor: str = Field(
        ...,
        description="The JSON str of the receptor which should be used in the FEC calculation.",
    )
    results: Optional[AlchemiscaleResults] = Field(
        None,
        description="The results object which tracks how the calculation was run locally or on alchemiscale and stores the physical results.",
    )

    class Config:
        """Overwrite the class config to freeze the results model"""

        allow_mutation = False

    def to_openfe_receptor(self) -> openfe.ProteinComponent:
        return openfe.ProteinComponent.from_json(self.receptor)

    def to_alchemical_network(self) -> openfe.AlchemicalNetwork:
        """
        Create an openfe AlchemicalNetwork from the planned network which can be submitted to alchemiscale or ran locally

        Returns:
            An openfe.AlchemicalNetwork created from the schema.
        """
        transformations = []
        # do all openfe conversions
        ligand_network = self.network.to_ligand_network()
        solvent = self.solvent_settings.to_solvent_component()
        receptor = self.to_openfe_receptor()
        protocol = self.to_openfe_protocol()

        # build the network
        for mapping in ligand_network.edges:
            for leg in ["solvent", "complex"]:
                sys_a_dict = {"ligand": mapping.componentA, "solvent": solvent}
                sys_b_dict = {"ligand": mapping.componentB, "solvent": solvent}

                if leg == "complex":
                    sys_a_dict["protein"] = receptor
                    sys_b_dict["protein"] = receptor

                system_a = openfe.ChemicalSystem(
                    sys_a_dict, name=f"{mapping.componentA.name}_{leg}"
                )
                system_b = openfe.ChemicalSystem(
                    sys_b_dict, name=f"{mapping.componentB.name}_{leg}"
                )

                transformation = openfe.Transformation(
                    stateA=system_a,
                    stateB=system_b,
                    mapping={"ligand": mapping},
                    protocol=protocol,  # use protocol created above
                    name=f"{system_a.name}_{system_b.name}",
                )
                transformations.append(transformation)

        return openfe.AlchemicalNetwork(edges=transformations, name=self.dataset_name)


class FreeEnergyCalculationFactory(_FreeEnergyBase):
    """A factory class to configure FEC calculations using the openFE pipeline. This generates a prepared FEC network
    which can be executed locally or submitted to Alchemiscale."""

    type: Literal["FreeEnergyCalculationFactory"] = "FreeEnergyCalculationFactory"

    network_planner: NetworkPlanner = Field(
        NetworkPlanner(),
        description="The network planner settings which should be used to construct the network.",
    )

    def create_fec_dataset(
        self,
        dataset_name: str,
        receptor: openfe.ProteinComponent,
        ligands: list[openfe.SmallMoleculeComponent],
        central_ligand: Optional[openfe.SmallMoleculeComponent] = None,
    ) -> FreeEnergyCalculationNetwork:
        """
         Use the factory settings to create a FEC dataset using OpenFE models.

        Args:
            dataset_name: The name which should be given to this dataset, this will be used for local file creation or
            to identify on alchemiscale
            receptor: The prepared receptor to use in the FEC dataset.
            ligands: The list of prepared and state enumerated ligands to use in the FEC calculation.
            central_ligand: An optional ligand which should be considered as the center only needed for radial networks.
            Note this ligand will be deduplicated from the list if it appears in both.

         Returns:
             The planned FEC network which can be executed locally or submitted to alchemiscale.
        """
        # check that all ligands are unique in the series
        if len(set(ligands)) != len(ligands):
            count = Counter(ligands)
            duplicated = [key.name for key, value in count.items() if value > 1]
            raise ValueError(
                f"ligand series contains {len(duplicated)} duplicate ligands: {duplicated}"
            )

        # start by trying to plan the network
        planned_network = self.network_planner.generate_network(
            ligands=ligands, central_ligand=central_ligand
        )

        planned_fec_network = FreeEnergyCalculationNetwork(
            dataset_name=dataset_name,
            network=planned_network,
            receptor=receptor.to_json(),
            **self.dict(exclude={"type", "network_planner"}),
        )
        return planned_fec_network


class _BaseFailure(_SchemaBaseFrozen):
    """Base class for collecting errors and tracebacks from failed FEC runs"""

    type: Literal["_BaseFailure"] = "_BaseFailure"

    error: tuple[str, tuple[Any, ...]] = Field(tuple(), description="Exception raised and associated message.")
    traceback: str = Field("", description="Complete traceback associated with the failure.")


class AlchemiscaleFailure(_BaseFailure):
    """Class for collecting errors and tracebacks from errored tasks in an alchemiscale network"""

    type: Literal["AlchemiscaleFailure"] = "AlchemiscaleFailure"

    network_key: ScopedKey = Field(..., description="The alchemiscale key associated with this submitted network, which is used to gather the failed results from the client.")
    task_key: GufeKey = Field(..., description="Task key for the errored task.")
    unit_key: GufeKey = Field(..., description="Protocol unit key associated to the errored task.")
    dag_result_key: GufeKey = Field(..., description="Protocol DAG result key associated to the errored task.")<|MERGE_RESOLUTION|>--- conflicted
+++ resolved
@@ -1,9 +1,5 @@
-<<<<<<< HEAD
+from collections import Counter
 from typing import Literal, Optional, Any
-=======
-from collections import Counter
-from typing import Literal, Optional
->>>>>>> f90b2f3c
 
 import gufe
 import openfe
