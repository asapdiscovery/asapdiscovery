--- conflicted
+++ resolved
@@ -268,12 +268,7 @@
     )
     forcefield_settings: settings.OpenMMSystemGeneratorFFSettings = Field(
         settings.OpenMMSystemGeneratorFFSettings(
-<<<<<<< HEAD
-            small_molecule_forcefield="openff-2.2.0",
-            nonbonded_cutoff=0.9 * OFFUnit.nanometer,
-=======
-            small_molecule_forcefield="openff-2.2.0.offxml"
->>>>>>> bedcc1bb
+        small_molecule_forcefield="openff-2.2.0.offxml"
         ),
         description="The force field settings used to parameterize the systems.",
     )
@@ -459,11 +454,7 @@
                     stateA=system_a,
                     stateB=system_b,
                     mapping={"ligand": mapping},
-<<<<<<< HEAD
-                    protocol=protocol_openfe,  # use protocol created above
-=======
                     protocol=edge_protocol,  # use protocol created above
->>>>>>> bedcc1bb
                     name=f"{system_a.name}_{system_b.name}",
                 )
                 transformations.append(transformation)
