--- conflicted
+++ resolved
@@ -196,11 +196,7 @@
     )
     forcefield_settings: settings.OpenMMSystemGeneratorFFSettings = Field(
         settings.OpenMMSystemGeneratorFFSettings(
-<<<<<<< HEAD
-            small_molecule_forcefield="openff-2.1.0.offxml"
-=======
-            small_molecule_forcefield="openff-2.2.0",
->>>>>>> a2e9d312
+            small_molecule_forcefield="openff-2.2.0.offxml"
         ),
         description="The force field settings used to parameterize the systems.",
     )
