from typing import TYPE_CHECKING, Optional

import numpy as np
from alchemiscale import Scope, ScopedKey
from openmm.app import ForceField, Modeller, PDBFile

from .schema.fec import (
    AlchemiscaleFailure,
    AlchemiscaleResults,
    AlchemiscaleSettings,
    FreeEnergyCalculationNetwork,
    TransformationResult,
)
from .schema.forcefield import ForceFieldParams

if TYPE_CHECKING:
    from asapdiscovery.data.schema.complex import PreppedComplex
    from asapdiscovery.data.schema.ligand import Ligand
    from asapdiscovery.data.schema.target import PreppedTarget


def create_protein_only_system(input_pdb_path: str, ff_params: ForceFieldParams):
    # Input Files
    pdb = PDBFile(input_pdb_path)
    forcefield = ForceField(*ff_params.ff_xmls)

    # Prepare the Simulation
    modeller = Modeller(pdb.topology, pdb.positions)
    modeller.addSolvent(forcefield, padding=ff_params.padding, model=ff_params.model)
    system = forcefield.createSystem(
        modeller.topology,
        nonbondedMethod=ff_params.nonbondedMethod,
        nonbondedCutoff=ff_params.nonbondedCutoff,
        constraints=ff_params.constraints,
        rigidWater=ff_params.rigidWater,
        ewaldErrorTolerance=ff_params.ewaldErrorTolerance,
        hydrogenMass=ff_params.hydrogenMass,
    )
    return system


class AlchemiscaleHelper:
    """
    A convenience class to handle alchemiscale submissions restarts and results gathering.
    """

    def __init__(
        self, identifier: str, key: str, api_url: str = "https://api.alchemiscale.org"
    ):
        """
        Create the client which will be used for the rest of the queries.

        Args:
            identifier: Your personal alchemiscale ID used to login.
            key: Your personal alchemiscale KEY used to login.
            api_url: The URL of the alchemiscale instance to connect to.
        """
        from alchemiscale import AlchemiscaleClient

        # connect to the client
        self._client = AlchemiscaleClient(
            api_url=api_url,
            identifier=identifier,
            key=key,
        )

    @classmethod
    def from_settings(cls, settings: Optional[AlchemiscaleSettings] = None):
        if settings is None:
            settings = AlchemiscaleSettings()
        return cls(
            api_url=settings.ALCHEMISCALE_URL,
            key=settings.ALCHEMISCALE_KEY,
            identifier=settings.ALCHEMISCALE_ID,
        )

    def create_network(
        self, planned_network: FreeEnergyCalculationNetwork, scope: Scope
    ) -> FreeEnergyCalculationNetwork:
        """
        Create the given network on the alchemiscale instance no tasks are actioned yet.

        Args:
            planned_network: The network to submit to alchemiscale.
            scope: The alchemiscale scope the calculation to be submitted to.

        Returns
            A copy of the network submit with the results object updated.
        """
        # store a copy of the input data so we can add the results holder
        network_data = planned_network.dict()

        # build the network which we can submit
        fec_network = planned_network.to_alchemical_network()
        # build the network on alchemiscale and get a key
        network_key = self._client.create_network(fec_network, scope)

        # save the scoped key to find the network later and build the planned network again
        alchem_result = AlchemiscaleResults(network_key=network_key)
        network_data["results"] = alchem_result
        # work around the frozen object
        result_network = FreeEnergyCalculationNetwork(**network_data)
        return result_network

    def get_actioned_weights(self) -> list[float]:
        """
        For all waiting/running networks, return the weights associated with them.

        Returns:
            A list of floats that are associated with all currently waiting/running networks.
        """
        finished_counter = 0
        active_network_weights = []

        # get all networks that we're able to see
        for key in self._client.query_networks():
            network_stats = self._client.get_network_status(
                network=key, visualize=False
            )
            n_running = network_stats.get("running", 0)
            n_waiting = network_stats.get("waiting", 0)

            # if we've encountered 5 stale networks we've probably reached the finished ones
            # can safely stop collecting weights
            if n_running == 0 and n_waiting == 0:
                finished_counter += 1
            if finished_counter == 5:
                break

            active_network_weights.append(self._client.get_network_weight(network=key))

        return active_network_weights

    def action_network(
        self, planned_network: FreeEnergyCalculationNetwork, repeats: int
    ) -> list[Optional[ScopedKey]]:
        """
        For the given network which is already stored on alchemiscale create and action tasks.

        Args:
            planned_network: The network which should action tasks for.
            repeats: The number of times each transformation should be run, results will be averaged over the n
                successful repeats.

        Returns:
            A list of actioned tasks for this network.
        """
        network_key = planned_network.results.network_key

        tasks = []
        for tf_sk in self._client.get_network_transformations(network_key):
<<<<<<< HEAD
            # the factory defines how many times the task should be repeated, so total runs is 1 + no of repeats
            tasks.extend(
                self._client.create_tasks(
                    tf_sk, count=planned_network.protocol_repeats + 1
                )
            )
=======
            tasks.extend(self._client.create_tasks(tf_sk, count=repeats))
>>>>>>> fce8bf77

        # now action the tasks to ensure they are picked up by compute.
        actioned_tasks = self._client.action_tasks(tasks, network_key)
        return actioned_tasks

    def network_status(
        self,
        network_key: str,
    ) -> dict[str, int]:
        """
        Get the status of the network from alchemiscale.

        Args:
            network_key: The network key belonging to the network which we should look up in alchemiscale.

        Returns:
            A dict of the status type and the number of instances.
        """
        return self._client.get_network_status(network_key)

    def network_exists(self, network_key: str) -> bool:
        """
        Check if a network exists on alchemiscale.

        Args:
            network_key: The network key belonging to the network which we should look up in alchemiscale.

        Returns:
            True if the network exists, False otherwise.
        """
        return self._client.check_exists(network_key)

    def restart_tasks(
        self,
        planned_network: FreeEnergyCalculationNetwork,
        tasks: Optional[list[ScopedKey]] = None,
    ) -> list[ScopedKey]:
        """
        Restart errored tasks on alchemiscale for this network.

        Args:
            planned_network: The network which we should look up in alchemiscale.
            tasks: ScopedKeys to limit restarts to; if empty, then all errored tasks restarted.

        Returns:
            list of ScopedKeys for the tasks that were restarted
        """
        network_key = planned_network.results.network_key
        errored_tasks = self._client.get_network_tasks(network_key, status="error")

        if tasks:
            to_restart = list(set(tasks) & set(errored_tasks))
        else:
            to_restart = errored_tasks

        restarted_tasks = self._client.set_tasks_status(to_restart, status="waiting")

        return restarted_tasks

    def collect_results(
        self,
        planned_network: Optional[FreeEnergyCalculationNetwork] = None,
        network_key: Optional[str] = None,
    ) -> FreeEnergyCalculationNetwork:
        """
        Collect the results for the given network.

        Args:
            planned_network: The network whose results we should collect.
            network_key: The `alchemsicale` network key for the network whose results we should collect.

        Returns:
            A FreeEnergyCalculationNetwork with all current results. If any are missing and allow missing is false an error is raised.
        """
        # collect results following the notebook from openFE
        results = []

        if network_key:
            raise NotImplementedError(
                "ASAP-Alchemy gather using network keys (-nk) is currently not implemented."
            )

        if planned_network and network_key:
            raise ValueError("Provide only one of `planned_network` or `network_key`")
        if not network_key and not planned_network:
            raise ValueError(
                "Need to define one of `planned_network` or `network_key`."
            )

        if planned_network:
            network_key = planned_network.results.network_key

        alchemiscale_network_results = self._client.get_network_results(
            network_key
        ).items()
        # use the process pool api point to gather all transformations for the network
        for _, raw_result in alchemiscale_network_results:
            if raw_result is None:
                continue
            # format into our custom result schema and save
            estimate = raw_result.get_estimate()
            uncertainty = raw_result.get_uncertainty()
            # if there is a single repeat the error is 0.0 so extract the mbar error
            if uncertainty.m == 0.0:
                uncertainty = [
                    edge[0].outputs["unit_estimate_error"]
                    for edge in raw_result.data.values()
                ][0]

            # work out the name of the molecules and the phase of the calculation
            individual_runs = list(raw_result.data.values())
            # track the phase to correctly work out the total relative energy as complex - solvent
            if "protein" in individual_runs[0][0].inputs["stateA"].components:
                phase = "complex"
            else:
                phase = "solvent"

            # extract the names of the end state ligands to build the affinity estimate graph
            name_a = individual_runs[0][0].inputs["stateA"].components["ligand"].name
            name_b = individual_runs[0][0].inputs["stateB"].components["ligand"].name
            # print(individual_runs[0][0].inputs["stateB"].components["ligand"], name_b)

            # if end state ligands did not have names, use SMILES instead
            if not name_a:
                name_a = (
                    individual_runs[0][0].inputs["stateA"].components["ligand"].smiles
                )
            if not name_b:
                name_b = (
                    individual_runs[0][0].inputs["stateB"].components["ligand"].smiles
                )

            results.append(
                TransformationResult(
                    ligand_a=name_a,
                    ligand_b=name_b,
                    phase=phase,
                    estimate=estimate,
                    uncertainty=uncertainty,
                )
            )

        # save to a new results object as they are frozen
        alchem_results = AlchemiscaleResults(network_key=network_key, results=results)

        if planned_network:
            network_with_results = FreeEnergyCalculationNetwork(
                **planned_network.dict(exclude={"results"}), results=alchem_results
            )

        return network_with_results

    def collect_errors(
        self,
        network_key: str,
    ) -> list[AlchemiscaleFailure]:
        """
        Collect errors and tracebacks from failed tasks.

        Args:
            planned_network: Network to get failed tasks from.

        Returns:
            List of AlchemiscaleFailure objects with errors and tracebacks for the failed tasks in the network.
        """
        errored_tasks = self._client.get_network_tasks(network_key, status="error")

        error_data = []
        for task in errored_tasks:
            for err_result in self._client.get_task_failures(task):
                for protocol_failure in err_result.protocol_unit_failures:
                    failure = AlchemiscaleFailure(
                        network_key=network_key,
                        task_key=task,
                        unit_key=protocol_failure.source_key,
                        dag_result_key=err_result.key,
                        error=protocol_failure.exception,
                        traceback=protocol_failure.traceback,
                    )
                    error_data.append(failure)
        return error_data

    def cancel_actioned_tasks(self, network_key: ScopedKey) -> list[ScopedKey]:
        """
        Cancel all currently actioned tasks on a network to stop all future compute.

        Notes:
            This removes the networks from the view of `asap-alchemy status -a`.
            To run these tasks again they must be actioned.

        Args:
            network_key: The alchemiscale network key who's actioned tasks should be canceled.

        Returns:
            A list of the ScopedKeys of all canceled tasks.
        """
        actioned_tasks = self._client.get_network_actioned_tasks(network=network_key)
        if actioned_tasks:
            canceled_tasks = self._client.cancel_tasks(
                tasks=actioned_tasks, network=network_key
            )
        else:
            canceled_tasks = []
        return canceled_tasks

    def adjust_weight(
        self, network_key: ScopedKey, weight: float
    ) -> tuple[float, float]:
        """
        Adjust the weight of a network to influence how often its tasks get actioned
        by the alchemiscale scheduler.

        Args:
            network_key: The alchemiscale network key that should have its weight adjusted.
            weight: The weight (a float between 0.0 and 1.0) that should be assigned.

        Returns:
            The new weight that is assigned to the network.
            The weight that was previously assigned to the network.
        """
        old_weight = self._client.get_network_weight(network=network_key)

        self._client.set_network_weight(network=network_key, weight=weight)

        return self._client.get_network_weight(network=network_key), old_weight


def select_reference_for_compounds(
    ligands: list["Ligand"],
    references: list["PreppedComplex"],
    check_openmm: bool = True,
) -> tuple["PreppedComplex", "Ligand"]:
    """
    From a collection of ligands and a list of `Complex`es, return the `Complex` that is the most similar to
    the largest of the query ligands and should be used to constrain the generated poses.

    Args:
        ligands: The list of ligands in the alchemy network we need a reference for.
        references: The list of prepped references we can select from.
        check_openmm: If we should try and build an openMM system for the complex to ensure if can be simulated.

    Returns:
        The PreppedComplex most suitable for the input ligands and the largest ligand that it was selected to match.
    """
    from asapdiscovery.data.operators.selectors.mcs_selector import sort_by_mcs

    # sort the ligands by the number of atoms
    compounds_by_size = [
        (ligand.to_rdkit().GetNumAtoms(), ligand) for ligand in ligands
    ]
    compounds_by_size.sort(key=lambda x: x[0], reverse=True)

    # find that largest ligand's closest reference
    ref_ligands = [ref.ligand for ref in references]
    sorted_index = sort_by_mcs(
        reference_ligand=compounds_by_size[0][1], target_ligands=ref_ligands
    )

    sorted_complexs = np.asarray(references)[sorted_index]
    best_complex = sorted_complexs[0]
    if check_openmm:
        # check each complex can make a valid system in openmm and return the first success
        for ref_complex in sorted_complexs:
            if is_valid_receptor_system(target=ref_complex.target):
                best_complex = ref_complex
                break

    return best_complex, compounds_by_size[0][1]


def get_similarity(ligand_a: "Ligand", ligand_b: "Ligand") -> float:
    """
    Get the ECFP6 tanimoto similarity between two ligands.
    """
    from rdkit import DataStructs
    from rdkit.Chem import AllChem

    radius = 3  # ECFP6 because of diameter instead of radius
    simi = DataStructs.FingerprintSimilarity(
        AllChem.GetMorganFingerprintAsBitVect(ligand_a.to_rdkit(), radius),
        AllChem.GetMorganFingerprintAsBitVect(ligand_b.to_rdkit(), radius),
    )

    return round(simi, 2)


def is_valid_receptor_system(target: "PreppedTarget") -> bool:
    """
    Check we can build an openMM for the given target.

    Args:
        target: The prepped target for which we should try and build a system.

    Returns:
        `True` if a system can be build without error else `False`
    """
    import tempfile

    from openmm import app

    # load current standard force fields in openFE 17.04.2024
    forcefield = app.ForceField(
        *[
            "amber/ff14SB.xml",  # ff14SB protein force field
            "amber/tip3p_standard.xml",  # TIP3P and recommended monovalent ion parameters
            "amber/tip3p_HFE_multivalent.xml",  # for divalent ions
            "amber/phosaa10.xml",  # Handles THE TPO
        ]
    )
    with tempfile.NamedTemporaryFile(suffix=".pdb") as fp:
        target.to_pdb_file(fp.name)
        pdb = app.PDBFile(fp.name)
        try:
            _ = forcefield.createSystem(pdb.topology)
        except Exception:
            return False

    return True<|MERGE_RESOLUTION|>--- conflicted
+++ resolved
@@ -149,16 +149,7 @@
 
         tasks = []
         for tf_sk in self._client.get_network_transformations(network_key):
-<<<<<<< HEAD
-            # the factory defines how many times the task should be repeated, so total runs is 1 + no of repeats
-            tasks.extend(
-                self._client.create_tasks(
-                    tf_sk, count=planned_network.protocol_repeats + 1
-                )
-            )
-=======
             tasks.extend(self._client.create_tasks(tf_sk, count=repeats))
->>>>>>> fce8bf77
 
         # now action the tasks to ensure they are picked up by compute.
         actioned_tasks = self._client.action_tasks(tasks, network_key)
