from pathlib import Path
from shutil import rmtree
from typing import Optional

from asapdiscovery.data.aws.cloudfront import CloudFront
from asapdiscovery.data.aws.s3 import S3
from asapdiscovery.data.dask_utils import dask_cluster_from_type, set_dask_config
<<<<<<< HEAD
from asapdiscovery.data.deduplicator import LigandDeDuplicator
=======
from asapdiscovery.data.fitness import target_has_fitness_data
>>>>>>> ec49f0b0
from asapdiscovery.data.logging import FileLogger
from asapdiscovery.data.metadata.resources import master_structures
from asapdiscovery.data.postera.manifold_artifacts import (
    ArtifactType,
    ManifoldArtifactUploader,
)
from asapdiscovery.data.postera.manifold_data_validation import (
    map_output_col_to_manifold_tag,
    rename_output_columns_for_manifold,
)
from asapdiscovery.data.postera.molecule_set import MoleculeSetAPI
from asapdiscovery.data.postera.postera_factory import PosteraFactory
from asapdiscovery.data.postera.postera_uploader import PosteraUploader
from asapdiscovery.data.schema_v2.complex import Complex
from asapdiscovery.data.schema_v2.fragalysis import FragalysisFactory
from asapdiscovery.data.schema_v2.ligand import write_ligands_to_multi_sdf
from asapdiscovery.data.schema_v2.molfile import MolFileFactory
from asapdiscovery.data.schema_v2.structure_dir import StructureDirFactory
from asapdiscovery.data.selectors.mcs_selector import MCSSelector
from asapdiscovery.data.services_config import (
    CloudfrontSettings,
    PosteraSettings,
    S3Settings,
)
from asapdiscovery.data.utils import check_empty_dataframe
from asapdiscovery.dataviz.viz_v2.gif_viz import GIFVisualizerV2
from asapdiscovery.dataviz.viz_v2.html_viz import ColourMethod, HTMLVisualizerV2
from asapdiscovery.docking.docking_data_validation import (
    DockingResultColsV2 as DockingResultCols,
)
from asapdiscovery.docking.openeye import POSITDocker
from asapdiscovery.docking.scorer_v2 import ChemGauss4Scorer, MetaScorer, MLModelScorer
from asapdiscovery.docking.workflows.workflows import PosteraDockingWorkflowInputs
from asapdiscovery.ml.models import ASAPMLModelRegistry
from asapdiscovery.modeling.protein_prep_v2 import ProteinPrepper
from asapdiscovery.simulation.simulate import OpenMMPlatform
from asapdiscovery.simulation.simulate_v2 import VanillaMDSimulatorV2
from distributed import Client
from pydantic import Field, PositiveInt, validator


class SmallScaleDockingInputs(PosteraDockingWorkflowInputs):
    """
    Schema for inputs to small scale docking

    Parameters
    ----------
    posit_confidence_cutoff : float, optional
        POSIT confidence cutoff used to filter docking results
    use_omega : bool
        Whether to use omega for conformer generation prior to docking
    allow_retries : bool
        Whether to allow retries for docking failures
    n_select : PositiveInt
        Number of targets to dock each ligand against.
    ml_scorers : MLModelType, optional
        The name of the ml scorers to use.
    md : bool, optional
        Whether to run MD on the docked poses
    md_steps : PositiveInt, optional
        Number of MD steps to run
    md_report_interval : PositiveInt, optional
        MD report interval for writing to disk
    md_openmm_platform : OpenMMPlatform, optional
        OpenMM platform to use for MD
    logname : str, optional
        Name of the log file.
    """

    posit_confidence_cutoff: float = Field(
        0.1,
        le=1.0,
        ge=0.0,
        description="POSIT confidence cutoff used to filter docking results",
    )

    use_omega: bool = Field(
        True,
        description="Whether to use omega for conformer generation prior to docking",
    )

    allow_retries: bool = Field(
        True, description="Whether to allow retries for docking failures"
    )

    n_select: PositiveInt = Field(
        1, description="Number of targets to dock each ligand against."
    )

    ml_scorers: Optional[list[str]] = Field(
        None, description="The name of the ml scorers to use"
    )

    md: bool = Field(False, description="Whether to run MD on the docked poses")
    md_steps: PositiveInt = Field(2500000, description="Number of MD steps to run")
    md_report_interval: PositiveInt = Field(
        1250, description="MD report interval for writing to disk"
    )
    md_openmm_platform: OpenMMPlatform = Field(
        OpenMMPlatform.Fastest, description="OpenMM platform to use for MD"
    )

    @classmethod
    @validator("ml_scorers")
    def ml_scorers_must_be_valid(cls, v):
        """
        Validate that the ml scorers are valid
        """
        if v is not None:
            for ml_scorer in v:
                if ml_scorer not in ASAPMLModelRegistry.get_implemented_model_types():
                    raise ValueError(
                        f"ML scorer {ml_scorer} not valid, must be one of {ASAPMLModelRegistry.get_implemented_model_types()}"
                    )
        return v


def small_scale_docking_workflow(inputs: SmallScaleDockingInputs):
    """
    Run small scale docking on a set of ligands, against multiple targets

    Parameters
    ----------
    inputs : SmallScaleDockingInputs
        Inputs to small scale docking

    Returns
    -------
    None
    """

    output_dir = inputs.output_dir
    if output_dir.exists():
        rmtree(output_dir)
    output_dir.mkdir()

    logger = FileLogger(
        inputs.logname,  # default root logger so that dask logging is forwarded
        path=output_dir,
        logfile="small-scale-docking.log",
        stdout=True,
        level=inputs.loglevel,
    ).getLogger()

    logger.info(f"Running small scale docking with inputs: {inputs}")
    logger.info(f"Dumping input schema to {output_dir / 'inputs.json'}")

    inputs.to_json_file(output_dir / "small_scale_docking_inputs.json")

    if inputs.use_dask:
        set_dask_config()
        logger.info(f"Using dask for parallelism of type: {inputs.dask_type}")
        dask_cluster = dask_cluster_from_type(inputs.dask_type)

        if inputs.dask_type.is_lilac():
            logger.info("Lilac HPC config selected, setting adaptive scaling")
            dask_cluster.adapt(
                minimum=inputs.dask_cluster_n_workers,
                maximum=inputs.dask_cluster_max_workers,
                wait_count=10,
                interval="1m",
            )
            logger.info(f"Estimating {inputs.dask_cluster_n_workers} workers")
            dask_cluster.scale(inputs.dask_cluster_n_workers)

        dask_client = Client(dask_cluster)
        dask_client.forward_logging()
        logger.info(f"Using dask client: {dask_client}")
        logger.info(f"Using dask cluster: {dask_cluster}")
        logger.info(f"Dask client dashboard: {dask_client.dashboard_link}")

    else:
        dask_client = None

    # make a directory to store intermediate CSV results
    data_intermediates = Path(output_dir / "data_intermediates")
    data_intermediates.mkdir(exist_ok=True)

    if inputs.postera_upload:
        postera_settings = PosteraSettings()
        logger.info("Postera settings loaded")
        logger.info("Postera upload specified, checking for AWS credentials")
        aws_s3_settings = S3Settings()
        aws_cloudfront_settings = CloudfrontSettings()
        logger.info("AWS S3 and CloudFront credentials found")

    if inputs.postera:
        # can specify postera without uploading
        postera_settings = PosteraSettings()
        logger.info("Postera settings loaded")
        logger.info(
            f"Loading Postera database molecule set {inputs.postera_molset_name}"
        )

        postera = PosteraFactory(
            settings=postera_settings, molecule_set_name=inputs.postera_molset_name
        )
        query_ligands = postera.pull()
    else:
        # load from file
        logger.info(f"Loading ligands from file: {inputs.ligands}")
        molfile = MolFileFactory.from_file(inputs.ligands)
        query_ligands = molfile.ligands

    # load complexes from a directory, from fragalysis or from a pdb file
    if inputs.structure_dir:
        logger.info(f"Loading structures from directory: {inputs.structure_dir}")
        structure_factory = StructureDirFactory.from_dir(inputs.structure_dir)
        complexes = structure_factory.load(
            use_dask=inputs.use_dask, dask_client=dask_client
        )
    elif inputs.fragalysis_dir:
        logger.info(f"Loading structures from fragalysis: {inputs.fragalysis_dir}")
        fragalysis = FragalysisFactory.from_dir(inputs.fragalysis_dir)
        complexes = fragalysis.load(use_dask=inputs.use_dask, dask_client=dask_client)

    elif inputs.pdb_file:
        logger.info(f"Loading structures from pdb: {inputs.pdb_file}")
        complex = Complex.from_pdb(
            inputs.pdb_file,
            target_kwargs={"target_name": inputs.pdb_file.stem},
            ligand_kwargs={"compound_name": f"{inputs.pdb_file.stem}_ligand"},
        )
        complexes = [complex]

    else:
        raise ValueError(
            "Must specify either fragalysis_dir, structure_dir or pdb_file"
        )

    n_query_ligands = len(query_ligands)
    logger.info(f"Loaded {n_query_ligands} query ligands")
    logger.info("Deduplicating by Inchikey")
    query_ligands = LigandDeDuplicator().deduplicate(query_ligands)
    n_complexes = len(complexes)
    logger.info(f"Loaded {n_complexes} complexes")

    logger.info("Using canonical structure")
    align_struct = master_structures[inputs.target]

    ref_complex = Complex.from_pdb(
        align_struct,
        target_kwargs={"target_name": "ref"},
        ligand_kwargs={"compound_name": "ref_ligand"},
    )

    # prep complexes
    logger.info("Prepping complexes")
    prepper = ProteinPrepper(
        cache_dir=inputs.cache_dir,
        align=ref_complex,
        ref_chain="A",
        active_site_chain="A",
    )
    prepped_complexes = prepper.prep(
        complexes, use_dask=inputs.use_dask, dask_client=dask_client
    )
    del complexes

    n_prepped_complexes = len(prepped_complexes)
    logger.info(f"Prepped {n_prepped_complexes} complexes")

    if inputs.gen_cache:
        # cache prepped complexes
        cache_path = output_dir / inputs.gen_cache
        logger.info(f"Caching prepped complexes to {cache_path}")
        for cache_type in inputs.cache_type:
            prepper.cache(prepped_complexes, cache_path, type=cache_type)

    # define selector and select pairs
    # using dask here is too memory intensive as each worker needs a copy of all the complexes in memory
    # which are quite large themselves, is only effective for large numbers of ligands and small numbers of complexes
    logger.info("Selecting pairs for docking based on MCS")
    selector = MCSSelector()
    pairs = selector.select(
        query_ligands,
        prepped_complexes,
        n_select=inputs.n_select,
        use_dask=False,
        dask_client=None,
    )

    n_pairs = len(pairs)
    logger.info(f"Selected {n_pairs} pairs for docking")

    del prepped_complexes

    # dock pairs
    logger.info("Running docking on selected pairs")
    docker = POSITDocker(use_omega=inputs.use_omega, allow_retries=inputs.allow_retries)
    results = docker.dock(
        pairs,
        use_dask=inputs.use_dask,
        dask_client=dask_client,
    )

    n_results = len(results)
    logger.info(f"Docked {n_results} pairs successfully")
    del pairs

    # write docking results
    logger.info("Writing docking results")
    POSITDocker.write_docking_files(results, output_dir / "docking_results")

    # add chemgauss4 scorer
    scorers = [ChemGauss4Scorer()]

    # load ml scorers
    if inputs.ml_scorers:
        for ml_scorer in inputs.ml_scorers:
            logger.info(f"Loading ml scorer: {ml_scorer}")
            scorers.append(
                MLModelScorer.from_latest_by_target_and_type(inputs.target, ml_scorer)
            )

    if inputs.write_final_sdf:
        logger.info("Writing final docked poses to SDF file")
        write_ligands_to_multi_sdf(
            output_dir / "docking_results.sdf", [r.posed_ligand for r in results]
        )

    # score results
    logger.info("Scoring docking results")
    scorer = MetaScorer(scorers=scorers)
    scores_df = scorer.score(
        results, use_dask=inputs.use_dask, dask_client=dask_client, return_df=True
    )

    scores_df.to_csv(data_intermediates / "docking_scores_raw.csv", index=False)

    logger.info("Filtering docking results")
    # filter for POSIT probability
    scores_df = scores_df[
        scores_df[DockingResultCols.DOCKING_CONFIDENCE_POSIT.value]
        > inputs.posit_confidence_cutoff
    ]

    n_posit_filtered = len(scores_df)
    logger.info(
        f"Filtered to {n_posit_filtered} / {n_results} docking results by POSIT confidence"
    )

    check_empty_dataframe(
        scores_df,
        logger=logger,
        fail="raise",
        tag="scores",
        message="No docking results passed the POSIT confidence cutoff",
    )

    logger.info("Running HTML visualiser for docked poses")
    html_ouptut_dir = output_dir / "poses"
    html_visualizer = HTMLVisualizerV2(
        colour_method=ColourMethod.subpockets,
        target=inputs.target,
        output_dir=html_ouptut_dir,
    )
    pose_visualizatons = html_visualizer.visualize(
        results, use_dask=inputs.use_dask, dask_client=dask_client
    )
    # rename visualisations target id column to POSIT structure tag so we can join
    pose_visualizatons.rename(
        columns={
            DockingResultCols.TARGET_ID.value: DockingResultCols.DOCKING_STRUCTURE_POSIT.value
        },
        inplace=True,
    )

    # join the two dataframes on ligand_id, target_id and smiles
    combined_df = scores_df.merge(
        pose_visualizatons,
        on=[
            DockingResultCols.LIGAND_ID.value,
            DockingResultCols.DOCKING_STRUCTURE_POSIT.value,
            DockingResultCols.SMILES.value,
        ],
        how="outer",
    )

    if target_has_fitness_data(inputs.target):
        logger.info("Running fitness HTML visualiser")
        html_fitness_output_dir = output_dir / "fitness"
        html_fitness_visualizer = HTMLVisualizerV2(
            colour_method=ColourMethod.fitness,
            target=inputs.target,
            output_dir=html_fitness_output_dir,
        )
        fitness_visualizations = html_fitness_visualizer.visualize(
            results, use_dask=inputs.use_dask, dask_client=dask_client
        )

        # duplicate target id column so we can join
        fitness_visualizations[
            DockingResultCols.DOCKING_STRUCTURE_POSIT.value
        ] = fitness_visualizations[DockingResultCols.TARGET_ID.value]

        # join the two dataframes on ligand_id, target_id and smiles
        combined_df = combined_df.merge(
            fitness_visualizations,
            on=[
                DockingResultCols.LIGAND_ID.value,
                DockingResultCols.DOCKING_STRUCTURE_POSIT.value,
                DockingResultCols.SMILES.value,
            ],
            how="outer",
        )
    else:
        logger.info(
            f"Not running fitness HTML visualiser because {inputs.target} does not have fitness data"
        )

    # filter out clashes (chemgauss4 score > 0)
    combined_df = combined_df[combined_df[DockingResultCols.DOCKING_SCORE_POSIT] <= 0]

    n_clash_filtered = len(combined_df)
    logger.info(
        f"Filtered to {n_clash_filtered} / {n_posit_filtered} docking results by clash filter"
    )

    check_empty_dataframe(
        scores_df,
        logger=logger,
        fail="raise",
        tag="scores",
        message="No docking results passed the clash filter",
    )

    if inputs.md:
        md_output_dir = output_dir / "md"
        md_simulator = VanillaMDSimulatorV2(
            output_dir=md_output_dir,
            openmm_platform=inputs.md_openmm_platform,
            num_steps=inputs.md_steps,
            reporting_interval=inputs.md_report_interval,
        )
        simulation_results = md_simulator.simulate(
            results, use_dask=inputs.use_dask, dask_client=dask_client
        )

        gif_output_dir = output_dir / "gifs"
        gif_maker = GIFVisualizerV2(output_dir=gif_output_dir, target=inputs.target)
        gifs = gif_maker.visualize(
            simulation_results, use_dask=inputs.use_dask, dask_client=dask_client
        )

        # join the two dataframes on ligand_id, target_id and smiles
        combined_df = combined_df.merge(
            gifs,
            on=[
                DockingResultCols.LIGAND_ID.value,
                DockingResultCols.TARGET_ID.value,
                DockingResultCols.SMILES.value,
            ],
            how="outer",
        )

    # rename columns for manifold
    logger.info("Renaming columns for manifold")
    result_df = rename_output_columns_for_manifold(
        combined_df,
        inputs.target,
        [DockingResultCols],
        manifold_validate=True,
        drop_non_output=True,
        allow=[
            DockingResultCols.HTML_PATH_POSE.value,
            DockingResultCols.HTML_PATH_FITNESS.value,
            DockingResultCols.GIF_PATH.value,
            DockingResultCols.LIGAND_ID.value,
        ],
    )

    result_df.to_csv(output_dir / "docking_results_final.csv", index=False)

    if inputs.postera_upload:
        logger.info("Uploading numerical results to Postera")
        postera_uploader = PosteraUploader(
            settings=PosteraSettings(), molecule_set_name=inputs.postera_molset_name
        )

        # push the results to PostEra, making a new molecule set if necessary
        posit_score_tag = map_output_col_to_manifold_tag(
            DockingResultCols, inputs.target
        )[DockingResultCols.DOCKING_SCORE_POSIT.value]
        result_df, molset_name, made_new_molset = postera_uploader.push(
            result_df, sort_column=posit_score_tag, sort_ascending=True
        )

        if made_new_molset:
            logger.info(f"Made new molecule set with name: {molset_name}")
        else:
            molset_name = inputs.postera_molset_name

        logger.info("Uploading artifacts to PostEra")

        # make an uploader for the poses and upload them

        artifact_columns = [
            DockingResultCols.HTML_PATH_POSE.value,
            DockingResultCols.HTML_PATH_FITNESS.value,
        ]
        artifact_types = [
            ArtifactType.DOCKING_POSE_POSIT,
            ArtifactType.DOCKING_POSE_FITNESS_POSIT,
        ]
        if inputs.md:
            artifact_columns.append(DockingResultCols.GIF_PATH.value)
            artifact_types.append(ArtifactType.MD_POSE)

        uploader = ManifoldArtifactUploader(
            inputs.target,
            result_df,
            molset_name,
            bucket_name=aws_s3_settings.BUCKET_NAME,
            artifact_types=artifact_types,
            artifact_columns=artifact_columns,
            moleculeset_api=MoleculeSetAPI.from_settings(postera_settings),
            s3=S3.from_settings(aws_s3_settings),
            cloudfront=CloudFront.from_settings(aws_cloudfront_settings),
        )
        uploader.upload_artifacts()<|MERGE_RESOLUTION|>--- conflicted
+++ resolved
@@ -5,11 +5,8 @@
 from asapdiscovery.data.aws.cloudfront import CloudFront
 from asapdiscovery.data.aws.s3 import S3
 from asapdiscovery.data.dask_utils import dask_cluster_from_type, set_dask_config
-<<<<<<< HEAD
 from asapdiscovery.data.deduplicator import LigandDeDuplicator
-=======
 from asapdiscovery.data.fitness import target_has_fitness_data
->>>>>>> ec49f0b0
 from asapdiscovery.data.logging import FileLogger
 from asapdiscovery.data.metadata.resources import master_structures
 from asapdiscovery.data.postera.manifold_artifacts import (
@@ -509,12 +506,15 @@
 
         artifact_columns = [
             DockingResultCols.HTML_PATH_POSE.value,
-            DockingResultCols.HTML_PATH_FITNESS.value,
         ]
         artifact_types = [
             ArtifactType.DOCKING_POSE_POSIT,
-            ArtifactType.DOCKING_POSE_FITNESS_POSIT,
         ]
+
+        if target_has_fitness_data(inputs.target):
+            artifact_columns.append(DockingResultCols.HTML_PATH_FITNESS.value)
+            artifact_types.append(ArtifactType.DOCKING_POSE_FITNESS_POSIT)
+
         if inputs.md:
             artifact_columns.append(DockingResultCols.GIF_PATH.value)
             artifact_types.append(ArtifactType.MD_POSE)
