from pathlib import Path
from shutil import rmtree
from typing import Optional

from asapdiscovery.data.aws.cloudfront import CloudFront
from asapdiscovery.data.aws.s3 import S3
from asapdiscovery.data.dask_utils import (
    DaskType,
    dask_cluster_from_type,
    set_dask_config,
)
from asapdiscovery.data.deduplicator import LigandDeDuplicator
from asapdiscovery.data.fitness import target_has_fitness_data
from asapdiscovery.data.logging import FileLogger
from asapdiscovery.data.metadata.resources import master_structures
from asapdiscovery.data.postera.manifold_artifacts import (
    ArtifactType,
    ManifoldArtifactUploader,
)
from asapdiscovery.data.postera.manifold_data_validation import (
    TargetProteinMap,
    map_output_col_to_manifold_tag,
    rename_output_columns_for_manifold,
)
from asapdiscovery.data.postera.molecule_set import MoleculeSetAPI
from asapdiscovery.data.postera.postera_factory import PosteraFactory
from asapdiscovery.data.postera.postera_uploader import PosteraUploader
from asapdiscovery.data.schema_v2.complex import Complex
from asapdiscovery.data.schema_v2.fragalysis import FragalysisFactory
from asapdiscovery.data.schema_v2.ligand import write_ligands_to_multi_sdf
from asapdiscovery.data.schema_v2.molfile import MolFileFactory
from asapdiscovery.data.schema_v2.structure_dir import StructureDirFactory
from asapdiscovery.data.selectors.mcs_selector import MCSSelector
from asapdiscovery.data.services_config import (
    CloudfrontSettings,
    PosteraSettings,
    S3Settings,
)
from asapdiscovery.data.utils import check_empty_dataframe
from asapdiscovery.dataviz.viz_v2.gif_viz import GIFVisualizerV2
from asapdiscovery.dataviz.viz_v2.html_viz import ColourMethod, HTMLVisualizerV2
from asapdiscovery.docking.docking_data_validation import (
    DockingResultColsV2 as DockingResultCols,
)
from asapdiscovery.docking.openeye import POSITDocker
from asapdiscovery.docking.scorer_v2 import (
    ChemGauss4Scorer,
    FINTScorer,
    MetaScorer,
    MLModelScorer,
)
from asapdiscovery.docking.workflows.workflows import PosteraDockingWorkflowInputs
from asapdiscovery.ml.models import ASAPMLModelRegistry
from asapdiscovery.modeling.protein_prep import ProteinPrepper
from asapdiscovery.simulation.simulate import OpenMMPlatform, VanillaMDSimulator
from distributed import Client
from pydantic import Field, PositiveInt, root_validator, validator


class SmallScaleDockingInputs(PosteraDockingWorkflowInputs):
    """
    Schema for inputs to small scale docking

    Parameters
    ----------
    posit_confidence_cutoff : float, optional
        POSIT confidence cutoff used to filter docking results
    use_omega : bool
        Whether to use omega for conformer generation prior to docking
    allow_retries : bool
        Whether to allow retries for docking failures
    n_select : PositiveInt
        Number of targets to dock each ligand against.
    ml_scorers : ModelType, optional
        The name of the ml scorers to use.
    md : bool, optional
        Whether to run MD on the docked poses
    md_steps : PositiveInt, optional
        Number of MD steps to run
    md_report_interval : PositiveInt, optional
        MD report interval for writing to disk
    md_openmm_platform : OpenMMPlatform, optional
        OpenMM platform to use for MD
    logname : str, optional
        Name of the log file.
    """

    posit_confidence_cutoff: float = Field(
        0.1,
        le=1.0,
        ge=0.0,
        description="POSIT confidence cutoff used to filter docking results",
    )

    use_omega: bool = Field(
        False,
        description="Whether to use omega for conformer generation prior to docking",
    )

    allow_retries: bool = Field(
        True, description="Whether to allow retries for docking failures"
    )

    n_select: PositiveInt = Field(
        1, description="Number of targets to dock each ligand against."
    )

    ml_scorers: Optional[list[str]] = Field(
        None, description="The name of the ml scorers to use"
    )
    allow_dask_cuda: bool = Field(
        True,
        description="Whether to allow regenerating dask cuda cluster when in local mode",
    )

    md: bool = Field(False, description="Whether to run MD on the docked poses")
    md_steps: PositiveInt = Field(2500000, description="Number of MD steps to run")
    md_report_interval: PositiveInt = Field(
        1250, description="MD report interval for writing to disk"
    )
    md_openmm_platform: OpenMMPlatform = Field(
        OpenMMPlatform.Fastest, description="OpenMM platform to use for MD"
    )

    @classmethod
    @validator("ml_scorers")
    def ml_scorers_must_be_valid(cls, v):
        """
        Validate that the ml scorers are valid
        """
        if v is not None:
            for ml_scorer in v:
                if ml_scorer not in ASAPMLModelRegistry.get_implemented_model_types():
                    raise ValueError(
                        f"ML scorer {ml_scorer} not valid, must be one of {ASAPMLModelRegistry.get_implemented_model_types()}"
                    )
        return v

    @root_validator
    @classmethod
    def dask_type_cannot_be_lilac_cpu_and_md(cls, values):
        """
        Validate that the dask type is not lilac cpu if MD is requested
        """
        dask_type = values.get("dask_type")
        md = values.get("md")

        if dask_type == dask_type.LILAC_CPU and md:
            raise ValueError("Cannot run MD on a CPU cluster, please use a GPU cluster")
        return values


def small_scale_docking_workflow(inputs: SmallScaleDockingInputs):
    """
    Run small scale docking on a set of ligands, against multiple targets

    Parameters
    ----------
    inputs : SmallScaleDockingInputs
        Inputs to small scale docking

    Returns
    -------
    None
    """

    output_dir = inputs.output_dir
    new_directory = True
    if output_dir.exists():
        if inputs.overwrite:
            rmtree(output_dir)
        else:
            new_directory = False

    # this won't overwrite the existing directory
    output_dir.mkdir(exist_ok=True, parents=True)

    logger = FileLogger(
        inputs.logname,  # default root logger so that dask logging is forwarded
        path=output_dir,
        logfile="small-scale-docking.log",
        stdout=True,
        level=inputs.loglevel,
    ).getLogger()

    if new_directory:
        logger.info(f"Writing to / overwriting output directory: {output_dir}")
    else:
        logger.info(f"Writing to existing output directory: {output_dir}")

    logger.info(f"Running small scale docking with inputs: {inputs}")
    logger.info(f"Dumping input schema to {output_dir / 'inputs.json'}")

    inputs.to_json_file(output_dir / "small_scale_docking_inputs.json")

    if inputs.use_dask:
        logger.info(f"Using dask for parallelism of type: {inputs.dask_type}")
        set_dask_config()
        dask_cluster = dask_cluster_from_type(
<<<<<<< HEAD
            inputs.dask_type, loglevel=inputs.loglevel
=======
            inputs.dask_type, walltime=inputs.walltime
>>>>>>> ba41c677
        )
        if inputs.dask_type.is_lilac():
            logger.info("Lilac HPC config selected, setting adaptive scaling")
            dask_cluster.adapt(
                minimum=inputs.dask_cluster_n_workers,
                maximum=inputs.dask_cluster_max_workers,
                wait_count=10,
                interval="1m",
            )
            logger.info(f"Estimating {inputs.dask_cluster_n_workers} workers")
            dask_cluster.scale(inputs.dask_cluster_n_workers)

        dask_client = Client(dask_cluster)
        dask_client.forward_logging(level=inputs.loglevel)
        logger.info(f"Using dask client: {dask_client}")
        logger.info(f"Using dask cluster: {dask_cluster}")
        logger.info(f"Dask client dashboard: {dask_client.dashboard_link}")

    else:
        dask_client = None

    # make a directory to store intermediate CSV results
    data_intermediates = Path(output_dir / "data_intermediates")
    data_intermediates.mkdir(exist_ok=True)

    if inputs.postera_upload:
        postera_settings = PosteraSettings()
        logger.info("Postera settings loaded")
        logger.info("Postera upload specified, checking for AWS credentials")
        aws_s3_settings = S3Settings()
        aws_cloudfront_settings = CloudfrontSettings()
        logger.info("AWS S3 and CloudFront credentials found")

    if inputs.postera:
        # can specify postera without uploading
        postera_settings = PosteraSettings()
        logger.info("Postera settings loaded")
        logger.info(
            f"Loading Postera database molecule set {inputs.postera_molset_name}"
        )

        postera = PosteraFactory(
            settings=postera_settings, molecule_set_name=inputs.postera_molset_name
        )
        query_ligands = postera.pull()
    else:
        # load from file
        logger.info(f"Loading ligands from file: {inputs.ligands}")
        molfile = MolFileFactory(filename=inputs.ligands)
        query_ligands = molfile.load()

    # load complexes from a directory, from fragalysis or from a pdb file
    if inputs.structure_dir:
        logger.info(f"Loading structures from directory: {inputs.structure_dir}")
        structure_factory = StructureDirFactory.from_dir(inputs.structure_dir)
        complexes = structure_factory.load(
            use_dask=inputs.use_dask,
            dask_client=dask_client,
            dask_failure_mode=inputs.dask_failure_mode,
        )
    elif inputs.fragalysis_dir:
        logger.info(f"Loading structures from fragalysis: {inputs.fragalysis_dir}")
        fragalysis = FragalysisFactory.from_dir(inputs.fragalysis_dir)
        complexes = fragalysis.load(
            use_dask=inputs.use_dask,
            dask_client=dask_client,
            dask_failure_mode=inputs.dask_failure_mode,
        )

    elif inputs.pdb_file:
        logger.info(f"Loading structures from pdb: {inputs.pdb_file}")
        complex = Complex.from_pdb(
            inputs.pdb_file,
            target_kwargs={"target_name": inputs.pdb_file.stem},
            ligand_kwargs={"compound_name": f"{inputs.pdb_file.stem}_ligand"},
        )
        complexes = [complex]

    else:
        raise ValueError(
            "Must specify either fragalysis_dir, structure_dir or pdb_file"
        )

    n_query_ligands = len(query_ligands)
    logger.info(f"Loaded {n_query_ligands} query ligands")
    logger.info("Deduplicating by Inchikey")
    query_ligands = LigandDeDuplicator().deduplicate(query_ligands)
    n_complexes = len(complexes)
    logger.info(f"Loaded {n_complexes} complexes")

    logger.info("Using canonical structure")
    align_struct = master_structures[inputs.target]

    ref_complex = Complex.from_pdb(
        align_struct,
        target_kwargs={"target_name": "ref"},
        ligand_kwargs={"compound_name": "ref_ligand"},
    )

    # prep complexes
    logger.info("Prepping complexes")
    prepper = ProteinPrepper(
        cache_dir=inputs.cache_dir,
        align=ref_complex,
        ref_chain="A",
        active_site_chain="A",
    )
    prepped_complexes = prepper.prep(
        complexes,
        cache_dir=inputs.cache_dir,
        use_dask=inputs.use_dask,
        dask_client=dask_client,
        dask_failure_mode=inputs.dask_failure_mode,
    )
    del complexes

    n_prepped_complexes = len(prepped_complexes)
    logger.info(f"Prepped {n_prepped_complexes} complexes")

    if inputs.save_to_cache and inputs.cache_dir is not None:
        logger.info(f"Writing prepped complexes to global cache {inputs.cache_dir}")
        prepper.cache(prepped_complexes, inputs.cache_dir)

    # define selector and select pairs
    # using dask here is too memory intensive as each worker needs a copy of all the complexes in memory
    # which are quite large themselves, is only effective for large numbers of ligands and small numbers of complexes
    logger.info("Selecting pairs for docking based on MCS")
    selector = MCSSelector()
    pairs = selector.select(
        query_ligands,
        prepped_complexes,
        n_select=inputs.n_select,
        use_dask=False,
        dask_client=None,
        dask_failure_mode=inputs.dask_failure_mode,
    )

    n_pairs = len(pairs)
    logger.info(f"Selected {n_pairs} pairs for docking")

    del prepped_complexes

    # dock pairs
    logger.info("Running docking on selected pairs")
    docker = POSITDocker(use_omega=inputs.use_omega, allow_retries=inputs.allow_retries)
    results = docker.dock(
        pairs,
        output_dir=output_dir / "docking_results",
        use_dask=inputs.use_dask,
        dask_client=dask_client,
        dask_failure_mode=inputs.dask_failure_mode,
    )

    n_results = len(results)
    logger.info(f"Docked {n_results} pairs successfully")
    if n_results == 0:
        raise ValueError("No docking results generated, exiting")
    del pairs

    # add chemgauss4 scorer
    scorers = [ChemGauss4Scorer()]

    if target_has_fitness_data(inputs.target):
        logger.info("Target has fitness data, adding FINT scorer")
        scorers.append(FINTScorer(target=inputs.target))

    # load ml scorers
    if inputs.ml_scorers:
        for ml_scorer in inputs.ml_scorers:
            logger.info(f"Loading ml scorer: {ml_scorer}")
            scorers.append(
                MLModelScorer.from_latest_by_target_and_type(inputs.target, ml_scorer)
            )

    if inputs.write_final_sdf:
        logger.info("Writing final docked poses to SDF file")
        write_ligands_to_multi_sdf(
            output_dir / "docking_results.sdf", [r.posed_ligand for r in results]
        )

    # score results
    logger.info("Scoring docking results")
    scorer = MetaScorer(scorers=scorers)
    scores_df = scorer.score(
        results,
        use_dask=inputs.use_dask,
        dask_client=dask_client,
        dask_failure_mode=inputs.dask_failure_mode,
        return_df=True,
    )

    scores_df.to_csv(data_intermediates / "docking_scores_raw.csv", index=False)

    logger.info("Filtering docking results")
    # filter for POSIT probability
    scores_df = scores_df[
        scores_df[DockingResultCols.DOCKING_CONFIDENCE_POSIT.value]
        > inputs.posit_confidence_cutoff
    ]

    n_posit_filtered = len(scores_df)
    logger.info(
        f"Filtered to {n_posit_filtered} / {n_results} docking results by POSIT confidence"
    )

    check_empty_dataframe(
        scores_df,
        logger=logger,
        fail="raise",
        tag="scores",
        message="No docking results passed the POSIT confidence cutoff",
    )

    logger.info("Running HTML visualiser for docked poses")
    html_ouptut_dir = output_dir / "poses"
    html_visualizer = HTMLVisualizerV2(
        colour_method=ColourMethod.subpockets,
        target=inputs.target,
        output_dir=html_ouptut_dir,
    )
    pose_visualizatons = html_visualizer.visualize(
        results,
        use_dask=inputs.use_dask,
        dask_client=dask_client,
        dask_failure_mode=inputs.dask_failure_mode,
    )
    # rename visualisations target id column to POSIT structure tag so we can join
    pose_visualizatons.rename(
        columns={
            DockingResultCols.TARGET_ID.value: DockingResultCols.DOCKING_STRUCTURE_POSIT.value
        },
        inplace=True,
    )

    # join the two dataframes on ligand_id, target_id and smiles
    combined_df = scores_df.merge(
        pose_visualizatons,
        on=[
            DockingResultCols.LIGAND_ID.value,
            DockingResultCols.DOCKING_STRUCTURE_POSIT.value,
            DockingResultCols.SMILES.value,
        ],
        how="outer",
    )

    if target_has_fitness_data(inputs.target):
        logger.info("Running fitness HTML visualiser")
        html_fitness_output_dir = output_dir / "fitness"
        html_fitness_visualizer = HTMLVisualizerV2(
            colour_method=ColourMethod.fitness,
            target=inputs.target,
            output_dir=html_fitness_output_dir,
        )
        fitness_visualizations = html_fitness_visualizer.visualize(
            results,
            use_dask=inputs.use_dask,
            dask_client=dask_client,
            dask_failure_mode=inputs.dask_failure_mode,
        )

        # duplicate target id column so we can join
        fitness_visualizations[
            DockingResultCols.DOCKING_STRUCTURE_POSIT.value
        ] = fitness_visualizations[DockingResultCols.TARGET_ID.value]

        # join the two dataframes on ligand_id, target_id and smiles
        combined_df = combined_df.merge(
            fitness_visualizations,
            on=[
                DockingResultCols.LIGAND_ID.value,
                DockingResultCols.DOCKING_STRUCTURE_POSIT.value,
                DockingResultCols.SMILES.value,
            ],
            how="outer",
        )
    else:
        logger.info(
            f"Not running fitness HTML visualiser because {inputs.target} does not have fitness data"
        )

    # filter out clashes (chemgauss4 score > 0)
    combined_df = combined_df[combined_df[DockingResultCols.DOCKING_SCORE_POSIT] <= 0]

    n_clash_filtered = len(combined_df)
    logger.info(
        f"Filtered to {n_clash_filtered} / {n_posit_filtered} docking results by clash filter"
    )

    check_empty_dataframe(
        scores_df,
        logger=logger,
        fail="raise",
        tag="scores",
        message="No docking results passed the clash filter",
    )

    if inputs.md:
        if inputs.allow_dask_cuda and inputs.dask_type == DaskType.LOCAL:
            logger.info(
                "Using local CPU dask cluster, and MD has been requested, replacing with a GPU cluster"
            )
            dask_cluster = dask_cluster_from_type(DaskType.LOCAL_GPU)
            dask_client = Client(dask_cluster)
            # dask_client.forward_logging() distributed vs dask_cuda versioning issue, see # #669
            logger.info(f"Using dask client: {dask_client}")
            logger.info(f"Using dask cluster: {dask_cluster}")
            logger.info(f"Dask client dashboard: {dask_client.dashboard_link}")

        md_output_dir = output_dir / "md"

        # capsid simulations need a CA rmsd restraint to hold the capsid together
        if TargetProteinMap[inputs.target] == "Capsid":
            logger.info("Adding CA RMSD restraint to capsid simulation")
            rmsd_restraint = True
            rmsd_restraint_type = "CA"
        else:
            rmsd_restraint = False
            rmsd_restraint_type = None

        md_simulator = VanillaMDSimulator(
            output_dir=md_output_dir,
            openmm_platform=inputs.md_openmm_platform,
            num_steps=inputs.md_steps,
            reporting_interval=inputs.md_report_interval,
            rmsd_restraint=rmsd_restraint,
            rmsd_restraint_type=rmsd_restraint_type,
        )
        simulation_results = md_simulator.simulate(
            results,
            use_dask=inputs.use_dask,
            dask_client=dask_client,
            dask_failure_mode=inputs.dask_failure_mode,
        )

        gif_output_dir = output_dir / "gifs"
        gif_maker = GIFVisualizerV2(output_dir=gif_output_dir, target=inputs.target)
        gifs = gif_maker.visualize(
            simulation_results,
            use_dask=inputs.use_dask,
            dask_client=dask_client,
            dask_failure_mode=inputs.dask_failure_mode,
        )

        # duplicate target id column so we can join
        gifs[DockingResultCols.DOCKING_STRUCTURE_POSIT.value] = gifs[
            DockingResultCols.TARGET_ID.value
        ]

        # join the two dataframes on ligand_id, target_id and smiles
        combined_df = combined_df.merge(
            gifs,
            on=[
                DockingResultCols.LIGAND_ID.value,
                DockingResultCols.DOCKING_STRUCTURE_POSIT.value,
                DockingResultCols.SMILES.value,
            ],
            how="outer",
        )

    # rename columns for manifold
    logger.info("Renaming columns for manifold")
    result_df = rename_output_columns_for_manifold(
        combined_df,
        inputs.target,
        [DockingResultCols],
        manifold_validate=True,
        drop_non_output=True,
        allow=[
            DockingResultCols.HTML_PATH_POSE.value,
            DockingResultCols.HTML_PATH_FITNESS.value,
            DockingResultCols.GIF_PATH.value,
            DockingResultCols.LIGAND_ID.value,
        ],
    )

    result_df.to_csv(output_dir / "docking_results_final.csv", index=False)

    if inputs.postera_upload:
        logger.info("Uploading numerical results to Postera")
        postera_uploader = PosteraUploader(
            settings=PosteraSettings(), molecule_set_name=inputs.postera_molset_name
        )

        # push the results to PostEra, making a new molecule set if necessary
        posit_score_tag = map_output_col_to_manifold_tag(
            DockingResultCols, inputs.target
        )[DockingResultCols.DOCKING_SCORE_POSIT.value]
        result_df, molset_name, made_new_molset = postera_uploader.push(
            result_df, sort_column=posit_score_tag, sort_ascending=True
        )

        if made_new_molset:
            logger.info(f"Made new molecule set with name: {molset_name}")
        else:
            molset_name = inputs.postera_molset_name

        logger.info("Uploading artifacts to PostEra")

        # make an uploader for the poses and upload them

        artifact_columns = [
            DockingResultCols.HTML_PATH_POSE.value,
        ]
        artifact_types = [
            ArtifactType.DOCKING_POSE_POSIT,
        ]

        if target_has_fitness_data(inputs.target):
            artifact_columns.append(DockingResultCols.HTML_PATH_FITNESS.value)
            artifact_types.append(ArtifactType.DOCKING_POSE_FITNESS_POSIT)

        if inputs.md:
            artifact_columns.append(DockingResultCols.GIF_PATH.value)
            artifact_types.append(ArtifactType.MD_POSE)

        uploader = ManifoldArtifactUploader(
            inputs.target,
            result_df,
            molset_name,
            bucket_name=aws_s3_settings.BUCKET_NAME,
            artifact_types=artifact_types,
            artifact_columns=artifact_columns,
            moleculeset_api=MoleculeSetAPI.from_settings(postera_settings),
            s3=S3.from_settings(aws_s3_settings),
            cloudfront=CloudFront.from_settings(aws_cloudfront_settings),
        )
        uploader.upload_artifacts()<|MERGE_RESOLUTION|>--- conflicted
+++ resolved
@@ -197,12 +197,7 @@
         logger.info(f"Using dask for parallelism of type: {inputs.dask_type}")
         set_dask_config()
         dask_cluster = dask_cluster_from_type(
-<<<<<<< HEAD
-            inputs.dask_type, loglevel=inputs.loglevel
-=======
-            inputs.dask_type, walltime=inputs.walltime
->>>>>>> ba41c677
-        )
+            inputs.dask_type, loglevel=inputs.loglevel,  walltime=inputs.walltime)
         if inputs.dask_type.is_lilac():
             logger.info("Lilac HPC config selected, setting adaptive scaling")
             dask_cluster.adapt(
