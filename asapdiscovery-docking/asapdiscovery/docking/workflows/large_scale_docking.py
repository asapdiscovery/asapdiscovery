from pathlib import Path
from shutil import rmtree
from typing import Optional

from asapdiscovery.data.aws.cloudfront import CloudFront
from asapdiscovery.data.aws.s3 import S3
from asapdiscovery.data.dask_utils import dask_cluster_from_type, set_dask_config
from asapdiscovery.data.deduplicator import LigandDeDuplicator
from asapdiscovery.data.fitness import target_has_fitness_data
from asapdiscovery.data.logging import FileLogger
from asapdiscovery.data.postera.manifold_artifacts import (
    ArtifactType,
    ManifoldArtifactUploader,
)
from asapdiscovery.data.postera.manifold_data_validation import (
    map_output_col_to_manifold_tag,
    rename_output_columns_for_manifold,
)
from asapdiscovery.data.postera.molecule_set import MoleculeSetAPI
from asapdiscovery.data.postera.postera_uploader import PosteraUploader
from asapdiscovery.data.schema_v2.ligand import write_ligands_to_multi_sdf
from asapdiscovery.data.schema_v2.meta_ligand_factory import MetaLigandFactory
from asapdiscovery.data.schema_v2.meta_structure_factory import MetaStructureFactory
from asapdiscovery.data.selectors.mcs_selector import MCSSelector
from asapdiscovery.data.services_config import (
    CloudfrontSettings,
    PosteraSettings,
    S3Settings,
)
from asapdiscovery.data.utils import check_empty_dataframe
from asapdiscovery.dataviz.viz_v2.html_viz import ColourMethod, HTMLVisualizerV2
from asapdiscovery.docking.docking_data_validation import (
    DockingResultColsV2 as DockingResultCols,
)
from asapdiscovery.docking.openeye import POSITDocker
from asapdiscovery.docking.scorer_v2 import ChemGauss4Scorer, MetaScorer, MLModelScorer
from asapdiscovery.docking.workflows.workflows import PosteraDockingWorkflowInputs
from asapdiscovery.ml.models import ASAPMLModelRegistry
from asapdiscovery.modeling.protein_prep_v2 import ProteinPrepper
from distributed import Client
from pydantic import Field, PositiveInt, validator


class LargeScaleDockingInputs(PosteraDockingWorkflowInputs):
    """
    Schema for inputs to large scale docking

    Parameters
    ----------
    n_select : int, optional
        Number of targets to dock each ligand against, sorted by MCS
    top_n : int, optional
        Number of docking results to return, ordered by docking score
    posit_confidence_cutoff : float, optional
        POSIT confidence cutoff used to filter docking results
    use_omega : bool
        Whether to use omega confomer enumeration in docking, warning: more expensive
    allow_posit_retries : bool
        Whether to allow retries in docking with varying settings, warning: more expensive
    ml_scorers : MLModelType, optional
        The name of the ml scorers to use.
    logname : str, optional
        Name of the log file.
    """

    top_n: PositiveInt = Field(
        500, description="Number of docking results to return, ordered by docking score"
    )

    posit_confidence_cutoff: float = Field(
        0.7,
        le=1.0,
        ge=0.0,
        description="POSIT confidence cutoff used to filter docking results",
    )

    use_omega: bool = Field(
        False,
        description="Whether to use omega confomer enumeration in docking, warning: more expensive",
    )

    allow_posit_retries: bool = Field(
        False,
        description="Whether to allow retries in docking with varying settings, warning: more expensive",
    )

    ml_scorers: Optional[list[str]] = Field(
        None, description="The name of the ml scorers to use"
    )

    @classmethod
    @validator("ml_scorers")
    def ml_scorers_must_be_valid(cls, v):
        """
        Validate that the ml scorers are valid
        """
        if v is not None:
            for ml_scorer in v:
                if ml_scorer not in ASAPMLModelRegistry.get_implemented_model_types():
                    raise ValueError(
                        f"ML scorer {ml_scorer} not valid, must be one of {ASAPMLModelRegistry.get_implemented_model_types()}"
                    )
        return v


def large_scale_docking_workflow(inputs: LargeScaleDockingInputs):
    """
    Run large scale docking on a set of ligands, against multiple targets

    Parameters
    ----------
    inputs : LargeScaleDockingInputs
        Inputs to large scale docking

    Returns
    -------
    None
    """

    output_dir = inputs.output_dir
    if output_dir.exists():
        rmtree(output_dir)
    output_dir.mkdir()

    logger = FileLogger(
        inputs.logname,  # default root logger so that dask logging is forwarded
        path=output_dir,
        logfile="large-scale-docking.log",
        stdout=True,
        level=inputs.loglevel,
    ).getLogger()

    logger.info(f"Running large scale docking with inputs: {inputs}")
    logger.info(f"Dumping input schema to {output_dir / 'inputs.json'}")

    # dump config to json file
    inputs.to_json_file(output_dir / "large_scale_docking_inputs.json")

    if inputs.use_dask:
        dask_client = make_dask_client_meta(
            inputs.dask_type,
            adaptive_min_workers=inputs.dask_cluster_n_workers,
            adaptive_max_workers=inputs.dask_cluster_max_workers,
        )
    else:
        dask_client = None

    # make a directory to store intermediate CSV results
    data_intermediates = Path(output_dir / "data_intermediates")
    data_intermediates.mkdir(exist_ok=True)

    if inputs.postera_upload:
        postera_settings = PosteraSettings()
        logger.info("Postera settings loaded")
        logger.info("Postera upload specified, checking for AWS credentials")
        aws_s3_settings = S3Settings()
        aws_cloudfront_settings = CloudfrontSettings()
        logger.info("AWS S3 and CloudFront credentials found")

    # read ligands
    ligand_factory = MetaLigandFactory(inputs.postera, inputs.ligands)
    query_ligands = ligand_factory.load()

    # read structures
    structure_factory = MetaStructureFactory(
        structure_dir=inputs.structure_dir,
        fragalysis_dir=inputs.fragalysis_dir,
        pdb_file=inputs.pdb_file,
        use_dask=inputs.use_dask,
        dask_client=dask_client,
    )
    complexes = structure_factory.load()

    n_query_ligands = len(query_ligands)
    logger.info(f"Loaded {n_query_ligands} query ligands")

    # deduplicate ligands
    logger.info("Deduplicating by Inchikey")
    query_ligands = LigandDeDuplicator().deduplicate(query_ligands)
    n_query_ligands = len(query_ligands)
    logger.info(f"Deduplicated to {n_query_ligands} query ligands")

    n_complexes = len(complexes)
    logger.info(f"Loaded {n_complexes} complexes")

    # TODO: hide detail of canonical structure
    logger.info("Using canonical structure")
    align_struct = master_structures[inputs.target]

    ref_complex = Complex.from_pdb(
        align_struct,
        target_kwargs={"target_name": "ref"},
        ligand_kwargs={"compound_name": "ref_ligand"},
    )

    # prep complexes, possibly loading in from cache
    logger.info("Prepping complexes")
    prepper = ProteinPrepper(
        cache_dir=inputs.cache_dir,
        align=ref_complex,
        ref_chain="A",
        active_site_chain="A",
    )

    prepped_complexes = prepper.prep(
        complexes,
        use_dask=inputs.use_dask,
        dask_client=dask_client,
        cache_dir=inputs.cache_dir,
    )
    del complexes

    n_prepped_complexes = len(prepped_complexes)
    logger.info(f"Prepped {n_prepped_complexes} complexes")

    if inputs.save_to_cache and inputs.cache_dir is not None:
        logger.info(f"Writing prepped complexes to global cache {inputs.cache_dir}")
        prepper.cache(prepped_complexes, inputs.cache_dir)

    # define selector and select pairs
    # using dask here is too memory intensive as each worker needs a copy of all the complexes in memory
    # which are quite large themselves, is only effective for large numbers of ligands and small numbers of complexes
    # TODO: fix, see issue XXX
    logger.info("Selecting pairs for docking based on MCS")
    selector = MCSSelector()
    pairs = selector.select(
        query_ligands,
        prepped_complexes,
        n_select=inputs.n_select,
        use_dask=False,
        dask_client=None,
    )

    n_pairs = len(pairs)
    logger.info(f"Selected {n_pairs} pairs for docking")

    del prepped_complexes

    # dock pairs, possibly reading and writing from a local cache of completed work
    logger.info("Running docking on selected pairs")
    docker = POSITDocker(
        use_omega=inputs.use_omega, allow_retries=inputs.allow_posit_retries
    )
    results = docker.dock(
        pairs,
        output_dir=output_dir / "docking_results",
        use_dask=inputs.use_dask,
        dask_client=dask_client,
    )

    n_results = len(results)
    logger.info(f"Docked {n_results} pairs successfully")
    del pairs

    # add chemgauss4 scorer
    scorers = [ChemGauss4Scorer()]

    # load ml scorers specified on command line
    if inputs.ml_scorers:
        for ml_scorer in inputs.ml_scorers:
            logger.info(f"Loading ml scorer: {ml_scorer}")
            scorer = MLModelScorer.from_latest_by_target_and_type(
                inputs.target, ml_scorer
            )
            if scorer:
                scorers.append(scorer)

    # score results using multiple scoring functions
    logger.info("Scoring docking results")
    scorer = MetaScorer(scorers=scorers)

    if inputs.write_final_sdf:
        logger.info("Writing final docked poses to SDF file")
        write_ligands_to_multi_sdf(
            output_dir / "docking_results.sdf",
            [r.posed_ligand for r in results],
            allow_append=True,
        )

    # run scoring of poses
    scores_df = scorer.score(
        results,
        use_dask=inputs.use_dask,
        dask_client=dask_client,
        return_df=True,
    )

    scores_df.to_csv(data_intermediates / "docking_scores_raw.csv", index=False)

    # run html visualiser to get web-ready vis of docked poses
    logger.info("Running HTML visualiser for docked poses")
    html_ouptut_dir = output_dir / "poses"
    html_visualizer = HTMLVisualizerV2(
        colour_method=ColourMethod.subpockets,
        target=inputs.target,
        output_dir=html_ouptut_dir,
    )
    pose_visualizatons = html_visualizer.visualize(
        results, use_dask=inputs.use_dask, dask_client=dask_client
    )
    # rename visualisations target id column to POSIT structure tag so we can join
    pose_visualizatons.rename(
        columns={
            DockingResultCols.TARGET_ID.value: DockingResultCols.DOCKING_STRUCTURE_POSIT.value
        },
        inplace=True,
    )

    # join the two dataframes on ligand_id, target_id and smiles
    scores_df = scores_df.merge(
        pose_visualizatons,
        on=[
            DockingResultCols.LIGAND_ID.value,
            DockingResultCols.DOCKING_STRUCTURE_POSIT.value,
            DockingResultCols.SMILES.value,
        ],
        how="outer",  # preserves rows where there is no visualisation
    )

    # run html viz of target fitness to get web-ready vis of docked poses
    if target_has_fitness_data(inputs.target):
        logger.info("Running fitness HTML visualiser")
        html_fitness_output_dir = output_dir / "fitness"
        html_fitness_visualizer = HTMLVisualizerV2(
            colour_method=ColourMethod.fitness,
            target=inputs.target,
            output_dir=html_fitness_output_dir,
        )
        fitness_visualizations = html_fitness_visualizer.visualize(
            results, use_dask=inputs.use_dask, dask_client=dask_client
        )

        # duplicate target id column so we can join
        fitness_visualizations[
            DockingResultCols.DOCKING_STRUCTURE_POSIT.value
        ] = fitness_visualizations[DockingResultCols.TARGET_ID.value]

        # join the two dataframes on ligand_id, target_id and smiles
        scores_df = scores_df.merge(
            fitness_visualizations,
            on=[
                DockingResultCols.LIGAND_ID.value,
                DockingResultCols.DOCKING_STRUCTURE_POSIT.value,
                DockingResultCols.SMILES.value,
            ],
            how="outer",  # preserves rows where there is no fitness visualisation
        )
    else:
        logger.info(
            f"Not running fitness HTML visualiser because {inputs.target} does not have fitness data"
        )

    logger.info("Filtering docking results")
    # filter for POSIT probability > 0.7
    scores_df = scores_df[
        scores_df[DockingResultCols.DOCKING_CONFIDENCE_POSIT.value]
        > inputs.posit_confidence_cutoff
    ]

    n_posit_filtered = len(scores_df)
    logger.info(
        f"Filtered to {n_posit_filtered} / {n_results} docking results by POSIT confidence"
    )

    check_empty_dataframe(
        scores_df,
        logger=logger,
        fail="raise",
        tag="scores",
        message="No docking results passed the POSIT confidence cutoff",
    )

    # filter out clashes (chemgauss4 score > 0)
    scores_df = scores_df[scores_df[DockingResultCols.DOCKING_SCORE_POSIT] <= 0]

    n_clash_filtered = len(scores_df)
    logger.info(
        f"Filtered to {n_clash_filtered} / {n_posit_filtered} docking results by clash filter"
    )

    check_empty_dataframe(
        scores_df,
        logger=logger,
        fail="raise",
        tag="scores",
        message="No docking results passed the clash filter",
    )

    # then order by chemgauss4 score
    scores_df = scores_df.sort_values(
        DockingResultCols.DOCKING_SCORE_POSIT.value, ascending=True
    )
    scores_df.to_csv(
        data_intermediates / "docking_scores_filtered_sorted.csv", index=False
    )

    # remove duplicates that are the same compound docked to different structures
    scores_df = scores_df.drop_duplicates(
        subset=[DockingResultCols.INCHIKEY.value], keep="first"
    )

    n_duplicate_filtered = len(scores_df)
    logger.info(
        f"Filtered to {n_duplicate_filtered} / {n_clash_filtered} docking results by duplicate ligand filter"
    )

    # set hit flag to False
    scores_df[DockingResultCols.DOCKING_HIT.value] = False

    # set top n hits to True
    scores_df.loc[
        scores_df.index[: inputs.top_n], DockingResultCols.DOCKING_HIT.value
    ] = True  # noqa: E712

    hits_df = scores_df[  # noqa: E712
        scores_df[DockingResultCols.DOCKING_HIT.value] == True  # noqa: E712
    ]

    n_top_n_filtered = len(hits_df)
    logger.info(
        f"Filtered to {n_top_n_filtered} / {n_duplicate_filtered} docking results by top n filter"
    )

    check_empty_dataframe(
        hits_df,
        logger=logger,
        fail="raise",
        tag="scores",
        message=f"No docking results passed the top {inputs.top_n} filter, no hits",
    )

    hits_df.to_csv(
        data_intermediates
        / f"docking_scores_filtered_sorted_top_{inputs.top_n}_hits.csv",
        index=False,
    )

    # rename columns for manifold
    logger.info("Renaming columns for manifold")

<<<<<<< HEAD
    if inputs.postera_upload:
        bleach_columns = _POSTERA_COLUMN_BLEACHING_ACTIVE
    else:
        bleach_columns = False

    if bleach_columns:
        logger.info("Bleaching column names for Postera upload, see issue #629, 628")

    # rename the dataframe columns appropriately and keep everything not just hits
=======
    # keep everything not just hits
>>>>>>> 25826b8d
    result_df = rename_output_columns_for_manifold(
        scores_df,
        inputs.target,
        [DockingResultCols],
        manifold_validate=True,
        drop_non_output=True,
        allow=[
            DockingResultCols.LIGAND_ID.value,
            DockingResultCols.HTML_PATH_POSE.value,
            DockingResultCols.HTML_PATH_FITNESS.value,
        ],
    )

    result_df.to_csv(output_dir / "docking_results_final.csv", index=False)

    if inputs.postera_upload:
        logger.info("Uploading results to Postera")

        postera_uploader = PosteraUploader(
            settings=PosteraSettings(), molecule_set_name=inputs.postera_molset_name
        )
        # push the results to PostEra, making a new molecule set if necessary
        # TODO remove unnessecary sort_col arg see issue XXX
        posit_score_tag = map_output_col_to_manifold_tag(
            DockingResultCols, inputs.target
        )[DockingResultCols.DOCKING_SCORE_POSIT.value]
        result_df, molset_name, made_new_molset = postera_uploader.push(
            result_df, sort_column=posit_score_tag, sort_ascending=True
        )

        if made_new_molset:
            logger.info(f"Made new molecule set with name: {molset_name}")
        else:
            molset_name = inputs.postera_molset_name

        logger.info("Uploading artifacts to PostEra")

        # make an uploader for the poses and upload them
        artifact_columns = [
            DockingResultCols.HTML_PATH_POSE.value,
        ]
        artifact_types = [
            ArtifactType.DOCKING_POSE_POSIT,
        ]

        if target_has_fitness_data(inputs.target):
            artifact_columns.append(DockingResultCols.HTML_PATH_FITNESS.value)
            artifact_types.append(ArtifactType.DOCKING_POSE_FITNESS_POSIT)

        # upload artifacts to S3 and link them to postera
        uploader = ManifoldArtifactUploader(
            inputs.target,
            result_df,
            molset_name,
            bucket_name=aws_s3_settings.BUCKET_NAME,
            artifact_types=artifact_types,
            artifact_columns=artifact_columns,
            moleculeset_api=MoleculeSetAPI.from_settings(postera_settings),
            s3=S3.from_settings(aws_s3_settings),
            cloudfront=CloudFront.from_settings(aws_cloudfront_settings),
        )
        uploader.upload_artifacts()<|MERGE_RESOLUTION|>--- conflicted
+++ resolved
@@ -438,19 +438,7 @@
     # rename columns for manifold
     logger.info("Renaming columns for manifold")
 
-<<<<<<< HEAD
-    if inputs.postera_upload:
-        bleach_columns = _POSTERA_COLUMN_BLEACHING_ACTIVE
-    else:
-        bleach_columns = False
-
-    if bleach_columns:
-        logger.info("Bleaching column names for Postera upload, see issue #629, 628")
-
-    # rename the dataframe columns appropriately and keep everything not just hits
-=======
     # keep everything not just hits
->>>>>>> 25826b8d
     result_df = rename_output_columns_for_manifold(
         scores_df,
         inputs.target,
