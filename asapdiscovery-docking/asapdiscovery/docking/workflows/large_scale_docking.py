from pathlib import Path
from shutil import rmtree
from typing import Optional

from asapdiscovery.data.aws.cloudfront import CloudFront
from asapdiscovery.data.aws.s3 import S3
<<<<<<< HEAD
from asapdiscovery.data.dask_utils import make_dask_client_meta
=======
from asapdiscovery.data.dask_utils import (
    BackendType,
    dask_cluster_from_type,
    set_dask_config,
)
>>>>>>> 25b38435
from asapdiscovery.data.deduplicator import LigandDeDuplicator
from asapdiscovery.data.fitness import target_has_fitness_data
from asapdiscovery.data.logging import FileLogger
from asapdiscovery.data.metadata.resources import master_structures
from asapdiscovery.data.postera.manifold_artifacts import (
    ArtifactType,
    ManifoldArtifactUploader,
)
from asapdiscovery.data.postera.manifold_data_validation import (
    map_output_col_to_manifold_tag,
    rename_output_columns_for_manifold,
)
from asapdiscovery.data.postera.molecule_set import MoleculeSetAPI
from asapdiscovery.data.postera.postera_uploader import PosteraUploader
from asapdiscovery.data.schema_v2.complex import Complex
<<<<<<< HEAD
from asapdiscovery.data.schema_v2.ligand import write_ligands_to_multi_sdf
from asapdiscovery.data.schema_v2.meta_ligand_factory import MetaLigandFactory
from asapdiscovery.data.schema_v2.meta_structure_factory import MetaStructureFactory
=======
from asapdiscovery.data.schema_v2.fragalysis import FragalysisFactory
from asapdiscovery.data.schema_v2.molfile import MolFileFactory
from asapdiscovery.data.schema_v2.structure_dir import StructureDirFactory
>>>>>>> 25b38435
from asapdiscovery.data.selectors.mcs_selector import MCSSelector
from asapdiscovery.data.services_config import (
    CloudfrontSettings,
    PosteraSettings,
    S3Settings,
)
from asapdiscovery.data.utils import check_empty_dataframe
from asapdiscovery.dataviz.viz_v2.html_viz import ColourMethod, HTMLVisualizerV2
from asapdiscovery.docking.docking_data_validation import (
    DockingResultColsV2 as DockingResultCols,
)
from asapdiscovery.docking.docking_v2 import write_results_to_multi_sdf
from asapdiscovery.docking.openeye import POSITDocker
from asapdiscovery.docking.scorer_v2 import ChemGauss4Scorer, MetaScorer, MLModelScorer
from asapdiscovery.docking.workflows.workflows import PosteraDockingWorkflowInputs
from asapdiscovery.ml.models import ASAPMLModelRegistry
from asapdiscovery.modeling.protein_prep_v2 import ProteinPrepper
from pydantic import Field, PositiveInt, validator


class LargeScaleDockingInputs(PosteraDockingWorkflowInputs):
    """
    Schema for inputs to large scale docking

    Parameters
    ----------
    n_select : int, optional
        Number of targets to dock each ligand against, sorted by MCS
    top_n : int, optional
        Number of docking results to return, ordered by docking score
    posit_confidence_cutoff : float, optional
        POSIT confidence cutoff used to filter docking results
    use_omega : bool
        Whether to use omega confomer enumeration in docking, warning: more expensive
    allow_posit_retries : bool
        Whether to allow retries in docking with varying settings, warning: more expensive
    ml_scorers : MLModelType, optional
        The name of the ml scorers to use.
    logname : str, optional
        Name of the log file.
    """

    top_n: PositiveInt = Field(
        500, description="Number of docking results to return, ordered by docking score"
    )

    posit_confidence_cutoff: float = Field(
        0.7,
        le=1.0,
        ge=0.0,
        description="POSIT confidence cutoff used to filter docking results",
    )

    use_omega: bool = Field(
        False,
        description="Whether to use omega confomer enumeration in docking, warning: more expensive",
    )

    allow_posit_retries: bool = Field(
        False,
        description="Whether to allow retries in docking with varying settings, warning: more expensive",
    )

    ml_scorers: Optional[list[str]] = Field(
        None, description="The name of the ml scorers to use"
    )

    @classmethod
    @validator("ml_scorers")
    def ml_scorers_must_be_valid(cls, v):
        """
        Validate that the ml scorers are valid
        """
        if v is not None:
            for ml_scorer in v:
                if ml_scorer not in ASAPMLModelRegistry.get_implemented_model_types():
                    raise ValueError(
                        f"ML scorer {ml_scorer} not valid, must be one of {ASAPMLModelRegistry.get_implemented_model_types()}"
                    )
        return v


def large_scale_docking_workflow(inputs: LargeScaleDockingInputs):
    """
    Run large scale docking on a set of ligands, against multiple targets

    Parameters
    ----------
    inputs : LargeScaleDockingInputs
        Inputs to large scale docking

    Returns
    -------
    None
    """

    output_dir = inputs.output_dir
    if output_dir.exists():
        rmtree(output_dir)
    output_dir.mkdir()

    logger = FileLogger(
        inputs.logname,  # default root logger so that dask logging is forwarded
        path=output_dir,
        logfile="large-scale-docking.log",
        stdout=True,
        level=inputs.loglevel,
    ).getLogger()

    logger.info(f"Running large scale docking with inputs: {inputs}")
    logger.info(f"Dumping input schema to {output_dir / 'inputs.json'}")

    # dump config to json file
    inputs.to_json_file(output_dir / "large_scale_docking_inputs.json")

    if inputs.use_dask:
<<<<<<< HEAD
        dask_client = make_dask_client_meta(
            inputs.dask_type,
            adaptive_min_workers=inputs.dask_cluster_n_workers,
            adaptive_max_workers=inputs.dask_cluster_max_workers,
        )
=======
        logger.info(f"Using dask for parallelism of type: {inputs.dask_type}")
        set_dask_config()
        dask_cluster = dask_cluster_from_type(inputs.dask_type)
        if inputs.dask_type.is_lilac():
            logger.info("Lilac HPC config selected, setting adaptive scaling")
            dask_cluster.adapt(
                minimum=inputs.dask_cluster_n_workers,
                maximum=inputs.dask_cluster_max_workers,
                wait_count=10,
                interval="1m",
            )
            logger.info(f"Estimating {inputs.dask_cluster_n_workers} workers")
            dask_cluster.scale(inputs.dask_cluster_n_workers)

        dask_client = Client(dask_cluster)
        dask_client.forward_logging()
        logger.info(f"Using dask client: {dask_client}")
        logger.info(f"Using dask cluster: {dask_cluster}")
        logger.info(f"Dask client dashboard: {dask_client.dashboard_link}")

>>>>>>> 25b38435
    else:
        dask_client = None

    # make a directory to store intermediate CSV results
    data_intermediates = Path(output_dir / "data_intermediates")
    data_intermediates.mkdir(exist_ok=True)

    if inputs.postera_upload:
        postera_settings = PosteraSettings()
        logger.info("Postera settings loaded")
        logger.info("Postera upload specified, checking for AWS credentials")
        aws_s3_settings = S3Settings()
        aws_cloudfront_settings = CloudfrontSettings()
        logger.info("AWS S3 and CloudFront credentials found")

    # read ligands
    ligand_factory = MetaLigandFactory(
        postera=inputs.postera,
        postera_molset_name=inputs.postera_molset_name,
        ligand_file=inputs.ligands,
    )
    query_ligands = ligand_factory.load()

    # read structures
    structure_factory = MetaStructureFactory(
        structure_dir=inputs.structure_dir,
        fragalysis_dir=inputs.fragalysis_dir,
        pdb_file=inputs.pdb_file,
        use_dask=inputs.use_dask,
        dask_client=dask_client,
    )
    complexes = structure_factory.load()

    n_query_ligands = len(query_ligands)
    logger.info(f"Loaded {n_query_ligands} query ligands")

    # deduplicate ligands
    logger.info("Deduplicating by Inchikey")
    query_ligands = LigandDeDuplicator().deduplicate(query_ligands)
    n_query_ligands = len(query_ligands)
    logger.info(f"Deduplicated to {n_query_ligands} query ligands")

    n_complexes = len(complexes)
    logger.info(f"Loaded {n_complexes} complexes")

    # TODO: hide detail of canonical structure
    logger.info("Using canonical structure")
    align_struct = master_structures[inputs.target]

    ref_complex = Complex.from_pdb(
        align_struct,
        target_kwargs={"target_name": "ref"},
        ligand_kwargs={"compound_name": "ref_ligand"},
    )

    # prep complexes, possibly loading in from cache
    logger.info("Prepping complexes")
    prepper = ProteinPrepper(
        cache_dir=inputs.cache_dir,
        align=ref_complex,
        ref_chain="A",
        active_site_chain="A",
    )

    prepped_complexes = prepper.prep(
        complexes,
        use_dask=inputs.use_dask,
        dask_client=dask_client,
        cache_dir=inputs.cache_dir,
    )
    del complexes

    n_prepped_complexes = len(prepped_complexes)
    logger.info(f"Prepped {n_prepped_complexes} complexes")

    if inputs.save_to_cache and inputs.cache_dir is not None:
        logger.info(f"Writing prepped complexes to global cache {inputs.cache_dir}")
        prepper.cache(prepped_complexes, inputs.cache_dir)

    # define selector and select pairs
    # using dask here is too memory intensive as each worker needs a copy of all the complexes in memory
    # which are quite large themselves, is only effective for large numbers of ligands and small numbers of complexes
    # TODO: fix, see issue 560
    logger.info("Selecting pairs for docking based on MCS")
    selector = MCSSelector()
    pairs = selector.select(
        query_ligands,
        prepped_complexes,
        n_select=inputs.n_select,
        use_dask=False,
        dask_client=None,
    )

    n_pairs = len(pairs)
    logger.info(f"Selected {n_pairs} pairs for docking")

    del prepped_complexes

    # dock pairs, possibly reading and writing from a local cache of completed work
    logger.info("Running docking on selected pairs")
    docker = POSITDocker(
        use_omega=inputs.use_omega, allow_retries=inputs.allow_posit_retries
    )
    results = docker.dock(
        pairs,
        output_dir=output_dir / "docking_results",
        use_dask=inputs.use_dask,
        dask_client=dask_client,
        return_for_disk_backend=True,
    )

    # NOTE: We use disk based dask backend here because the docking results are large and can cause memory issues
    # and thrashing with data transfer between workers and the scheduler, all the following operations are then marked
    # as using disk based dask backend

    n_results = len(results)
    logger.info(f"Docked {n_results} pairs successfully")
    del pairs

    if inputs.write_final_sdf:
        logger.info("Writing final docked poses to SDF file")
        write_results_to_multi_sdf(
            output_dir / "docking_results.sdf",
            results,
            backend=BackendType.DISK,
            reconstruct_cls=docker.result_cls,
        )

    # add chemgauss4 scorer
    scorers = [ChemGauss4Scorer()]

    # load ml scorers specified on command line
    if inputs.ml_scorers:
        for ml_scorer in inputs.ml_scorers:
            logger.info(f"Loading ml scorer: {ml_scorer}")
            scorer = MLModelScorer.from_latest_by_target_and_type(
                inputs.target, ml_scorer
            )
            if scorer:
                scorers.append(scorer)

    # score results using multiple scoring functions
    logger.info("Scoring docking results")
    scorer = MetaScorer(scorers=scorers)

<<<<<<< HEAD
    if inputs.write_final_sdf:
        logger.info("Writing final docked poses to SDF file")
        write_ligands_to_multi_sdf(
            output_dir / "docking_results.sdf",
            [r.posed_ligand for r in results],
        )

    # run scoring of poses
=======
    logger.info("Running scoring")
>>>>>>> 25b38435
    scores_df = scorer.score(
        results,
        use_dask=inputs.use_dask,
        dask_client=dask_client,
        return_df=True,
        backend=BackendType.DISK,
        reconstruct_cls=docker.result_cls,
    )

    scores_df.to_csv(data_intermediates / "docking_scores_raw.csv", index=False)

    # run html visualiser to get web-ready vis of docked poses
    logger.info("Running HTML visualiser for docked poses")
    html_ouptut_dir = output_dir / "poses"
    html_visualizer = HTMLVisualizerV2(
        colour_method=ColourMethod.subpockets,
        target=inputs.target,
        output_dir=html_ouptut_dir,
    )
    pose_visualizatons = html_visualizer.visualize(
        results,
        use_dask=inputs.use_dask,
        dask_client=dask_client,
        backend=BackendType.DISK,
        reconstruct_cls=docker.result_cls,
    )
    # rename visualisations target id column to POSIT structure tag so we can join
    pose_visualizatons.rename(
        columns={
            DockingResultCols.TARGET_ID.value: DockingResultCols.DOCKING_STRUCTURE_POSIT.value
        },
        inplace=True,
    )

    # join the two dataframes on ligand_id, target_id and smiles
    scores_df = scores_df.merge(
        pose_visualizatons,
        on=[
            DockingResultCols.LIGAND_ID.value,
            DockingResultCols.DOCKING_STRUCTURE_POSIT.value,
            DockingResultCols.SMILES.value,
        ],
        how="outer",  # preserves rows where there is no visualisation
    )

<<<<<<< HEAD
    # run html viz of target fitness to get web-ready vis of docked poses
=======
>>>>>>> 25b38435
    if target_has_fitness_data(inputs.target):
        logger.info("Running fitness HTML visualiser")
        html_fitness_output_dir = output_dir / "fitness"
        html_fitness_visualizer = HTMLVisualizerV2(
            colour_method=ColourMethod.fitness,
            target=inputs.target,
            output_dir=html_fitness_output_dir,
        )
        fitness_visualizations = html_fitness_visualizer.visualize(
<<<<<<< HEAD
            results, use_dask=inputs.use_dask, dask_client=dask_client
=======
            results,
            use_dask=inputs.use_dask,
            dask_client=dask_client,
            backend=BackendType.DISK,
            reconstruct_cls=docker.result_cls,
>>>>>>> 25b38435
        )

        # duplicate target id column so we can join
        fitness_visualizations[
            DockingResultCols.DOCKING_STRUCTURE_POSIT.value
        ] = fitness_visualizations[DockingResultCols.TARGET_ID.value]

        # join the two dataframes on ligand_id, target_id and smiles
        scores_df = scores_df.merge(
            fitness_visualizations,
            on=[
                DockingResultCols.LIGAND_ID.value,
                DockingResultCols.DOCKING_STRUCTURE_POSIT.value,
                DockingResultCols.SMILES.value,
            ],
            how="outer",  # preserves rows where there is no fitness visualisation
        )
    else:
        logger.info(
<<<<<<< HEAD
            f"Not running fitness HTML visualiser because {inputs.target} does not have fitness data"
=======
            f"Target {inputs.target} does not have fitness data, skipping fitness visualisation"
>>>>>>> 25b38435
        )

    logger.info("Filtering docking results")
    # filter for POSIT probability > 0.7
    scores_df = scores_df[
        scores_df[DockingResultCols.DOCKING_CONFIDENCE_POSIT.value]
        > inputs.posit_confidence_cutoff
    ]

    n_posit_filtered = len(scores_df)
    logger.info(
        f"Filtered to {n_posit_filtered} / {n_results} docking results by POSIT confidence"
    )

    check_empty_dataframe(
        scores_df,
        logger=logger,
        fail="raise",
        tag="scores",
        message="No docking results passed the POSIT confidence cutoff",
    )

    # filter out clashes (chemgauss4 score > 0)
    scores_df = scores_df[scores_df[DockingResultCols.DOCKING_SCORE_POSIT] <= 0]

    n_clash_filtered = len(scores_df)
    logger.info(
        f"Filtered to {n_clash_filtered} / {n_posit_filtered} docking results by clash filter"
    )

    check_empty_dataframe(
        scores_df,
        logger=logger,
        fail="raise",
        tag="scores",
        message="No docking results passed the clash filter",
    )

    # then order by chemgauss4 score
    scores_df = scores_df.sort_values(
        DockingResultCols.DOCKING_SCORE_POSIT.value, ascending=True
    )
    scores_df.to_csv(
        data_intermediates / "docking_scores_filtered_sorted.csv", index=False
    )

    # remove duplicates that are the same compound docked to different structures
    scores_df = scores_df.drop_duplicates(
        subset=[DockingResultCols.INCHIKEY.value], keep="first"
    )

    n_duplicate_filtered = len(scores_df)
    logger.info(
        f"Filtered to {n_duplicate_filtered} / {n_clash_filtered} docking results by duplicate ligand filter"
    )

    # set hit flag to False
    scores_df[DockingResultCols.DOCKING_HIT.value] = False

    # set top n hits to True
    scores_df.loc[
        scores_df.index[: inputs.top_n], DockingResultCols.DOCKING_HIT.value
    ] = True  # noqa: E712

    hits_df = scores_df[  # noqa: E712
        scores_df[DockingResultCols.DOCKING_HIT.value] == True  # noqa: E712
    ]

    n_top_n_filtered = len(hits_df)
    logger.info(
        f"Filtered to {n_top_n_filtered} / {n_duplicate_filtered} docking results by top n filter"
    )

    check_empty_dataframe(
        hits_df,
        logger=logger,
        fail="raise",
        tag="scores",
        message=f"No docking results passed the top {inputs.top_n} filter, no hits",
    )

    hits_df.to_csv(
        data_intermediates
        / f"docking_scores_filtered_sorted_top_{inputs.top_n}_hits.csv",
        index=False,
    )

    # rename columns for manifold
    logger.info("Renaming columns for manifold")

    # keep everything not just hits
    result_df = rename_output_columns_for_manifold(
        scores_df,
        inputs.target,
        [DockingResultCols],
        manifold_validate=True,
        drop_non_output=True,
        allow=[
            DockingResultCols.LIGAND_ID.value,
            DockingResultCols.HTML_PATH_POSE.value,
            DockingResultCols.HTML_PATH_FITNESS.value,
        ],
    )

    result_df.to_csv(output_dir / "docking_results_final.csv", index=False)

    if inputs.postera_upload:
        logger.info("Uploading results to Postera")

        postera_uploader = PosteraUploader(
            settings=PosteraSettings(), molecule_set_name=inputs.postera_molset_name
        )
        # push the results to PostEra, making a new molecule set if necessary
        # TODO remove unnessecary sort_col arg see issue #704
        posit_score_tag = map_output_col_to_manifold_tag(
            DockingResultCols, inputs.target
        )[DockingResultCols.DOCKING_SCORE_POSIT.value]
        result_df, molset_name, made_new_molset = postera_uploader.push(
            result_df, sort_column=posit_score_tag, sort_ascending=True
        )

        if made_new_molset:
            logger.info(f"Made new molecule set with name: {molset_name}")
        else:
            molset_name = inputs.postera_molset_name

        logger.info("Uploading artifacts to PostEra")

        # make an uploader for the poses and upload them
        artifact_columns = [
            DockingResultCols.HTML_PATH_POSE.value,
        ]
        artifact_types = [
            ArtifactType.DOCKING_POSE_POSIT,
        ]

        if target_has_fitness_data(inputs.target):
            artifact_columns.append(DockingResultCols.HTML_PATH_FITNESS.value)
            artifact_types.append(ArtifactType.DOCKING_POSE_FITNESS_POSIT)

<<<<<<< HEAD
        # upload artifacts to S3 and link them to postera
=======
>>>>>>> 25b38435
        uploader = ManifoldArtifactUploader(
            inputs.target,
            result_df,
            molset_name,
            bucket_name=aws_s3_settings.BUCKET_NAME,
            artifact_types=artifact_types,
            artifact_columns=artifact_columns,
            moleculeset_api=MoleculeSetAPI.from_settings(postera_settings),
            s3=S3.from_settings(aws_s3_settings),
            cloudfront=CloudFront.from_settings(aws_cloudfront_settings),
        )
        uploader.upload_artifacts()<|MERGE_RESOLUTION|>--- conflicted
+++ resolved
@@ -4,15 +4,11 @@
 
 from asapdiscovery.data.aws.cloudfront import CloudFront
 from asapdiscovery.data.aws.s3 import S3
-<<<<<<< HEAD
-from asapdiscovery.data.dask_utils import make_dask_client_meta
-=======
+from asapdiscovery.data.dask_utils import 
 from asapdiscovery.data.dask_utils import (
     BackendType,
-    dask_cluster_from_type,
-    set_dask_config,
+    make_dask_client_meta,
 )
->>>>>>> 25b38435
 from asapdiscovery.data.deduplicator import LigandDeDuplicator
 from asapdiscovery.data.fitness import target_has_fitness_data
 from asapdiscovery.data.logging import FileLogger
@@ -28,15 +24,9 @@
 from asapdiscovery.data.postera.molecule_set import MoleculeSetAPI
 from asapdiscovery.data.postera.postera_uploader import PosteraUploader
 from asapdiscovery.data.schema_v2.complex import Complex
-<<<<<<< HEAD
 from asapdiscovery.data.schema_v2.ligand import write_ligands_to_multi_sdf
 from asapdiscovery.data.schema_v2.meta_ligand_factory import MetaLigandFactory
 from asapdiscovery.data.schema_v2.meta_structure_factory import MetaStructureFactory
-=======
-from asapdiscovery.data.schema_v2.fragalysis import FragalysisFactory
-from asapdiscovery.data.schema_v2.molfile import MolFileFactory
-from asapdiscovery.data.schema_v2.structure_dir import StructureDirFactory
->>>>>>> 25b38435
 from asapdiscovery.data.selectors.mcs_selector import MCSSelector
 from asapdiscovery.data.services_config import (
     CloudfrontSettings,
@@ -153,34 +143,11 @@
     inputs.to_json_file(output_dir / "large_scale_docking_inputs.json")
 
     if inputs.use_dask:
-<<<<<<< HEAD
         dask_client = make_dask_client_meta(
             inputs.dask_type,
             adaptive_min_workers=inputs.dask_cluster_n_workers,
             adaptive_max_workers=inputs.dask_cluster_max_workers,
         )
-=======
-        logger.info(f"Using dask for parallelism of type: {inputs.dask_type}")
-        set_dask_config()
-        dask_cluster = dask_cluster_from_type(inputs.dask_type)
-        if inputs.dask_type.is_lilac():
-            logger.info("Lilac HPC config selected, setting adaptive scaling")
-            dask_cluster.adapt(
-                minimum=inputs.dask_cluster_n_workers,
-                maximum=inputs.dask_cluster_max_workers,
-                wait_count=10,
-                interval="1m",
-            )
-            logger.info(f"Estimating {inputs.dask_cluster_n_workers} workers")
-            dask_cluster.scale(inputs.dask_cluster_n_workers)
-
-        dask_client = Client(dask_cluster)
-        dask_client.forward_logging()
-        logger.info(f"Using dask client: {dask_client}")
-        logger.info(f"Using dask cluster: {dask_cluster}")
-        logger.info(f"Dask client dashboard: {dask_client.dashboard_link}")
-
->>>>>>> 25b38435
     else:
         dask_client = None
 
@@ -326,18 +293,7 @@
     logger.info("Scoring docking results")
     scorer = MetaScorer(scorers=scorers)
 
-<<<<<<< HEAD
-    if inputs.write_final_sdf:
-        logger.info("Writing final docked poses to SDF file")
-        write_ligands_to_multi_sdf(
-            output_dir / "docking_results.sdf",
-            [r.posed_ligand for r in results],
-        )
-
-    # run scoring of poses
-=======
     logger.info("Running scoring")
->>>>>>> 25b38435
     scores_df = scorer.score(
         results,
         use_dask=inputs.use_dask,
@@ -383,10 +339,7 @@
         how="outer",  # preserves rows where there is no visualisation
     )
 
-<<<<<<< HEAD
     # run html viz of target fitness to get web-ready vis of docked poses
-=======
->>>>>>> 25b38435
     if target_has_fitness_data(inputs.target):
         logger.info("Running fitness HTML visualiser")
         html_fitness_output_dir = output_dir / "fitness"
@@ -396,15 +349,11 @@
             output_dir=html_fitness_output_dir,
         )
         fitness_visualizations = html_fitness_visualizer.visualize(
-<<<<<<< HEAD
-            results, use_dask=inputs.use_dask, dask_client=dask_client
-=======
             results,
             use_dask=inputs.use_dask,
             dask_client=dask_client,
             backend=BackendType.DISK,
             reconstruct_cls=docker.result_cls,
->>>>>>> 25b38435
         )
 
         # duplicate target id column so we can join
@@ -424,11 +373,7 @@
         )
     else:
         logger.info(
-<<<<<<< HEAD
-            f"Not running fitness HTML visualiser because {inputs.target} does not have fitness data"
-=======
             f"Target {inputs.target} does not have fitness data, skipping fitness visualisation"
->>>>>>> 25b38435
         )
 
     logger.info("Filtering docking results")
@@ -569,10 +514,7 @@
             artifact_columns.append(DockingResultCols.HTML_PATH_FITNESS.value)
             artifact_types.append(ArtifactType.DOCKING_POSE_FITNESS_POSIT)
 
-<<<<<<< HEAD
         # upload artifacts to S3 and link them to postera
-=======
->>>>>>> 25b38435
         uploader = ManifoldArtifactUploader(
             inputs.target,
             result_df,
