"""
Defines docking base schema.
"""

import abc
from pathlib import Path
from typing import Literal, Optional, Union

import dask
from asapdiscovery.data.dask_utils import actualise_dask_delayed_iterable
from asapdiscovery.data.openeye import combine_protein_ligand, oechem, save_openeye_pdb
from asapdiscovery.data.schema_v2.ligand import Ligand, compound_names_unique
from asapdiscovery.data.schema_v2.pairs import DockingInputPair
from asapdiscovery.modeling.modeling import split_openeye_design_unit
<<<<<<< HEAD
from pydantic import BaseModel, Field, PositiveFloat, PositiveInt, root_validator

# TODO: Enable Multi-receptor docking


class DockingResult(BaseModel):
    """
    Schema for a DockingResult, containing both a DockingInputPair used as input to the workflow
    and a Ligand object containing the docked pose.
    Also contains the probability of the docked pose if applicable.

    Parameters
    ----------
    input_pair : DockingInputPair # TODO: change to not need a pair?
        Input pair
    posed_ligand : Ligand
        Posed ligand
    probability : float, optional
        Probability of the docked pose, by default None
    provenance : dict[str, str]
        Provenance information

    """

    type: Literal["DockingResult"] = "DockingResult"
    input_pair: DockingInputPair = Field(
        description="Input pair"
    )  # TODO: change to not need a pair?
    posed_ligand: Ligand = Field(description="Posed ligand")
    probability: Optional[PositiveFloat] = Field(
        description="Probability"
    )  # not easy to get the probability from rescoring
    provenance: dict[str, str] = Field(description="Provenance")

    def get_output(self) -> dict:
        """
        return a dictionary of some of the fields of the DockingResult
        """
        dct = self.dict()
        dct.pop("input_pair")  # TODO: change to not need a pair?
        dct.pop("posed_ligand")
        dct.pop("type")
        return dct

    def to_posed_oemol(self) -> oechem.OEMol:
        """
        Combine the original target and posed ligand into a single oemol

        Returns
        -------
        oechem.OEMol
            Combined oemol
        """
        _, prot, _ = split_openeye_design_unit(
            self.input_pair.complex.target.to_oedu()
        )  # TODO: change to not need a pair?
        return combine_protein_ligand(prot, self.posed_ligand.to_oemol())

    @staticmethod
    def make_df_from_docking_results(results: list["DockingResult"]):
        """
        Make a dataframe from a list of DockingResults

        Parameters
        ----------
        results : list[DockingResult]
            List of DockingResults

        Returns
        -------
        pd.DataFrame
            Dataframe of DockingResults
        """
        import pandas as pd

        return pd.DataFrame([r.get_output() for r in results])


class POSITDockingResults(DockingResult):
    """
    Schema for a DockingResult from OEPosit, containing both a DockingInputPair used as input to the workflow
    and a Ligand object containing the docked pose.
    """

    type: Literal["POSITDockingResults"] = "POSITDockingResults"

    @staticmethod
    def make_df_from_docking_results(results: list["DockingResult"]):
        """
        Make a dataframe from a list of DockingResults

        Parameters
        ----------
        results : list[DockingResult]
            List of DockingResults

        Returns
        -------
        pd.DataFrame
            Dataframe of results
        """
        import pandas as pd

        df_prep = []
        for result in results:
            docking_dict = {}
            docking_dict[
                DockingResultCols.LIGAND_ID
            ] = result.input_pair.ligand.compound_name
            docking_dict[
                DockingResultCols.TARGET_ID
            ] = result.input_pair.complex.target.target_name
            docking_dict[
                "target_bound_compound_smiles"
            ] = result.input_pair.complex.ligand.smiles
            docking_dict[DockingResultCols.SMILES] = result.input_pair.ligand.smiles
            docking_dict[
                DockingResultCols.DOCKING_CONFIDENCE_POSIT
            ] = result.probability
            docking_dict[DockingResultCols.DOCKING_SCORE_POSIT] = result.score
            docking_dict["score_type"] = result.score_type.value
            df_prep.append(docking_dict)

        df = pd.DataFrame(df_prep)
        return df
=======
from pydantic import BaseModel, Field, PositiveFloat
>>>>>>> 0fb60df8


class DockingBase(BaseModel):
    """
    Base class for running docking
    """

    type: Literal["DockingBase"] = "DockingBase"

    @abc.abstractmethod
    def _dock(self, inputs: list[DockingInputPair]) -> list["DockingResult"]:
        ...

    def dock(
<<<<<<< HEAD
        self,
        inputs: list[DockingInputPair],
        use_dask: bool = False,
        dask_client=None,  # TODO: change to not need a pair?
    ) -> Union[list[dask.delayed], list[DockingResult]]:
=======
        self, inputs: list[DockingInputPair], use_dask: bool = False, dask_client=None
    ) -> Union[list[dask.delayed], list["DockingResult"]]:
>>>>>>> 0fb60df8
        if use_dask:
            delayed_outputs = []
            for inp in inputs:
                out = dask.delayed(self._dock)(inputs=[inp])
                delayed_outputs.append(out[0])  # flatten
            outputs = actualise_dask_delayed_iterable(
                delayed_outputs, dask_client=dask_client, errors="skip"
            )
        else:
            outputs = self._dock(inputs=inputs)
        # filter out None values
        outputs = [o for o in outputs if o is not None]
        return outputs

<<<<<<< HEAD
    @abc.abstractmethod
    def provenance(self) -> dict[str, str]:
        ...


class POSIT_METHOD(Enum):
    """
    Enum for POSIT methods
    """

    ALL = oedocking.OEPositMethod_ALL
    HYBRID = oedocking.OEPositMethod_HYBRID
    FRED = oedocking.OEPositMethod_FRED
    MCS = oedocking.OEPositMethod_MCS
    SHAPEFIT = oedocking.OEPositMethod_SHAPEFIT

    @classmethod
    def reverse_lookup(cls, value):
        return cls(value).name


class POSIT_RELAX_MODE(Enum):
    """
    Enum for POSIT relax modes
    """

    CLASH = oedocking.OEPoseRelaxMode_CLASHED
    ALL = oedocking.OEPoseRelaxMode_ALL
    NONE = oedocking.OEPoseRelaxMode_NONE


class POSITDocker(DockingBase):
    """
    Docking workflow using OEPosit

    Parameters
    ----------
    relax : POSIT_RELAX_MODE
        whether to allow receptor relaxation either, 'clash', 'all', 'none', by default POSIT_RELAX_MODE.NONE
    posit_method : POSIT_METHOD
        POSIT method to use, by default POSIT_METHOD.ALL
    use_omega : bool
        Whether to use OEOmega to generate conformers, by default True
    num_poses : PositiveInt
        Number of poses to generate, by default 1
    allow_low_posit_prob : bool
        Whether to allow low posit probability, by default False
    low_posit_prob_thresh : float
        Minimum posit probability threshold if allow_low_posit_prob is False, by default 0.1
    allow_final_clash : bool
        Whether to allow clashing poses in last stage of docking, by default False
    """

    type: Literal["POSITDocker"] = "POSITDocker"

    relax: POSIT_RELAX_MODE = Field(
        POSIT_RELAX_MODE.NONE,
        description="When to check for relaxation either, 'clash', 'all', 'none'",
    )
    posit_method: POSIT_METHOD = Field(
        POSIT_METHOD.ALL, description="POSIT method to use"
    )
    use_omega: bool = Field(True, description="Use omega to generate conformers")
    num_poses: PositiveInt = Field(1, description="Number of poses to generate")
    allow_low_posit_prob: bool = Field(False, description="Allow low posit probability")
    low_posit_prob_thresh: float = Field(
        0.1,
        description="Minimum posit probability threshold if allow_low_posit_prob is False",
    )
    allow_final_clash: bool = Field(
        False, description="Allow clashing poses in last stage of docking"
    )
    allow_retries: bool = Field(
        True,
        description="Allow retries with different options if docking fails initially",
    )

    @staticmethod
    def to_result_type():
        return POSITDockingResults

    @root_validator
    @classmethod
    def _output_dir_write_file(cls, values):
        output_dir = values.get("output_dir")
        write_files = values.get("write_file")
        if write_files and not output_dir:
            raise ValueError("Output directory must be set if write_file is True")

        if write_files and not Path(output_dir).exists():
            raise ValueError("Output directory does not exist")
        return values

    @staticmethod
    def run_oe_posit_docking(
        opts, pose_res, du, lig, num_poses
    ):  # TODO: change to take a list of dus?
        """
        Helper function to run OEPosit docking

        Parameters
        ----------
        opts : oedocking.OEPositOptions
            OEPosit options
        pose_res : oedocking.OEPositResults
            OEPosit results
        du : oedocking.OEDesignUnit # TODO: change to take a list of dus?
            OEDesignUnit
        lig : oechem.OEMol
            Ligand
        num_poses : int
            Number of poses to generate

        Returns
        -------
        oedocking.OEPositResults
            OEPosit results
        int
            Return code
        """
        poser = oedocking.OEPosit(opts)
        retcode = poser.AddReceptor(
            du
        )  # TODO: make this a for loop over all the DUs in a list?
        if not retcode:
            raise ValueError("Failed to add receptor to POSIT")
        retcode = poser.Dock(pose_res, lig, num_poses)
        return pose_res, retcode

    def _dock(
        self,
        inputs: list[DockingInputPair],
        error="skip",  # TODO: change to not need a DockingInputPair?
    ) -> list[DockingResult]:
        """
        Docking workflow using OEPosit
        """

        docking_results = []

        for pair in inputs:
            du = pair.complex.target.to_oedu()  # TODO: change to take a list of dus?
            lig_oemol = oechem.OEMol(pair.ligand.to_oemol())
            if self.use_omega:
                omegaOpts = oeomega.OEOmegaOptions()
                omega = oeomega.OEOmega(omegaOpts)
                omega_retcode = omega.Build(lig_oemol)
                if omega_retcode:
                    if error == "skip":
                        print(
                            f"Omega failed with error code {oeomega.OEGetOmegaError(omega_retcode)}"
                        )
                    elif error == "raise":
                        raise ValueError(
                            f"Omega failed with error code {oeomega.OEGetOmegaError(omega_retcode)}"
                        )
                    else:
                        raise ValueError(f"Unknown error handling option {error}")

            opts = oedocking.OEPositOptions()
            opts.SetIgnoreNitrogenStereo(True)
            opts.SetPositMethods(self.posit_method.value)
            opts.SetPoseRelaxMode(self.relax.value)

            pose_res = oedocking.OEPositResults()
            pose_res, retcode = self.run_oe_posit_docking(
                opts, pose_res, du, lig_oemol, self.num_poses
            )

            if self.allow_retries:
                # try again with no relaxation
                if retcode == oedocking.OEDockingReturnCode_NoValidNonClashPoses:
                    opts.SetPoseRelaxMode(oedocking.OEPoseRelaxMode_NONE)
                    pose_res, retcode = self.run_oe_posit_docking(
                        opts, pose_res, du, lig_oemol, self.num_poses
                    )

                # try again with low posit probability
                if (
                    retcode == oedocking.OEDockingReturnCode_NoValidNonClashPoses
                    and self.allow_low_posit_prob
                ):
                    opts.SetPoseRelaxMode(oedocking.OEPoseRelaxMode_ALL)
                    opts.SetMinProbability(self.low_posit_prob_thresh)
                    pose_res, retcode = self.run_oe_posit_docking(
                        opts, pose_res, du, lig_oemol, self.num_poses
                    )

                # try again allowing clashes
                if (
                    self.allow_final_clash
                    and retcode == oedocking.OEDockingReturnCode_NoValidNonClashPoses
                ):
                    opts.SetPoseRelaxMode(oedocking.OEPoseRelaxMode_ALL)
                    opts.SetAllowedClashType(oedocking.OEAllowedClashType_ANY)
                    pose_res, retcode = self.run_oe_posit_docking(
                        opts, pose_res, du, lig_oemol, self.num_poses
                    )

            if retcode == oedocking.OEDockingReturnCode_Success:
                for result in pose_res.GetSinglePoseResults():
                    posed_mol = result.GetPose()
                    prob = result.GetProbability()

                    posed_ligand = Ligand.from_oemol(posed_mol, **pair.ligand.dict())
                    # set SD tags
                    sd_data = {
                        DockingResultCols.DOCKING_CONFIDENCE_POSIT.value: prob,
                        DockingResultCols.POSIT_METHOD.value: POSIT_METHOD.reverse_lookup(
                            self.posit_method.value
                        ),
                    }
                    posed_ligand.set_SD_data(sd_data)

                    docking_result = POSITDockingResults(
                        input_pair=pair,  # TODO: change to not need a pair?
                        posed_ligand=posed_ligand,
                        probability=prob,
                        provenance=self.provenance(),
                    )
                    docking_results.append(docking_result)

            else:
                if error == "skip":
                    print(
                        f"docking failed for input pair with compound name: {pair.ligand.compound_name}, smiles: {pair.ligand.smiles} and target name: {pair.complex.target.target_name}"
                    )
                    docking_results.append(None)
                elif error == "raise":
                    raise ValueError(
                        f"docking failed for input pair with compound name: {pair.ligand.compound_name}, smiles: {pair.ligand.smiles} and target name: {pair.complex.target.target_name}"
                    )
                else:
                    raise ValueError(f"Unknown error handling option {error}")

        return docking_results

=======
>>>>>>> 0fb60df8
    @staticmethod
    def write_docking_files(
        docking_results: list["DockingResult"], output_dir: Union[str, Path]
    ):
        """
        Write docking results to files in output_dir, directories will have the form:
        {target_name}_+_{ligand_name}/docked.sdf
        {target_name}_+_{ligand_name}/docked_complex.pdb

        Parameters
        ----------
        docking_results : list[DockingResult]
            List of DockingResults
        output_dir : Union[str, Path]
            Output directory

        Raises
        ------
        ValueError
            If compound names of input pair and posed ligand do not match

        """
        ligs = [docking_result.input_pair.ligand for docking_result in docking_results]
        names_unique = compound_names_unique(ligs)
        output_dir = Path(output_dir)
        # if names are not unique, we will use unknown_ligand_{i} as the ligand portion of directory
        # when writing files

        # write out the docked pose
        for i, result in enumerate(docking_results):
            if (
                not result.input_pair.ligand.compound_name
                == result.posed_ligand.compound_name
            ):
                raise ValueError(
                    "Compound names of input pair and posed ligand do not match"
                )
            if names_unique:
                output_pref = (
                    result.input_pair.complex.target.target_name
                    + "_+_"
                    + result.posed_ligand.compound_name
                )
            else:
                output_pref = (
                    result.input_pair.complex.target.target_name
                    + "_+_"
                    + f"unknown_ligand_{i}"
                )

            compound_dir = output_dir / output_pref
            compound_dir.mkdir(parents=True, exist_ok=True)
            output_sdf_file = compound_dir / "docked.sdf"
            output_pdb_file = compound_dir / "docked_complex.pdb"

            result.posed_ligand.to_sdf(output_sdf_file)

            combined_oemol = result.to_posed_oemol()
            save_openeye_pdb(combined_oemol, output_pdb_file)

    @abc.abstractmethod
    def provenance(self) -> dict[str, str]:
        ...


class DockingResult(BaseModel):
    """
    Schema for a DockingResult, containing both a DockingInputPair used as input to the workflow
    and a Ligand object containing the docked pose.
    Also contains the probability of the docked pose if applicable.

    Parameters
    ----------
    input_pair : DockingInputPair
        Input pair
    posed_ligand : Ligand
        Posed ligand
    probability : float, optional
        Probability of the docked pose, by default None
    provenance : dict[str, str]
        Provenance information

    """

    type: Literal["DockingResult"] = "DockingResult"
    input_pair: DockingInputPair = Field(description="Input pair")
    posed_ligand: Ligand = Field(description="Posed ligand")
    probability: Optional[PositiveFloat] = Field(
        description="Probability"
    )  # not easy to get the probability from rescoring
    provenance: dict[str, str] = Field(description="Provenance")

    def get_output(self) -> dict:
        """
        return a dictionary of some of the fields of the DockingResult
        """
        dct = self.dict()
        dct.pop("input_pair")
        dct.pop("posed_ligand")
        dct.pop("type")
        return dct

    def to_posed_oemol(self) -> oechem.OEMol:
        """
        Combine the original target and posed ligand into a single oemol

        Returns
        -------
        oechem.OEMol
            Combined oemol
        """
        _, prot, _ = split_openeye_design_unit(self.input_pair.complex.target.to_oedu())
        return combine_protein_ligand(prot, self.posed_ligand.to_oemol())

    @staticmethod
    def make_df_from_docking_results(results: list["DockingResult"]):
        """
        Make a dataframe from a list of DockingResults

        Parameters
        ----------
        results : list[DockingResult]
            List of DockingResults

        Returns
        -------
        pd.DataFrame
            Dataframe of DockingResults
        """
        import pandas as pd

        return pd.DataFrame([r.get_output() for r in results])<|MERGE_RESOLUTION|>--- conflicted
+++ resolved
@@ -12,135 +12,7 @@
 from asapdiscovery.data.schema_v2.ligand import Ligand, compound_names_unique
 from asapdiscovery.data.schema_v2.pairs import DockingInputPair
 from asapdiscovery.modeling.modeling import split_openeye_design_unit
-<<<<<<< HEAD
-from pydantic import BaseModel, Field, PositiveFloat, PositiveInt, root_validator
-
-# TODO: Enable Multi-receptor docking
-
-
-class DockingResult(BaseModel):
-    """
-    Schema for a DockingResult, containing both a DockingInputPair used as input to the workflow
-    and a Ligand object containing the docked pose.
-    Also contains the probability of the docked pose if applicable.
-
-    Parameters
-    ----------
-    input_pair : DockingInputPair # TODO: change to not need a pair?
-        Input pair
-    posed_ligand : Ligand
-        Posed ligand
-    probability : float, optional
-        Probability of the docked pose, by default None
-    provenance : dict[str, str]
-        Provenance information
-
-    """
-
-    type: Literal["DockingResult"] = "DockingResult"
-    input_pair: DockingInputPair = Field(
-        description="Input pair"
-    )  # TODO: change to not need a pair?
-    posed_ligand: Ligand = Field(description="Posed ligand")
-    probability: Optional[PositiveFloat] = Field(
-        description="Probability"
-    )  # not easy to get the probability from rescoring
-    provenance: dict[str, str] = Field(description="Provenance")
-
-    def get_output(self) -> dict:
-        """
-        return a dictionary of some of the fields of the DockingResult
-        """
-        dct = self.dict()
-        dct.pop("input_pair")  # TODO: change to not need a pair?
-        dct.pop("posed_ligand")
-        dct.pop("type")
-        return dct
-
-    def to_posed_oemol(self) -> oechem.OEMol:
-        """
-        Combine the original target and posed ligand into a single oemol
-
-        Returns
-        -------
-        oechem.OEMol
-            Combined oemol
-        """
-        _, prot, _ = split_openeye_design_unit(
-            self.input_pair.complex.target.to_oedu()
-        )  # TODO: change to not need a pair?
-        return combine_protein_ligand(prot, self.posed_ligand.to_oemol())
-
-    @staticmethod
-    def make_df_from_docking_results(results: list["DockingResult"]):
-        """
-        Make a dataframe from a list of DockingResults
-
-        Parameters
-        ----------
-        results : list[DockingResult]
-            List of DockingResults
-
-        Returns
-        -------
-        pd.DataFrame
-            Dataframe of DockingResults
-        """
-        import pandas as pd
-
-        return pd.DataFrame([r.get_output() for r in results])
-
-
-class POSITDockingResults(DockingResult):
-    """
-    Schema for a DockingResult from OEPosit, containing both a DockingInputPair used as input to the workflow
-    and a Ligand object containing the docked pose.
-    """
-
-    type: Literal["POSITDockingResults"] = "POSITDockingResults"
-
-    @staticmethod
-    def make_df_from_docking_results(results: list["DockingResult"]):
-        """
-        Make a dataframe from a list of DockingResults
-
-        Parameters
-        ----------
-        results : list[DockingResult]
-            List of DockingResults
-
-        Returns
-        -------
-        pd.DataFrame
-            Dataframe of results
-        """
-        import pandas as pd
-
-        df_prep = []
-        for result in results:
-            docking_dict = {}
-            docking_dict[
-                DockingResultCols.LIGAND_ID
-            ] = result.input_pair.ligand.compound_name
-            docking_dict[
-                DockingResultCols.TARGET_ID
-            ] = result.input_pair.complex.target.target_name
-            docking_dict[
-                "target_bound_compound_smiles"
-            ] = result.input_pair.complex.ligand.smiles
-            docking_dict[DockingResultCols.SMILES] = result.input_pair.ligand.smiles
-            docking_dict[
-                DockingResultCols.DOCKING_CONFIDENCE_POSIT
-            ] = result.probability
-            docking_dict[DockingResultCols.DOCKING_SCORE_POSIT] = result.score
-            docking_dict["score_type"] = result.score_type.value
-            df_prep.append(docking_dict)
-
-        df = pd.DataFrame(df_prep)
-        return df
-=======
 from pydantic import BaseModel, Field, PositiveFloat
->>>>>>> 0fb60df8
 
 
 class DockingBase(BaseModel):
@@ -155,16 +27,8 @@
         ...
 
     def dock(
-<<<<<<< HEAD
-        self,
-        inputs: list[DockingInputPair],
-        use_dask: bool = False,
-        dask_client=None,  # TODO: change to not need a pair?
-    ) -> Union[list[dask.delayed], list[DockingResult]]:
-=======
         self, inputs: list[DockingInputPair], use_dask: bool = False, dask_client=None
     ) -> Union[list[dask.delayed], list["DockingResult"]]:
->>>>>>> 0fb60df8
         if use_dask:
             delayed_outputs = []
             for inp in inputs:
@@ -179,246 +43,6 @@
         outputs = [o for o in outputs if o is not None]
         return outputs
 
-<<<<<<< HEAD
-    @abc.abstractmethod
-    def provenance(self) -> dict[str, str]:
-        ...
-
-
-class POSIT_METHOD(Enum):
-    """
-    Enum for POSIT methods
-    """
-
-    ALL = oedocking.OEPositMethod_ALL
-    HYBRID = oedocking.OEPositMethod_HYBRID
-    FRED = oedocking.OEPositMethod_FRED
-    MCS = oedocking.OEPositMethod_MCS
-    SHAPEFIT = oedocking.OEPositMethod_SHAPEFIT
-
-    @classmethod
-    def reverse_lookup(cls, value):
-        return cls(value).name
-
-
-class POSIT_RELAX_MODE(Enum):
-    """
-    Enum for POSIT relax modes
-    """
-
-    CLASH = oedocking.OEPoseRelaxMode_CLASHED
-    ALL = oedocking.OEPoseRelaxMode_ALL
-    NONE = oedocking.OEPoseRelaxMode_NONE
-
-
-class POSITDocker(DockingBase):
-    """
-    Docking workflow using OEPosit
-
-    Parameters
-    ----------
-    relax : POSIT_RELAX_MODE
-        whether to allow receptor relaxation either, 'clash', 'all', 'none', by default POSIT_RELAX_MODE.NONE
-    posit_method : POSIT_METHOD
-        POSIT method to use, by default POSIT_METHOD.ALL
-    use_omega : bool
-        Whether to use OEOmega to generate conformers, by default True
-    num_poses : PositiveInt
-        Number of poses to generate, by default 1
-    allow_low_posit_prob : bool
-        Whether to allow low posit probability, by default False
-    low_posit_prob_thresh : float
-        Minimum posit probability threshold if allow_low_posit_prob is False, by default 0.1
-    allow_final_clash : bool
-        Whether to allow clashing poses in last stage of docking, by default False
-    """
-
-    type: Literal["POSITDocker"] = "POSITDocker"
-
-    relax: POSIT_RELAX_MODE = Field(
-        POSIT_RELAX_MODE.NONE,
-        description="When to check for relaxation either, 'clash', 'all', 'none'",
-    )
-    posit_method: POSIT_METHOD = Field(
-        POSIT_METHOD.ALL, description="POSIT method to use"
-    )
-    use_omega: bool = Field(True, description="Use omega to generate conformers")
-    num_poses: PositiveInt = Field(1, description="Number of poses to generate")
-    allow_low_posit_prob: bool = Field(False, description="Allow low posit probability")
-    low_posit_prob_thresh: float = Field(
-        0.1,
-        description="Minimum posit probability threshold if allow_low_posit_prob is False",
-    )
-    allow_final_clash: bool = Field(
-        False, description="Allow clashing poses in last stage of docking"
-    )
-    allow_retries: bool = Field(
-        True,
-        description="Allow retries with different options if docking fails initially",
-    )
-
-    @staticmethod
-    def to_result_type():
-        return POSITDockingResults
-
-    @root_validator
-    @classmethod
-    def _output_dir_write_file(cls, values):
-        output_dir = values.get("output_dir")
-        write_files = values.get("write_file")
-        if write_files and not output_dir:
-            raise ValueError("Output directory must be set if write_file is True")
-
-        if write_files and not Path(output_dir).exists():
-            raise ValueError("Output directory does not exist")
-        return values
-
-    @staticmethod
-    def run_oe_posit_docking(
-        opts, pose_res, du, lig, num_poses
-    ):  # TODO: change to take a list of dus?
-        """
-        Helper function to run OEPosit docking
-
-        Parameters
-        ----------
-        opts : oedocking.OEPositOptions
-            OEPosit options
-        pose_res : oedocking.OEPositResults
-            OEPosit results
-        du : oedocking.OEDesignUnit # TODO: change to take a list of dus?
-            OEDesignUnit
-        lig : oechem.OEMol
-            Ligand
-        num_poses : int
-            Number of poses to generate
-
-        Returns
-        -------
-        oedocking.OEPositResults
-            OEPosit results
-        int
-            Return code
-        """
-        poser = oedocking.OEPosit(opts)
-        retcode = poser.AddReceptor(
-            du
-        )  # TODO: make this a for loop over all the DUs in a list?
-        if not retcode:
-            raise ValueError("Failed to add receptor to POSIT")
-        retcode = poser.Dock(pose_res, lig, num_poses)
-        return pose_res, retcode
-
-    def _dock(
-        self,
-        inputs: list[DockingInputPair],
-        error="skip",  # TODO: change to not need a DockingInputPair?
-    ) -> list[DockingResult]:
-        """
-        Docking workflow using OEPosit
-        """
-
-        docking_results = []
-
-        for pair in inputs:
-            du = pair.complex.target.to_oedu()  # TODO: change to take a list of dus?
-            lig_oemol = oechem.OEMol(pair.ligand.to_oemol())
-            if self.use_omega:
-                omegaOpts = oeomega.OEOmegaOptions()
-                omega = oeomega.OEOmega(omegaOpts)
-                omega_retcode = omega.Build(lig_oemol)
-                if omega_retcode:
-                    if error == "skip":
-                        print(
-                            f"Omega failed with error code {oeomega.OEGetOmegaError(omega_retcode)}"
-                        )
-                    elif error == "raise":
-                        raise ValueError(
-                            f"Omega failed with error code {oeomega.OEGetOmegaError(omega_retcode)}"
-                        )
-                    else:
-                        raise ValueError(f"Unknown error handling option {error}")
-
-            opts = oedocking.OEPositOptions()
-            opts.SetIgnoreNitrogenStereo(True)
-            opts.SetPositMethods(self.posit_method.value)
-            opts.SetPoseRelaxMode(self.relax.value)
-
-            pose_res = oedocking.OEPositResults()
-            pose_res, retcode = self.run_oe_posit_docking(
-                opts, pose_res, du, lig_oemol, self.num_poses
-            )
-
-            if self.allow_retries:
-                # try again with no relaxation
-                if retcode == oedocking.OEDockingReturnCode_NoValidNonClashPoses:
-                    opts.SetPoseRelaxMode(oedocking.OEPoseRelaxMode_NONE)
-                    pose_res, retcode = self.run_oe_posit_docking(
-                        opts, pose_res, du, lig_oemol, self.num_poses
-                    )
-
-                # try again with low posit probability
-                if (
-                    retcode == oedocking.OEDockingReturnCode_NoValidNonClashPoses
-                    and self.allow_low_posit_prob
-                ):
-                    opts.SetPoseRelaxMode(oedocking.OEPoseRelaxMode_ALL)
-                    opts.SetMinProbability(self.low_posit_prob_thresh)
-                    pose_res, retcode = self.run_oe_posit_docking(
-                        opts, pose_res, du, lig_oemol, self.num_poses
-                    )
-
-                # try again allowing clashes
-                if (
-                    self.allow_final_clash
-                    and retcode == oedocking.OEDockingReturnCode_NoValidNonClashPoses
-                ):
-                    opts.SetPoseRelaxMode(oedocking.OEPoseRelaxMode_ALL)
-                    opts.SetAllowedClashType(oedocking.OEAllowedClashType_ANY)
-                    pose_res, retcode = self.run_oe_posit_docking(
-                        opts, pose_res, du, lig_oemol, self.num_poses
-                    )
-
-            if retcode == oedocking.OEDockingReturnCode_Success:
-                for result in pose_res.GetSinglePoseResults():
-                    posed_mol = result.GetPose()
-                    prob = result.GetProbability()
-
-                    posed_ligand = Ligand.from_oemol(posed_mol, **pair.ligand.dict())
-                    # set SD tags
-                    sd_data = {
-                        DockingResultCols.DOCKING_CONFIDENCE_POSIT.value: prob,
-                        DockingResultCols.POSIT_METHOD.value: POSIT_METHOD.reverse_lookup(
-                            self.posit_method.value
-                        ),
-                    }
-                    posed_ligand.set_SD_data(sd_data)
-
-                    docking_result = POSITDockingResults(
-                        input_pair=pair,  # TODO: change to not need a pair?
-                        posed_ligand=posed_ligand,
-                        probability=prob,
-                        provenance=self.provenance(),
-                    )
-                    docking_results.append(docking_result)
-
-            else:
-                if error == "skip":
-                    print(
-                        f"docking failed for input pair with compound name: {pair.ligand.compound_name}, smiles: {pair.ligand.smiles} and target name: {pair.complex.target.target_name}"
-                    )
-                    docking_results.append(None)
-                elif error == "raise":
-                    raise ValueError(
-                        f"docking failed for input pair with compound name: {pair.ligand.compound_name}, smiles: {pair.ligand.smiles} and target name: {pair.complex.target.target_name}"
-                    )
-                else:
-                    raise ValueError(f"Unknown error handling option {error}")
-
-        return docking_results
-
-=======
->>>>>>> 0fb60df8
     @staticmethod
     def write_docking_files(
         docking_results: list["DockingResult"], output_dir: Union[str, Path]
