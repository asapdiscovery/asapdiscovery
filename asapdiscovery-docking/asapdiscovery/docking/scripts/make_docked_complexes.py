"""
Make complex PDB files for docked SDF files.
"""
import argparse
import os
<<<<<<< HEAD
import pandas

from asapdiscovery.data.openeye import (
    load_openeye_pdb,
    load_openeye_sdf,
    save_openeye_pdb,
    split_openeye_mol,
)

################################################################################
=======
import sys

import pandas
from openeye import oechem

sys.path.append(os.path.dirname(os.path.dirname(os.path.abspath(__file__))))
from asapdiscovery.data.openeye import load_openeye_pdb  # noqa: E402
from asapdiscovery.data.openeye import load_openeye_sdf  # noqa: 402
from asapdiscovery.data.openeye import save_openeye_pdb  # noqa: 402
from asapdiscovery.data.openeye import split_openeye_mol  # noqa: E402


########################################
>>>>>>> 05f85ff2
def get_args():
    parser = argparse.ArgumentParser(description="")

    # I/O args
    parser.add_argument("-i", "--in_file", required=True, help="Input CSV file.")
    parser.add_argument("-d", "--xtal_dir", required=True, help="Fragalysis directory.")
    parser.add_argument(
        "-o",
        "--out_dir",
        help=(
            "Output directory. If not supplied, files will be generated in "
            "the same directory as the docked SDF file."
        ),
    )
    parser.add_argument(
        "-n", "--lig_name", default="LIG", help="Residue name for ligand."
    )

    # Selection args
    parser.add_argument(
        "-p",
        "--prot_only",
        action="store_true",
        help="Only keep protein atoms from the apo PDB file.",
    )

    return parser.parse_args()


def main():
    args = get_args()

    # Load docking results
    df = pandas.read_csv(args.in_file, index_col=0)

    # Dict to hold loaded Mpro structures to avoid reloading the same one a
    #  bunch of times
    xtal_structs = {}
    use_cols = ["ligand_id", "du_structure", "docked_file"]
    for _, (compound_id, struct, docked_fn) in df[use_cols].iterrows():
        try:
            xtal = xtal_structs[struct].CreateCopy()
        except KeyError:
            xtal_fn = f"{args.xtal_dir}/{struct}/{struct}_apo.pdb"
            xtal = load_openeye_pdb(xtal_fn)

            # Get rid of non-protein atoms
            if args.prot_only:
                xtal = split_openeye_mol(xtal, lig_chain=None)["pro"]
            xtal_structs[struct] = xtal.CreateCopy()

        try:
            mol = load_openeye_sdf(docked_fn)
        except TypeError:
            print(
                "Couldn't read SDF file:",
                compound_id,
                struct,
                docked_fn,
                flush=True,
            )
            continue

        # Adjust molecule residue properties
        oechem.OEPerceiveResidues(mol)
        for a in mol.GetAtoms():
            res = oechem.OEAtomGetResidue(a)
            res.SetName(args.lig_name.upper())

        oechem.OEAddMols(xtal, mol)

        out_base = f"{compound_id}_{struct}"
        if args.out_dir:
            out_fn = f"{args.out_dir}/{out_base}_bound.pdb"
        else:
            out_fn = f"{os.path.dirname(docked_fn)}/{out_base}_bound.pdb"
        save_openeye_pdb(xtal, out_fn)

        print(f"Wrote {out_fn}", flush=True)


if __name__ == "__main__":
    main()<|MERGE_RESOLUTION|>--- conflicted
+++ resolved
@@ -3,32 +3,15 @@
 """
 import argparse
 import os
-<<<<<<< HEAD
-import pandas
-
-from asapdiscovery.data.openeye import (
-    load_openeye_pdb,
-    load_openeye_sdf,
-    save_openeye_pdb,
-    split_openeye_mol,
-)
-
-################################################################################
-=======
-import sys
 
 import pandas
 from openeye import oechem
 
-sys.path.append(os.path.dirname(os.path.dirname(os.path.abspath(__file__))))
 from asapdiscovery.data.openeye import load_openeye_pdb  # noqa: E402
 from asapdiscovery.data.openeye import load_openeye_sdf  # noqa: 402
 from asapdiscovery.data.openeye import save_openeye_pdb  # noqa: 402
 from asapdiscovery.data.openeye import split_openeye_mol  # noqa: E402
 
-
-########################################
->>>>>>> 05f85ff2
 def get_args():
     parser = argparse.ArgumentParser(description="")
 
