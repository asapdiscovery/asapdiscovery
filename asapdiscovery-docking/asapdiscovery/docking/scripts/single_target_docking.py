import argparse
import hashlib
import pickle as pkl
import shutil
<<<<<<< HEAD
import hashlib
import yaml


=======
>>>>>>> 8218c27a
from datetime import datetime
from pathlib import Path  # noqa: F401
from typing import List  # noqa: F401

import pandas
from asapdiscovery.data.logging import FileLogger
from asapdiscovery.data.openeye import (
    extract_ligand_from_design_unit,
    oechem,
    save_openeye_sdf,
)
from asapdiscovery.data.schema import CrystalCompoundData, ExperimentalCompoundData
from asapdiscovery.data.utils import (
    exp_data_to_oe_mols,
    is_valid_smiles,
    oe_load_exp_from_file,
)
from asapdiscovery.docking import prep_mp as oe_prep_function
from asapdiscovery.docking.mcs import rank_structures_openeye  # noqa: E402
from asapdiscovery.docking.mcs import rank_structures_rdkit  # noqa: E402
from asapdiscovery.docking.scripts.run_docking_oe import mp_func as oe_docking_function

"""
Script to run single target prep + docking.

Input:
    - receptor: path to receptor to prep and dock to
    - mols: path to the molecules to dock to the receptor as an SDF or SMILES file, or SMILES string.
    - title: title of molecule to use if a SMILES string is passed in as input, default is to hash the SMILES string to avoid accidental caching.
    - output_dir: path to output_dir, will NOT overwrite if exists.
    - debug: enable debug mode, with more files saved and more verbose logging
    - verbose: whether to print out verbose logging.
    - cleanup: clean up intermediate files

    # Prep arguments
    - loop_db: path to loop database.
    - seqres_yaml: path to yaml file of SEQRES.
    - protein_only: if true, generate design units with only the protein in them
    - ref_prot: path to reference pdb to align to. If None, no alignment will be performed

    # MCS arguments
    - mcs_sys: which package to use for MCS search [rdkit, oe].
    - mcs_structural: use structure-based matching instead of element-based matching for MCS.
    - n_draw: number of MCS compounds to draw for each query molecule.

    # Docking arguments
    - top_n: number of top matches to dock. Set to -1 to dock all.
    - docking_sys: which docking system to use [posit, hybrid]. Defaults to posit.
    - relax: when to run relaxation [none, clash, all]. Defaults to none.
    - omega: use Omega conformer enumeration.
    - hybrid: whether to only use hybrid docking protocol in POSIT.
    - num_poses: number of poses to return from docking.
    - gat: whether to use GAT model to score docked poses.


Example usage:

    # with an SDF or SMILES file

    python single_target_docking.py \
        -r /path/to/receptor.pdb \
        -m /path/to/mols.[sdf/smi] \
        -o /path/to/output_dir \

    # with a SMILES string

    python single_target_docking.py \
        -r /path/to/receptor.pdb \
        -m 'COC(=O)COc1cc(cc2c1OCC[C@H]2C(=O)Nc3cncc4c3cccc4)Cl'
        -o /path/to/output_dir \
        --title 'my_fancy_molecule' \\ # without a title you will be given a hash of the SMILES string
        --debug \

"""


# setup input arguments
parser = argparse.ArgumentParser(description="Run single target docking.")

parser.add_argument(
    "-r", "--receptor", required=True, help=("Path to receptor to prep and dock to")
)

parser.add_argument(
    "-m",
    "--mols",
    required=True,
    help=(
        "Path to the molecules to dock to the receptor as an SDF or SMILES file, or SMILES string."
    ),
)

parser.add_argument(
    "--title",
    help=(
        "Title of molecule to use if a SMILES string is passed in as input, default is to hash the SMILES string to avoid accidental caching."
    ),
)

parser.add_argument(
    "-o",
    "--output_dir",
    required=True,
    help="Path to output_dir, will NOT overwrite if exists.",
)

# general arguments
parser.add_argument(
    "--debug",
    action="store_true",
    help="enable debug mode, with more files saved and more verbose logging",
)

parser.add_argument(
    "--verbose",
    action="store_true",
    help="Whether to print out verbose logging.",
)

# general arguments
parser.add_argument(
    "--cleanup",
    action="store_true",
    help="clean up intermediate files",
)

# Prep arguments
parser.add_argument(
    "--loop_db",
    help="Path to loop database.",
)
parser.add_argument(
    "--seqres_yaml",
    help="Path to yaml file of SEQRES.",
)
parser.add_argument(
    "--protein_only",
    action="store_true",
    default=False,
    help="If true, generate design units with only the protein in them",
)
parser.add_argument(
    "--ref_prot",
    default=None,
    type=str,
    help="Path to reference pdb to align to. If None, no alignment will be performed",
)


# MCS arguments
parser.add_argument(
    "--mcs_sys",
    default="rdkit",
    help="Which package to use for MCS search [rdkit, oe].",
)

parser.add_argument(
    "--mcs_structural",
    action="store_true",
    help=("Use structure-based matching instead of element-based matching for MCS."),
)
parser.add_argument(
    "--n_draw",
    type=int,
    default=10,
    help="Number of MCS compounds to draw for each query molecule.",
)


# Docking arguments
parser.add_argument(
    "--top_n",
    type=int,
    default=1,
    help="Number of top matches to dock. Set to -1 to dock all.",
)
parser.add_argument(
    "--docking_sys",
    default="posit",
    help="Which docking system to use [posit, hybrid]. Defaults to posit.",
)
parser.add_argument(
    "--relax",
    default="none",
    help="When to run relaxation [none, clash, all]. Defaults to none.",
)

parser.add_argument(
    "--omega",
    action="store_true",
    help="Use Omega conformer enumeration.",
)

parser.add_argument(
    "--hybrid",
    action="store_true",
    help="Whether to only use hybrid docking protocol in POSIT.",
)

parser.add_argument(
    "--num_poses",
    type=int,
    default=1,
    help="Number of poses to return from docking.",
)

parser.add_argument(
    "--gat",
    action="store_true",
    help="Whether to use GAT model to score docked poses.",
)


def main():
    args = parser.parse_args()

    # setup output directory
    output_dir = Path(args.output_dir)
    output_dir.mkdir(parents=True, exist_ok=True)

    logname = "prep-mcs-dock-single-target"
    # setup logging
    logger = FileLogger(logname, path=output_dir, stdout=True).getLogger()
    logger.info(f"Start single target prep+docking at {datetime.now().isoformat()}")
    logger.info(f"Output directory: {output_dir}")

    # openeye logging handling
    errfs = oechem.oeofstream(str(output_dir / f"openeye-{logname}-log.txt"))
    oechem.OEThrow.SetOutputStream(errfs)
    oechem.OEThrow.SetLevel(oechem.OEErrorLevel_Debug)

    if args.debug:
        logger.info("Running in debug mode. enabling --verbose and disabling --cleanup")
        logger.info(f"Input arguments: {args}")
        args.verbose = True
        args.cleanup = False

    # paths to remove if not keeping intermediate files
    intermediate_files = []

    # parse input molecules
    if is_valid_smiles(args.mols):
        logger.info(
            f"Input molecules is a single SMILES string: {args.mols}, using title {args.title}"
        )
        # hash the smiles to generate a unique title and avoid accidentally caching different outputs as the same
        if not args.title:
            logger.info(
                "No title provided, MD5 hashing SMILES string to generate title, consider providing a title with --title"
            )
            args.title = (
                "TARGET_MOL-" + hashlib.md5(args.mols.encode("utf-8")).hexdigest()
            )

        exp_data = [ExperimentalCompoundData(compound_id=args.title, smiles=args.mols)]
    else:
        mol_file_path = Path(args.mols)
        if mol_file_path.suffix == ".smi":
            logger.info(f"Input molecules is a SMILES file: {args.mols}")
            exp_data = oe_load_exp_from_file(args.mols, "smi")
        elif mol_file_path.suffix == ".sdf":
            logger.info(f"Input molecules is a SDF file: {args.mols}")
            exp_data = oe_load_exp_from_file(args.mols, "sdf")
        else:
            raise ValueError(
                f"Input molecules must be a SMILES file, SDF file, or SMILES string. Got {args.mols}"
            )

    logger.info(f"Loaded {len(exp_data)} molecules.")

    if args.verbose:
        for exp in exp_data:
            logger.info(f"Loaded molecule {exp.compound_id}: {exp.smiles}")

    # parse prep arguments
    prep_dir = output_dir / "prep"
    prep_dir.mkdir(parents=True, exist_ok=True)
    intermediate_files.append(prep_dir)

    logger.info(f"Prepping receptor in {prep_dir} at {datetime.now().isoformat()}")

    # check inputs
    receptor = Path(args.receptor)
    if receptor.suffix != ".pdb":
        raise ValueError(f"Receptor must be a PDB file. Got {args.receptor}")

    if not receptor.exists():
        raise ValueError(f"Receptor file does not exist: {args.receptor}")

    if args.ref_prot is not None:
        ref_prot = Path(args.ref_prot)
        if ref_prot.suffix != ".pdb":
            raise ValueError(
                f"Reference protein must be a PDB file. Got {args.ref_prot}"
            )

    if args.loop_db is not None:
        loop_db = Path(args.loop_db)
        if not loop_db.exists():
            raise ValueError(f"Loop database file does not exist: {args.loop_db}")

    if args.seqres_yaml is not None:
        seqres_yaml = Path(args.seqres_yaml)
        # check it exists
        if not seqres_yaml.exists():
            raise ValueError(f"SEQRES yaml file does not exist: {args.seqres_yaml}")

        # load it
        logger.info(f"Using SEQRES from {args.seqres_yaml}")
        with open(args.seqres_yaml) as f:
            seqres_dict = yaml.safe_load(f)
        seqres = seqres_dict["SEQRES"]
    else:
        seqres = None

    # load receptor, may need to work on how to provide arguments to this
    # check with @jenke
    receptor_name = receptor.stem
    xtal = CrystalCompoundData(
        str_fn=args.receptor, smiles=None, output_name=str(receptor_name)
    )

    logger.info(f"Loaded receptor {receptor_name} from {receptor}")
    oe_prep_function(
        xtal, args.ref_prot, seqres, prep_dir, args.loop_db, args.protein_only
    )
    logger.info(f"Finished prepping receptor at {datetime.now().isoformat()}")

    # grab the files that were created
    prepped_oedu = (
        prep_dir / f"{receptor_name}" / f"{receptor_name}_prepped_receptor_0.oedu"
    )
    prepped_pdb = (
        prep_dir / f"{receptor_name}" / f"{receptor_name}_prepped_receptor_0.pdb"
    )

    # check the prepped receptors exist
    if not prepped_oedu.exists() or not prepped_pdb.exists():
        raise ValueError(
            f"Prepped receptor files do not exist: {prepped_oedu}, {prepped_pdb}"
        )

    logger.info(f"Prepped receptor: {prepped_pdb}, {prepped_oedu}")

    # read design unit and split it
    du = oechem.OEDesignUnit()
    oechem.OEReadDesignUnit(str(prepped_oedu), du)

    # extract the ligand
    lig = extract_ligand_from_design_unit(du)

    if args.debug:
        # write out the ligand and protein
        logger.info("Writing out ligand for debugging")
        save_openeye_sdf(lig, str(prep_dir / f"{receptor_name}_ligand.sdf"))

    ligand_smiles = oechem.OEMolToSmiles(lig)

    logger.info(f"Xtal ligand: {ligand_smiles}")

    # setup MCS search
    mcs_dir = output_dir / "mcs"
    mcs_dir.mkdir(parents=True, exist_ok=True)
    intermediate_files.append(mcs_dir)
    logger.info(f"Setting up MCS search in {mcs_dir} at {datetime.now().isoformat()}")

    if args.mcs_sys == "rdkit":
        logger.info("Using RDKit for MCS search.")
        mcs_rank_fn = rank_structures_rdkit
    elif args.mcs_sys == "oe":
        logger.info("Using OpenEye for MCS search.")
        mcs_rank_fn = rank_structures_openeye
    else:
        raise ValueError(f"Invalid MCS search system: {args.mcs_sys}")

    # run MCS search
    logger.info(f"Running MCS search at {datetime.now().isoformat()}")
    sort_idxs = []
    for compound in exp_data:
        sort_idxs.append(
            mcs_rank_fn(
                compound.smiles,
                compound.compound_id,
                [ligand_smiles],  # must be a list
                receptor_name,
                None,
                args.mcs_structural,
                None if args.n_draw == 0 else f"{mcs_dir}/{compound.compound_id}",
                args.n_draw,
            )
        )
        if args.verbose:
            logger.info(f"Searching for MCS with {compound.compound_id}")
    logger.info(f"Finished MCS search at {datetime.now().isoformat()}")
    if args.debug:
        logger.info(
            f"Saving MCS search results to {mcs_dir}/mcs_sort_index.pkl for debugging."
        )
        compound_ids = [c.compound_id for c in exp_data]
        xtal_ids = [receptor_name] * len(exp_data)

        pkl.dump(
            [compound_ids, xtal_ids, sort_idxs],
            open(f"{mcs_dir}/mcs_sort_index.pkl", "wb"),
        )

    # setup docking
    logger.info(f"Starting docking setup at {datetime.now().isoformat()}")

    dock_dir = output_dir / "docking"
    dock_dir.mkdir(parents=True, exist_ok=True)
    intermediate_files.append(dock_dir)

    # ML stuff for docking
    logger.info("Setup ML for docking")
    gat_model_string = "asapdiscovery-GAT-2023.04.12"
    e3nn_model_string = None
    schnet_model_string = None

    if args.gat:
        from asapdiscovery.ml.inference import GATInference  # noqa: E402

        gat_model = GATInference(gat_model_string)
        logger.info(f"Using GAT model: {gat_model_string}")
    else:
        logger.info("Skipping GAT model scoring")
        gat_model = None

    # run docking
    logger.info(f"Running docking at {datetime.now().isoformat()}")

    results = []
    oe_mols = exp_data_to_oe_mols(exp_data)
    for mol, compound in zip(oe_mols, exp_data):
        if args.verbose:
            logger.info(f"Running docking for {compound.compound_id}")
        results.append(
            oe_docking_function(
                dock_dir / f"{compound.compound_id}_{receptor_name}",
                compound.compound_id,
                prepped_oedu,
                logname,
                f"{compound.compound_id}_{receptor_name}",
                du,
                mol,
                args.docking_sys.lower(),
                args.relax.lower(),
                args.hybrid,
                f"{compound.compound_id}_{receptor_name}",
                args.omega,
                args.num_poses,
            )
        )
    logger.info(f"Finished docking at {datetime.now().isoformat()}")
    logger.info(f"Docking finished for {len(results)} runs.")

    results_cols = [
        "ligand_id",
        "du_structure",
        "docked_file",
        "pose_id",
        "docked_RMSD",
        "POSIT_prob",
        "POSIT_method",
        "chemgauss4_score",
        "clash",
        "SMILES",
        "GAT_score",
    ]

    flattened_results_list = [res for res_list in results for res in res_list]
    results_df = pandas.DataFrame(flattened_results_list, columns=results_cols)

    # Save results to csv
    csv = output_dir / "results.csv"
    results_df.to_csv(csv, index=False)
    logger.info(f"Saved results to {csv}")
    logger.info(f"Finish single target prep+docking at {datetime.now().isoformat()}")

    if args.cleanup:
        if len(intermediate_files) > 0:
            logger.info("Removing intermediate files.")
            for path in intermediate_files:
                shutil.rmtree(path)
    else:
        logger.info("Keeping intermediate files.")


if __name__ == "__main__":
    main()<|MERGE_RESOLUTION|>--- conflicted
+++ resolved
@@ -2,13 +2,9 @@
 import hashlib
 import pickle as pkl
 import shutil
-<<<<<<< HEAD
 import hashlib
 import yaml
 
-
-=======
->>>>>>> 8218c27a
 from datetime import datetime
 from pathlib import Path  # noqa: F401
 from typing import List  # noqa: F401
