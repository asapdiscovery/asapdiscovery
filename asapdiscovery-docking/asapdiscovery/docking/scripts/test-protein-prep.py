"""
Function to test implementation of ligand filtering
"""

<<<<<<< HEAD
import os, argparse, yaml

from asapdiscovery.docking.modeling import (
    align_receptor,
    prep_receptor,
    du_to_complex,
    mutate_residues,
)
from asapdiscovery.data.utils import (
    edit_pdb_file,
    seqres_to_res_list,
)
from asapdiscovery.data.openeye import save_openeye_pdb, load_openeye_pdb
from openeye import oechem
=======
import argparse
import os
import sys

import yaml

sys.path.append(f"{os.path.dirname(os.path.dirname(os.path.abspath(__file__)))}")
from asapdiscovery.data.openeye import load_openeye_pdb  # noqa: E402
from asapdiscovery.data.openeye import save_openeye_pdb  # noqa: E402
from asapdiscovery.data.utils import edit_pdb_file  # noqa: E402
from asapdiscovery.data.utils import seqres_to_res_list  # noqa: E402
from asapdiscovery.docking.modeling import align_receptor  # noqa: 402
from asapdiscovery.docking.modeling import du_to_complex  # noqa: E402
from asapdiscovery.docking.modeling import mutate_residues  # noqa: E402
from asapdiscovery.docking.modeling import prep_receptor  # noqa: E402
from openeye import oechem  # noqa: E402
>>>>>>> 05f85ff2


def get_args():
    parser = argparse.ArgumentParser(description="")

    # Input arguments
    parser.add_argument(
        "-i",
        "--input_prot",
        required=True,
        type=str,
        help="Path to pdb file of protein to prep.",
    )
    parser.add_argument(
        "-r",
        "--ref_prot",
        required=True,
        type=str,
        help="Path to reference pdb to align to.",
    )
    parser.add_argument(
        "-o",
        "--output_dir",
        required=True,
        type=str,
        help="Path to output_dir.",
    )
    parser.add_argument(
        "-l",
        "--loop_db",
        required=False,
        type=str,
        help="Path to loop database.",
    )
    parser.add_argument(
        "-s",
        "--seqres_yaml",
        default=None,
        type=str,
        help="Path to yaml file of SEQRES.",
    )

    return parser.parse_args()


def main():
    args = get_args()
    base_file_name = os.path.splitext(os.path.split(args.input_prot)[1])[0]
    print(base_file_name)
    out_name = os.path.join(args.output_dir, base_file_name)

    if args.seqres_yaml:
        # first add standard seqres info

        with open(args.seqres_yaml) as f:
            seqres_dict = yaml.safe_load(f)
        seqres = seqres_dict["SEQRES"]

        # Get a list of 3-letter codes for the sequence
        res_list = seqres_to_res_list(seqres)

        # Generate a new pdb file with the SEQRES we want
        seqres_pdb = f"{out_name}_01seqres.pdb"
        edit_pdb_file(args.input_prot, seqres_str=seqres, pdb_out=seqres_pdb)

        # Load in the pdb file as an OE object
        seqres_prot = load_openeye_pdb(seqres_pdb)

        # Mutate the residues to match the residue list
        initial_prot = mutate_residues(seqres_prot, res_list)
        mutated_fn = f"{out_name}_02mutated.pdb"
        save_openeye_pdb(initial_prot, mutated_fn)
    else:
        initial_prot = load_openeye_pdb(args.input_prot)

    # For each chain, align the receptor to the reference while keeping both chains.
    for mobile_chain in ["A", "B"]:
        print(f"Running on chain {mobile_chain}")
        aligned_prot = align_receptor(
            input_prot=initial_prot,
            ref_prot=args.ref_prot,
            dimer=True,
            mobile_chain=mobile_chain,
            ref_chain="A",
        )
        aligned_fn = f"{out_name}_03aligned_chain{mobile_chain}.pdb"
        save_openeye_pdb(aligned_prot, aligned_fn)

        # Prep the receptor using various SPRUCE options
        site_residue = "HIS:41: :A"
        design_units = prep_receptor(
            aligned_prot,
            site_residue=site_residue,
            loop_db=args.loop_db,
        )

        # Because of the object I'm using, it returns the design units as a list
        # There should only be one but just in case I'm going to write out all of them
        for i, du in enumerate(design_units):
            print(i, du)

            # First save the design unit itself
            oechem.OEWriteDesignUnit(
                f"{out_name}_04prepped_chain{mobile_chain}.oedu", du
            )

            # Then save as a PDB file
            complex_mol = du_to_complex(du)
            prepped_fn = f"{out_name}_04prepped_chain{mobile_chain}.pdb"
            save_openeye_pdb(complex_mol, prepped_fn)


if __name__ == "__main__":
    main()<|MERGE_RESOLUTION|>--- conflicted
+++ resolved
@@ -2,29 +2,11 @@
 Function to test implementation of ligand filtering
 """
 
-<<<<<<< HEAD
-import os, argparse, yaml
-
-from asapdiscovery.docking.modeling import (
-    align_receptor,
-    prep_receptor,
-    du_to_complex,
-    mutate_residues,
-)
-from asapdiscovery.data.utils import (
-    edit_pdb_file,
-    seqres_to_res_list,
-)
-from asapdiscovery.data.openeye import save_openeye_pdb, load_openeye_pdb
-from openeye import oechem
-=======
 import argparse
 import os
-import sys
 
 import yaml
 
-sys.path.append(f"{os.path.dirname(os.path.dirname(os.path.abspath(__file__)))}")
 from asapdiscovery.data.openeye import load_openeye_pdb  # noqa: E402
 from asapdiscovery.data.openeye import save_openeye_pdb  # noqa: E402
 from asapdiscovery.data.utils import edit_pdb_file  # noqa: E402
@@ -34,7 +16,6 @@
 from asapdiscovery.docking.modeling import mutate_residues  # noqa: E402
 from asapdiscovery.docking.modeling import prep_receptor  # noqa: E402
 from openeye import oechem  # noqa: E402
->>>>>>> 05f85ff2
 
 
 def get_args():
