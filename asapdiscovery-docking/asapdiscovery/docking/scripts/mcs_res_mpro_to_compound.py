"""
Convert Mpro dataset in MCSS results to compound id of docked compound.
"""
import argparse
import os
import pickle as pkl
<<<<<<< HEAD

from asapdiscovery.data.utils import get_compound_id_xtal_dicts
from asapdiscovery.data.fragalysis import parse_xtal
=======
import sys

sys.path.append(os.path.dirname(os.path.dirname(os.path.abspath(__file__))))
from asapdiscovery.data.fragalysis import parse_xtal  # noqa: E402
from asapdiscovery.data.utils import get_compound_id_xtal_dicts  # noqa: E402
>>>>>>> 05f85ff2


########################################
def get_args():
    parser = argparse.ArgumentParser(description="")

    parser.add_argument("-i", "--in_file", required=True, help="Input pickle file.")
    parser.add_argument("-o", "--out_file", required=True, help="Output pickle file.")
    parser.add_argument(
        "-x", "--xtal_file", required=True, help="Structure compound CSV file."
    )
    parser.add_argument("-d", "--xtal_dir", required=True, help="Structure directory.")

    return parser.parse_args()


def main():
    args = get_args()

    compound_ids, xtal_ids, sort_idxs = pkl.load(open(args.in_file, "rb"))

    # Parse crystal structures
    xtal_compounds = parse_xtal(args.xtal_file, args.xtal_dir)

    # Get dict mapping from mpro dataset to compound_id
    xtal_to_compound = get_compound_id_xtal_dicts(xtal_compounds)[1]

    # Map xtal ids to compound ids
    xtal_compound_ids = list(map(xtal_to_compound.get, xtal_ids))

    pkl.dump([compound_ids, xtal_compound_ids, sort_idxs], open(args.out_file, "wb"))


if __name__ == "__main__":
    main()<|MERGE_RESOLUTION|>--- conflicted
+++ resolved
@@ -2,22 +2,11 @@
 Convert Mpro dataset in MCSS results to compound id of docked compound.
 """
 import argparse
-import os
 import pickle as pkl
-<<<<<<< HEAD
 
-from asapdiscovery.data.utils import get_compound_id_xtal_dicts
-from asapdiscovery.data.fragalysis import parse_xtal
-=======
-import sys
-
-sys.path.append(os.path.dirname(os.path.dirname(os.path.abspath(__file__))))
 from asapdiscovery.data.fragalysis import parse_xtal  # noqa: E402
 from asapdiscovery.data.utils import get_compound_id_xtal_dicts  # noqa: E402
->>>>>>> 05f85ff2
 
-
-########################################
 def get_args():
     parser = argparse.ArgumentParser(description="")
 
