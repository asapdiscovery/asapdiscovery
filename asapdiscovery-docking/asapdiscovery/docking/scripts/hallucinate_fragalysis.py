"""
Build library of ligands from a dataset of holo crystal structures docked to a
different dataset of apo structures.
"""
import argparse
import itertools as it
import multiprocessing as mp
import os
import pickle as pkl
import re
<<<<<<< HEAD

from asapdiscovery.data.utils import (
    get_compound_id_xtal_dicts,
    parse_fragalysis_data,
    filter_docking_inputs,
)
from asapdiscovery.data.openeye import (
    load_openeye_pdb,
    load_openeye_sdf,
    save_openeye_pdb,
    save_openeye_sdf,
    split_openeye_mol,
)
from asapdiscovery.data.utils import check_filelist_has_elements
from asapdiscovery.docking.modeling import du_to_complex, make_du_from_new_lig
=======
import sys
from glob import glob

import pandas
from openeye import oechem, oedocking, oespruce

sys.path.append(f"{os.path.dirname(os.path.abspath(__file__))}/../")
from asapdiscovery.data.openeye import load_openeye_pdb  # noqa: E402 E501
from asapdiscovery.data.openeye import load_openeye_sdf  # noqa: E402 E501
from asapdiscovery.data.openeye import save_openeye_pdb  # noqa: 402
from asapdiscovery.data.openeye import save_openeye_sdf  # noqa: E402 E501
from asapdiscovery.data.openeye import split_openeye_mol  # noqa: E402 E501
from asapdiscovery.data.utils import check_filelist_has_elements  # noqa: E402
from asapdiscovery.data.utils import filter_docking_inputs  # noqa: 402
from asapdiscovery.data.utils import get_compound_id_xtal_dicts  # noqa: E402
from asapdiscovery.data.utils import parse_fragalysis_data  # noqa: E402 E501
from asapdiscovery.docking.modeling import du_to_complex  # noqa: E402 E501
from asapdiscovery.docking.modeling import make_du_from_new_lig  # noqa: 402
>>>>>>> 05f85ff2


def check_output(d):
    # First check for result pickle file
    try:
        pkl.load(open(f"{d}/results.pkl", "rb"))
    except FileNotFoundError:
        return False

    # Then check for other intermediate files
    du = oechem.OEDesignUnit()
    if not oechem.OEReadDesignUnit(f"{d}/predocked.oedu", du):
        return False

    if load_openeye_pdb(f"{d}/predocked.pdb").NumAtoms() == 0:
        return False

    if load_openeye_sdf(f"{d}/docked.sdf").NumAtoms() == 0:
        return False

    return True


def mp_func(
    apo_prot,
    lig,
    ref_prot,
    out_dir,
    apo_name,
    lig_name,
    dimer,
    apo_chain,
    dock_sys,
    relax,
    loop_db,
    hybrid=False,
    save_du=False,
):
    out_base = f"{out_dir}/{apo_name}/"
    # First check if this combo has already been run
    if check_output(out_base):
        dimer_s = "dimer" if dimer else "monomer"
        print(f"Results found for {lig_name}_{apo_name}_{dimer_s}", flush=True)
        return pkl.load(open(f"{out_base}/results.pkl", "rb"))

    # Make output directory if necessary
    os.makedirs(out_base, exist_ok=True)
    out_fn = f"{out_base}/predocked"

    # Make copy of lig so we don't modify original
    lig_copy = lig.CreateCopy()

    # Make design unit and prep the receptor
    try:
        du = make_du_from_new_lig(
            apo_prot,
            lig_copy,
            dimer,
            ref_prot,
            False,
            False,
            "A",
            apo_chain,
            loop_db,
        )
    except AssertionError:
        print(
            f"Design unit generation failed for {lig_name}/{apo_name}",
            flush=True,
        )
        results = (lig_name, apo_name, dimer, None, -1.0, -1.0, -1.0)
        pkl.dump(results, open(f"{out_base}/results.pkl", "wb"))
        return results
    oedocking.OEMakeReceptor(du)

    # Save if desired
    if save_du:
        oechem.OEWriteDesignUnit(f"{out_fn}.oedu", du)

    # Get protein+lig complex in molecule form and save
    complex_mol = du_to_complex(du)
    save_openeye_pdb(complex_mol, f"{out_fn}.pdb")

    # TODO: replace all of this with new docking.run_docking_oe function

    # Keep track of if there's a clash (-1 if not using POSIT, 0 if no clash,
    #  1 if there was a clash that couldn't be resolved)
    clash = -1

    # Get ligand to dock
    dock_lig = oechem.OEMol()
    du.GetLigand(dock_lig)
    if dock_sys == "posit":
        # Set up POSIT docking options
        opts = oedocking.OEPositOptions()
        # kinoml has the below option set, but the accompanying comment implies
        #  that we should be ignoring N stereochemistry, which, paradoxically,
        #  corresponds to a False option (the default)
        opts.SetIgnoreNitrogenStereo(True)
        # Set the POSIT methods to only be hybrid (otherwise leave as default
        #  of all)
        if hybrid:
            opts.SetPositMethods(oedocking.OEPositMethod_HYBRID)

        # Set up pose relaxation
        if relax == "clash":
            clash = 0
            opts.SetPoseRelaxMode(oedocking.OEPoseRelaxMode_CLASHED)
        elif relax == "all":
            clash = 0
            opts.SetPoseRelaxMode(oedocking.OEPoseRelaxMode_ALL)
        elif relax != "none":
            # Don't need to do anything for none bc that's already the default
            raise ValueError(f'Unknown arg for relaxation "{relax}"')

        print(
            f"Running POSIT {'hybrid' if hybrid else 'all'} docking with "
            f"{relax} relaxation for {lig_name}/{apo_name}",
            flush=True,
        )

        # Set up poser object
        poser = oedocking.OEPosit(opts)
        poser.AddReceptor(du)

        # Run posing
        pose_res = oedocking.OESinglePoseResult()
        ret_code = poser.Dock(pose_res, dock_lig)
    elif dock_sys == "hybrid":
        print("Running Hybrid docking", flush=True)

        # Set up poser object
        poser = oedocking.OEHybrid()
        poser.Initialize(du)

        # Run posing
        posed_mol = oechem.OEMol()
        ret_code = poser.DockMultiConformerMolecule(posed_mol, dock_lig)

        posit_prob = -1.0
    else:
        raise ValueError(f'Unknown docking system "{dock_sys}"')

    if ret_code == oedocking.OEDockingReturnCode_NoValidNonClashPoses:
        # For POSIT with clash removal, if no non-clashing pose can be found,
        #  re-run with no clash removal
        opts.SetPoseRelaxMode(oedocking.OEPoseRelaxMode_NONE)
        clash = 1

        print(
            f"Re-running POSIT {'hybrid' if hybrid else 'all'} docking with "
            f"no relaxation for {lig_name}/{apo_name}",
            flush=True,
        )

        # Set up poser object
        poser = oedocking.OEPosit(opts)
        poser.AddReceptor(du)

        # Run posing
        pose_res = oedocking.OESinglePoseResult()
        ret_code = poser.Dock(pose_res, dock_lig)

    # Check results
    if ret_code == oedocking.OEDockingReturnCode_Success:
        if dock_sys == "posit":
            posed_mol = pose_res.GetPose()
            posit_prob = pose_res.GetProbability()

        # Get the Chemgauss4 score (adapted from kinoml)
        pose_scorer = oedocking.OEScore(oedocking.OEScoreType_Chemgauss4)
        pose_scorer.Initialize(du)
        chemgauss_score = pose_scorer.ScoreLigand(posed_mol)
    else:
        err_type = oedocking.OEDockingReturnCodeGetName(ret_code)
        print(
            f"Pose generation failed for {lig_name}/{apo_name} ({err_type})",
            flush=True,
        )
        results = (lig_name, apo_name, dimer, None, -1.0, -1.0, -1.0)
        pkl.dump(results, open(f"{out_base}/results.pkl", "wb"))
        return results

    save_openeye_sdf(posed_mol, f"{out_base}/docked.sdf")
    save_openeye_sdf(dock_lig, f"{out_base}/predocked.sdf")

    # Calculate RMSD
    oechem.OECanonicalOrderAtoms(dock_lig)
    oechem.OECanonicalOrderBonds(dock_lig)
    oechem.OECanonicalOrderAtoms(posed_mol)
    oechem.OECanonicalOrderBonds(posed_mol)
    # Get coordinates, filtering out Hs
    predocked_coords = [
        c
        for a in dock_lig.GetAtoms()
        for c in dock_lig.GetCoords()[a.GetIdx()]
        if a.GetAtomicNum() != 1
    ]
    docked_coords = [
        c
        for a in posed_mol.GetAtoms()
        for c in posed_mol.GetCoords()[a.GetIdx()]
        if a.GetAtomicNum() != 1
    ]
    rmsd = oechem.OERMSD(
        oechem.OEDoubleArray(predocked_coords),
        oechem.OEDoubleArray(docked_coords),
        len(predocked_coords) // 3,
    )

    results = (
        lig_name,
        apo_name,
        dimer,
        f"{out_base}/docked.sdf",
        rmsd,
        posit_prob,
        chemgauss_score,
        clash,
    )
    pkl.dump(results, open(f"{out_base}/results.pkl", "wb"))
    return results


########################################
def get_args():
    parser = argparse.ArgumentParser(description="")

    # Input arguments (these can be changed to eg yaml files later)
    parser.add_argument(
        "-apo",
        required=True,
        help="Wildcard string that will give all apo PDB files.",
    )
    parser.add_argument(
        "-holo",
        required=True,
        help="Wildcard string that will give all holo PDB files.",
    )
    parser.add_argument(
        "-ref",
        help=(
            "PDB file for reference structure to align all apo structure to "
            "before docking."
        ),
    )
    parser.add_argument("-loop", required=True, help="Spruce loop_db file.")
    parser.add_argument(
        "-x", help="Fragalysis crystal structure compound tracker CSV file."
    )
    parser.add_argument(
        "-s",
        "--smarts_queries",
        type=str,
        help="Path to csv file containing smarts queries.",
    )

    # Performance arguments
    parser.add_argument("-n", default=10, type=int, help="Number of processors to use.")
    parser.add_argument(
        "-sys",
        default="posit",
        help="Which docking system to use [posit, hybrid]. Defaults to posit.",
    )
    parser.add_argument(
        "-relax",
        default="none",
        help="When to run relaxation [none, clash, all]. Defaults to none.",
    )
    parser.add_argument(
        "-hybrid",
        action="store_true",
        help="Whether to only use hybrid docking protocol in POSIT.",
    )
    parser.add_argument(
        "-keep_wat",
        action="store_true",
        help="Keep water molecules in the Design Unit.",
    )

    # Output arguments
    parser.add_argument("-o", required=True, help="Parent output directory.")
    parser.add_argument(
        "-du",
        action="store_true",
        help="Store intermediate OEDesignUnit objects.",
    )
    parser.add_argument(
        "-cache",
        help=(
            "Cache directory (will use .cache in " "output directory if not specified)."
        ),
    )

    return parser.parse_args()


def main():
    args = get_args()

    # Check -sys and -relax
    args.sys = args.sys.lower()
    args.relax = args.relax.lower()
    if args.sys not in {"posit", "hybrid"}:
        raise ValueError(f'Unknown docking system "{args.sys}"')
    if args.relax not in {"none", "clash", "all"}:
        raise ValueError(f'Unknown arg for relaxation "{args.relax}"')

    # Set logging
    import logging

    logging.basicConfig(level=logging.DEBUG)

    # Get all files and parse out a name
    all_apo_fns = glob(args.apo)
    check_filelist_has_elements(all_apo_fns, tag="apo PDB files")

    all_apo_names = [os.path.splitext(os.path.basename(fn))[0] for fn in all_apo_fns]
    all_holo_fns = glob(args.holo)
    check_filelist_has_elements(all_holo_fns, tag="holo PDB files")

    all_holo_names = [os.path.splitext(os.path.basename(fn))[0] for fn in all_holo_fns]

    if args.x is not None:
        # Need to go up one level of directory
        frag_dir = os.path.dirname(os.path.dirname(args.holo))

        # First, parse the fragalysis directory into a dictionary of
        #  CrystalCompoundData
        sars_xtals = parse_fragalysis_data(args.x, frag_dir)

        # Get dict mapping crystal structure id to compound id
        compound_id_dict = get_compound_id_xtal_dicts(sars_xtals.values())[1]

        # Map all holo structure names to their ligand name
        all_holo_names = [
            f'{compound_id_dict[n.split("_")[0]]}_{n.split("_")[1]}'
            if n.split("_")[0] in compound_id_dict
            else n
            for n in all_holo_names
        ]

        if args.smarts_queries:
            # For the compounds for which we have smiles strings, get a
            #  dictionary mapping the Compound_ID to the smiles
            cmp_to_smiles_dict = {
                compound_id: data.smiles
                for compound_id, data in sars_xtals.items()
                if data.smiles
            }

            # Filter based on the smiles using this OpenEye function
            filtered_inputs = filter_docking_inputs(
                smarts_queries=args.smarts_queries,
                docking_inputs=cmp_to_smiles_dict,
            )

            # Keep track of which structures to keep
            keep_idx = [n.split("_")[0] in filtered_inputs for n in all_holo_names]
        else:
            keep_idx = [True] * len(all_holo_names)

        # Trim files and names to keep
        all_holo_fns = [fn for keep, fn in zip(keep_idx, all_holo_fns) if keep]
        all_holo_names = [n for keep, n in zip(keep_idx, all_holo_names) if keep]

        # Sanity check to make sure the lengths are the same
        assert len(all_holo_fns) == len(all_holo_names)

    print(f"{len(all_apo_fns)} apo structures")
    print(f"{len(all_holo_fns)} ligands to dock", flush=True)

    # Get correct ligand chain for each file
    re_pat = r"Mpro-.*_[0-9]([AB])"
    all_matches = [re.search(re_pat, fn) for fn in all_holo_fns]
    # Get rid of files that aren't A or B chain (can't handle that for now)
    lig_chains = [m.groups()[0] if m else None for m in all_matches]
    # Get ligands from all holo structures
    all_ligs = [
        split_openeye_mol(load_openeye_pdb(fn), lig_chain=c)["lig"]
        for fn, c in zip(all_holo_fns, lig_chains)
        if c
    ]
    # Trim names
    bad_holo_names = [n for i, n in enumerate(all_holo_names) if all_matches[i] is None]
    all_holo_names = [n for i, n in enumerate(all_holo_names) if all_matches[i]]
    for n in bad_holo_names:
        print(f"Removed {n} (not A or B chain)", flush=True)

    # Get proteins from apo structures
    all_prots = []
    prot_chain_ids = []
    for n, fn in zip(all_apo_names, all_apo_fns):
        split_dict = split_openeye_mol(load_openeye_pdb(fn))
        prot = split_dict["pro"]
        # Add waters if required
        if args.keep_wat:
            oechem.OEAddMols(prot, split_dict["water"])

        # Build monomer into dimer as necessary (will need to handle
        #  re-labeling chains since the monomer seems to get the chainID C)
        # Shouldn't affect the protein if the dimer has already been built
        bus = list(oespruce.OEExtractBioUnits(prot))
        # Check to make sure everything got built correctly
        if len(bus) != 2:
            print(
                f"Incorrect number of Bio units built for {n} ({len(bus)})",
                flush=True,
            )
        if bus[0].NumAtoms() != 2 * bus[1].NumAtoms():
            print(
                (
                    f"Incorrect relative size of Bio units for {n} "
                    f"({bus[0].NumAtoms()} and {bus[1].NumAtoms()})"
                ),
                flush=True,
            )
        # Need to cast to OEGraphMol bc returned type is OEMolBase, which
        #  doesn't pickle
        prot = oechem.OEGraphMol(bus[0])

        # Keep track of chain IDs
        all_chain_ids = {
            r.GetExtChainID()
            for r in oechem.OEGetResidues(prot)
            if all(
                [not oechem.OEIsWater()(a) for a in oechem.OEGetResidueAtoms(prot, r)]
            )
        }
        if len(all_chain_ids) != 2:
            raise AssertionError(f"{n} chains: {all_chain_ids}")

        all_prots.append(prot)
        prot_chain_ids.append(sorted(all_chain_ids))

    # Parse reference
    if args.ref:
        ref_prot = split_openeye_mol(load_openeye_pdb(args.ref))["pro"]
    else:
        ref_prot = None

    # Figure out cache dir for docking
    if args.cache is None:
        cache_dir = f"{args.o}/.cache/"
    else:
        cache_dir = args.cache
    os.makedirs(cache_dir, exist_ok=True)

    mp_args = []
    # Construct all args for mp_func
    for lig_name, lig in zip(all_holo_names, all_ligs):
        for prot_name, apo_prot, apo_chains in zip(
            all_apo_names, all_prots, prot_chain_ids
        ):
            for (dimer, apo_chain) in it.product([True, False], apo_chains):
                dimer_s = "dimer" if dimer else "monomer"
                out_dir = f"{args.o}/{lig_name}/{dimer_s}"
                os.makedirs(out_dir, exist_ok=True)
                # Load and parse apo protein
                mp_args.append(
                    (
                        apo_prot,
                        lig,
                        ref_prot,
                        out_dir,
                        f"{prot_name}_{apo_chain}",
                        lig_name,
                        dimer,
                        apo_chain,
                        args.sys,
                        args.relax,
                        args.loop,
                        args.hybrid,
                        args.du,
                    )
                )

    results_cols = [
        "SARS_ligand",
        "MERS_structure",
        "dimer",
        "docked_file",
        "docked_RMSD",
        "POSIT_prob",
        "chemgauss4_score",
        "clash",
    ]
    nprocs = min(mp.cpu_count(), len(mp_args), args.n)
    print(f"Running {len(mp_args)} docking runs over {nprocs} cores.")
    with mp.Pool(processes=nprocs) as pool:
        results_df = pool.starmap(mp_func, mp_args)
    results_df = pandas.DataFrame(results_df, columns=results_cols)

    results_df.to_csv(f"{args.o}/all_results.csv")


if __name__ == "__main__":
    main()<|MERGE_RESOLUTION|>--- conflicted
+++ resolved
@@ -8,30 +8,11 @@
 import os
 import pickle as pkl
 import re
-<<<<<<< HEAD
-
-from asapdiscovery.data.utils import (
-    get_compound_id_xtal_dicts,
-    parse_fragalysis_data,
-    filter_docking_inputs,
-)
-from asapdiscovery.data.openeye import (
-    load_openeye_pdb,
-    load_openeye_sdf,
-    save_openeye_pdb,
-    save_openeye_sdf,
-    split_openeye_mol,
-)
-from asapdiscovery.data.utils import check_filelist_has_elements
-from asapdiscovery.docking.modeling import du_to_complex, make_du_from_new_lig
-=======
-import sys
 from glob import glob
 
 import pandas
 from openeye import oechem, oedocking, oespruce
 
-sys.path.append(f"{os.path.dirname(os.path.abspath(__file__))}/../")
 from asapdiscovery.data.openeye import load_openeye_pdb  # noqa: E402 E501
 from asapdiscovery.data.openeye import load_openeye_sdf  # noqa: E402 E501
 from asapdiscovery.data.openeye import save_openeye_pdb  # noqa: 402
@@ -43,8 +24,6 @@
 from asapdiscovery.data.utils import parse_fragalysis_data  # noqa: E402 E501
 from asapdiscovery.docking.modeling import du_to_complex  # noqa: E402 E501
 from asapdiscovery.docking.modeling import make_du_from_new_lig  # noqa: 402
->>>>>>> 05f85ff2
-
 
 def check_output(d):
     # First check for result pickle file
