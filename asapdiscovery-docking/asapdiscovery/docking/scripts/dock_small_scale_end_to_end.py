import argparse
import logging
import shutil
from datetime import datetime
from functools import partial
from pathlib import Path  # noqa: F401
from typing import List  # noqa: F401

import dask
from asapdiscovery.data.execution_utils import get_interfaces_with_dual_ip
from asapdiscovery.data.logging import FileLogger
from asapdiscovery.data.openeye import load_openeye_design_unit, oechem
from asapdiscovery.data.postera.manifold_data_validation import TargetTags
from asapdiscovery.data.schema import CrystalCompoundData, ExperimentalCompoundData
from asapdiscovery.data.utils import (
    exp_data_to_oe_mols,
    is_valid_smiles,
    oe_load_exp_from_file,
)
from asapdiscovery.dataviz.gif_viz import GIFVisualizer
from asapdiscovery.dataviz.html_viz import HTMLVisualizer
from asapdiscovery.dataviz.viz_targets import VizTargets
from asapdiscovery.docking import (
    POSIT_METHODS,
    dock_and_score_pose_oe,
    make_docking_result_dataframe,
)
from asapdiscovery.docking.docking_data_validation import (
    drop_and_rename_output_cols_for_target,
)

from asapdiscovery.modeling.modeling import protein_prep_workflow
from asapdiscovery.modeling.schema import (
    MoleculeFilter,
    PrepOpts,
    PreppedTarget,
    PreppedTargets,
)
from asapdiscovery.simulation.simulate import VanillaMDSimulator

"""
Script to run single target prep + docking.

Input:
    - receptor: path to receptor to prep and dock to
    - mols: path to the molecules to dock to the receptor as an SDF or SMILES file, or SMILES string.
    - title: title of molecule to use if a SMILES string is passed in as input, default is to use an index
    - smiles_as_title: use smiles strings as titles for molecules in .smi or .sdf file if none provided
    - dask: use dask to parallelise docking
    - dask-lilac: run dask in lilac config mode
    - output_dir: path to output_dir, will overwrite if exists.
    - debug: enable debug mode, with more files saved and more verbose logging
    - verbose: whether to print out verbose logging.
    - cleanup: clean up intermediate files except for final csv and visualizations
    - logname: name of logger

    # Prep arguments
    - loop_db: path to loop database.
    - seqres_yaml: path to yaml file of SEQRES.
    - protein_only: if true, generate design units with only the protein in them
    - ref_prot: path to reference pdb to align to. If None, no alignment will be performed

    # Docking arguments
    - docking_sys: which docking system to use [posit, hybrid]. Defaults to posit.
    - relax: when to run relaxation [none, clash, all]. Defaults to none.
    - omega: use Omega conformer enumeration.
    - hybrid: whether to only use hybrid docking protocol in POSIT.
    - num_poses: number of poses to return from docking.
    - gat: whether to use GAT model to score docked poses.


    # MD arguments
    - md: whether to run MD after docking.
    - md-steps: number of MD steps to run, default 2500000 for a 10 ns simulation at 4 fs timestep.

Example usage:

    # with an SDF or SMILES file

    dock-small-scale-e2e \
        -r /path/to/receptor.pdb \
        -m /path/to/mols.[sdf/smi] \
        -o /path/to/output_dir \

    # with a SMILES string using dask and requesting MD

    dock-small-scale-e2e \
        -r /path/to/receptor.pdb \
        -m 'COC(=O)COc1cc(cc2c1OCC[C@H]2C(=O)Nc3cncc4c3cccc4)Cl'
        -o /path/to/output_dir \
        --title 'my_fancy_molecule' \
        --debug \
        --dask \
        --md

"""


# setup input arguments
parser = argparse.ArgumentParser(description="Run single target docking.")

parser.add_argument(
    "-r", "--receptor", required=True, help=("Path to receptor to prep and dock to")
)

parser.add_argument(
    "-m",
    "--mols",
    required=True,
    help=(
        "Path to the molecules to dock to the receptor as an SDF or SMILES file, or SMILES string."
    ),
)

parser.add_argument(
    "-p",
    "--postera",
    action="store_true",
    help=(
        "Indicate that the input to the -m flag is a PostEra MoleculeSet ID or name, requires POSTERA_API_KEY environment variable to be set."
    ),
)

parser.add_argument(
    "--postera-upload",
    action="store_true",
    help=(
        "Indicates that the results of this docking run should be uploaded to PostEra, requires POSTERA_API_KEY environment variable to be set."
    ),
)

parser.add_argument(
    "--target",
    type=str,
    required=True,
    help="Target protein name",
    choices=TargetTags.get_values(),
)

parser.add_argument(
    "--title",
    default=None,
    type=str,
    help=(
        "Title of molecule to use if a SMILES string is passed in as input, default is to use an index of the form unknown_lig_idx_<i>"
    ),
)

parser.add_argument(
    "--smiles_as_title",
    action="store_true",
    help=(
        "use smiles strings as titles for molecules in .smi or .sdf file if none provided"
    ),
)

parser.add_argument(
    "--dask",
    action="store_true",
    help=("use dask to parallelize docking"),
)

parser.add_argument(
    "--dask-lilac",
    action="store_true",
    help=("Run dask for lilac config"),
)

parser.add_argument(
    "-o",
    "--output_dir",
    required=True,
    help="Path to output_dir, will NOT overwrite if exists.",
)

# general arguments
parser.add_argument(
    "--debug",
    action="store_true",
    help="enable debug mode, with more files saved and more verbose logging",
)

parser.add_argument(
    "--verbose",
    action="store_true",
    help="Whether to print out verbose logging.",
)

# general arguments
parser.add_argument(
    "--cleanup",
    action="store_true",
    help="clean up intermediate files",
)

parser.add_argument(
    "--logname",
    default="single_target_docking",
    type=str,
    help="Name of log file",
)

# Prep arguments
parser.add_argument(
    "--loop_db",
    help="Path to loop database.",
)
parser.add_argument(
    "--seqres_yaml",
    help="Path to yaml file of SEQRES.",
)

parser.add_argument(
    "--ref_prot",
    default=None,
    type=str,
    help="Path to reference pdb to align to. If None, no alignment will be performed",
)

parser.add_argument(
    "--components_to_keep", type=str, nargs="+", default=["protein", "ligand"]
)
parser.add_argument("--active_site_chain", type=str, default="A")

parser.add_argument("--ligand_chain", type=str, default="A")

parser.add_argument("--protein_chains", type=str, default=[], help="")

parser.add_argument(
    "--oe_active_site_residue",
    type=str,
    default=None,
    help="OpenEye formatted site residue for active site identification otherwise will use OpenEye automatic detection, i.e. 'HIS:41: :A:0: '",
)

parser.add_argument(
    "--ref_chain", type=str, default="A", help="Chain of reference to align to."
)

# Docking arguments
parser.add_argument(
    "--use_3d",
    action="store_true",
    help="Whether to use 3D coordinates from SDF input file for docking, default is to use 2D representation.",
)

parser.add_argument(
    "--docking_sys",
    default="posit",
    help="Which docking system to use [posit, hybrid]. Defaults to posit.",
)
parser.add_argument(
    "--relax",
    default="clash",
    help="When to run relaxation [none, clash, all]. Defaults to clash.",
)

parser.add_argument(
    "--no-omega",
    action="store_true",
    help="Do not use Omega conformer enumeration.",
)
parser.add_argument(
    "--posit_method",
    type=str,
    default="all",
    choices=POSIT_METHODS,
    help="Which POSIT method to use for POSIT docking protocol.",
)

parser.add_argument(
    "--num_poses",
    type=int,
    default=1,
    help="Number of poses to return from docking.",
)


# ML arguments
parser.add_argument(
    "--no-gat",
    action="store_true",
    help="Do not use GAT model to score docked poses.",
)

parser.add_argument(
    "--no-schnet",
    action="store_true",
    help="Do not use Schnet model to score docked poses.",
)

parser.add_argument(
    "--viz-target",
    type=str,
<<<<<<< HEAD
=======
    required=True,
>>>>>>> 6f95fcbe
    choices=VizTargets.get_allowed_targets(),
    help="Target to write visualizations for, one of (sars2_mpro, mers_mpro, 7ene_mpro, 272_mpro, sars2_mac1)",
)

parser.add_argument(
    "--md", action="store_true", help="Whether to run MD after docking."
)

parser.add_argument(
    "--md-steps",
    action="store",
    type=int,
    default=2500000,
    help="Number of MD steps to run.",
)


def main():
    #########################
    # parse input arguments #
    #########################

    args = parser.parse_args()

    # if viz_target not specified, set to the target
    if not args.viz_target:
        args.viz_target = args.target

    # setup output directory
    output_dir = Path(args.output_dir)
    overwrote_dir = False
    if output_dir.exists():
        overwrote_dir = True
        shutil.rmtree(output_dir)
    output_dir.mkdir(parents=True, exist_ok=True)

    logname = args.logname if args.logname else "single_target_docking"
    # setup logging
    logger_cls = FileLogger(logname, path=output_dir, stdout=True, level=logging.INFO)
    logger = logger_cls.getLogger()

    if overwrote_dir:
        logger.warning(f"Overwriting output directory: {output_dir}")

    logger.info(f"Start single target prep+docking at {datetime.now().isoformat()}")

    logger.info(f"IMPORTANT: Target: {args.target}")
    logger.info(f"Output directory: {output_dir}")

    if args.debug:
        logger.info("Running in debug mode. enabling --verbose and disabling --cleanup")
        args.verbose = True
        args.cleanup = False

    if args.verbose:
        logger_cls.set_level(logging.DEBUG)
        logger = logger_cls.getLogger()
        logger.debug("Debug logging enabled")
        logger.debug(f"Input arguments: {args}")

    # paths to remove if not keeping intermediate files
    intermediate_files = []

    #########################
    #    load input data    #
    #########################

    if args.postera:
        import os

        postera_api_key = os.getenv("POSTERA_API_KEY")

        if postera_api_key is None:
            raise ValueError("Environment variable POSTERA_API_KEY not found")

        logger.info("Postera API key found")
        logger.info(f"attempting to pull Molecule Set: {args.mols} from PostEra")

        from asapdiscovery.data.postera.molecule_set import MoleculeSetAPI

        ms = MoleculeSetAPI("https://api.asap.postera.ai", "v1", postera_api_key)
        avail_molsets = ms.list_available()
        mols, molset_id = ms.get_molecules_from_id_or_name(args.mols)
        logger.info(
            f"Found {len(mols)} molecules in Molecule Set ID: {molset_id} with name: {avail_molsets[molset_id]}"
        )

        # make each molecule into a ExperimentalCompoundData object
        exp_data = [
            ExperimentalCompoundData(compound_id=mol.id, smiles=mol.smiles)
            for _, mol in mols.iterrows()
        ]
        used_3d = False

    else:
        # set internal flag to seed whether we used 3D or 2D chemistry input
        used_3d = False
        # parse input molecules
        if is_valid_smiles(args.mols):
            logger.info(
                f"Input molecules is a single SMILES string: {args.mols}, using title {args.title}"
            )
            # hash the smiles to generate a unique title and avoid accidentally caching different outputs as the same
            if not args.title:
                logger.info(
                    "No title provided, using SMILES string to generate title, consider providing a title with --title"
                )
                args.title = "TARGET_MOL-" + args.mols

            exp_data = [
                ExperimentalCompoundData(compound_id=args.title, smiles=args.mols)
            ]
        else:
            mol_file_path = Path(args.mols)
            if mol_file_path.suffix == ".smi":
                logger.info(f"Input molecules is a SMILES file: {args.mols}")
                exp_data = oe_load_exp_from_file(
                    args.mols, "smi", smiles_as_title=args.smiles_as_title
                )
            elif mol_file_path.suffix == ".sdf":
                logger.info(f"Input molecules is a SDF file: {args.mols}")
                if args.use_3d:
                    logger.info("Using 3D coordinates from SDF file")
                    # we need to keep the molecules around to retain their coordinates
                    exp_data, oe_mols = oe_load_exp_from_file(
                        args.mols,
                        "sdf",
                        return_mols=True,
                        smiles_as_title=args.smiles_as_title,
                    )
                    used_3d = True
                    logger.info("setting used_3d to True")
                else:
                    logger.info("Using 2D representation from SDF file")
                    exp_data = oe_load_exp_from_file(
                        args.mols, "sdf", smiles_as_title=args.smiles_as_title
                    )

            else:
                raise ValueError(
                    f"Input molecules must be a SMILES file, SDF file, or SMILES string. Got {args.mols}"
                )

    logger.info(f"Loaded {len(exp_data)} molecules.")
    if len(exp_data) == 0:
        logger.error("No molecules loaded.")
        raise ValueError("No molecules loaded.")

    if args.verbose:
        # we could make this just a debug statement but avoid looping over all molecules if not needed
        for exp in exp_data:
            logger.debug(f"Loaded molecule {exp.compound_id}: {exp.smiles}")

    #########################
    #     protein prep      #
    #########################

    # parse prep arguments
    prep_dir = output_dir / "prep"
    prep_dir.mkdir(parents=True, exist_ok=True)
    intermediate_files.append(prep_dir)

    logger.info(f"Prepping receptor in {prep_dir} at {datetime.now().isoformat()}")

    # check inputs
    receptor = Path(args.receptor)
    if receptor.suffix != ".pdb":
        raise ValueError(f"Receptor must be a PDB file. Got {args.receptor}")

    if not receptor.exists():
        raise ValueError(f"Receptor file does not exist: {args.receptor}")

    if args.ref_prot is not None:
        ref_prot = Path(args.ref_prot)
        if ref_prot.suffix != ".pdb":
            raise ValueError(
                f"Reference protein must be a PDB file. Got {args.ref_prot}"
            )

    if args.loop_db is not None:
        loop_db = Path(args.loop_db)
        if not loop_db.exists():
            raise ValueError(f"Loop database file does not exist: {args.loop_db}")

    if args.seqres_yaml is not None:
        seqres_yaml = Path(args.seqres_yaml)
        # check it exists
        if not seqres_yaml.exists():
            raise ValueError(f"SEQRES yaml file does not exist: {args.seqres_yaml}")

    # load the receptor

    receptor_name = receptor.stem
    logger.info(f"Loaded receptor {receptor_name} from {receptor}")

    xtal = CrystalCompoundData(
        dataset=Path(args.receptor).stem, str_fn=str(args.receptor)
    )

    prep_input_schema = PreppedTarget(
        source=xtal,
        output_name=str(receptor_name),
        active_site_chain=args.active_site_chain,
        oe_active_site_residue=args.oe_active_site_residue,
        molecule_filter=MoleculeFilter(
            components_to_keep=args.components_to_keep,
            ligand_chain=args.ligand_chain,
            protein_chains=args.protein_chains,
        ),
    )

    targets = PreppedTargets.from_list([prep_input_schema])
    targets.to_json(prep_dir / "input_targets.json")

    # setup prep options

    # check the reference structure exists
    if args.ref_prot is not None:
        if not Path(args.ref_prot).exists():
            raise ValueError(f"Reference protein file does not exist: {args.ref_prot}")
        else:
            logger.info(f"Using reference protein: {args.ref_prot}")

    reference_structure = args.ref_prot if args.ref_prot else receptor

    prep_opts = PrepOpts(
        ref_fn=reference_structure,
        ref_chain=args.ref_chain,
        loop_db=args.loop_db,
        seqres_yaml=args.seqres_yaml,
        output_dir=prep_dir,
        make_design_unit=True,
    )
    logger.info(f"Prep options: {prep_opts}")

    # add prep opts to the prepping function
    protein_prep_workflow_with_opts = partial(
        protein_prep_workflow, prep_opts=prep_opts
    )
    # there is only one target
    input_target = targets.iterable[0]

    # run prep
    prepped_targets = protein_prep_workflow_with_opts(input_target)
    prepped_targets = PreppedTargets.from_list([prepped_targets])
    prepped_targets.to_json(prep_dir / "output_targets.json")
    output_target = prepped_targets.iterable[0]

    if output_target.failed:
        raise ValueError("Protein prep failed.")
    output_target_du = output_target.design_unit
    if not output_target_du.exists():
        raise ValueError(f"Design unit does not exist: {output_target_du}")
    protein_path = output_target.protein
    if not protein_path.exists():
        raise ValueError(f"Protein file does not exist: {protein_path}")

    logger.info(f"Finished prepping receptor at {datetime.now().isoformat()}")

    # do dask here as it is the first bit of the workflow that is parallel
    if args.dask:
        logger.info("Using dask to parallelise docking")
        # set timeout to None so workers don't get killed on long timeouts
        from dask import config as cfg
        from dask.distributed import Client

        cfg.set({"distributed.scheduler.worker-ttl": None})

        if args.dask_lilac:
            from dask_jobqueue import LSFCluster

            logger.info("Using dask-jobqueue to run on lilac")
            logger.warning(
                "make sure you have a config file for lilac's dask-jobqueue cluster installed in your environment, contact @hmacdope"
            )

            logger.info("Finding dual IP interfaces")
            # find dual IP interfaces excluding lo loopback interface
            # technically dask only needs IPV4 but helps us find the right ones
            # easier. If you have a better way of doing this please let me know!
            exclude = ["lo"]
            interfaces = get_interfaces_with_dual_ip(exclude=exclude)
            logger.info(f"Found IP interfaces: {interfaces}")
            if len(interfaces) == 0:
                raise ValueError("Must have at least one network interface to run dask")
            if len(interfaces) > 1:
                logger.warning(
                    f"Found more than one IP interface: {interfaces}, using the first one"
                )
            interface = interfaces[0]
            logger.info(f"Using interface: {interface}")

            # NOTE you will need a config file that defines the dask-jobqueue for the cluster
            cluster = LSFCluster(
                interface=interface, scheduler_options={"interface": interface}
            )

            logger.info(f"dask config : {dask.config.config}")

            # assume we will have about 10 jobs, they will be killed if not used
            cluster.scale(10)
            # cluster is adaptive, and will scale between 5 and 40 workers depending on load
            # don't set it too low as then the cluster can scale down before needing to scale up again very rapidly
            # which can cause thrashing in the LSF queue
            cluster.adapt(minimum=5, maximum=40, interval="60s", target_duration="40s")
            client = Client(cluster)
        else:
            client = Client()
        logger.info("Dask client created ...")
        logger.info(client.dashboard_link)
        logger.info(
            "strongly recommend you open the dashboard link in a browser tab to monitor progress"
        )

    # setup docking
    logger.info(f"Starting docking setup at {datetime.now().isoformat()}")

    #########################
    #        docking        #
    #########################

    dock_dir = output_dir / "docking"
    dock_dir.mkdir(parents=True, exist_ok=True)
    intermediate_files.append(dock_dir)

    # ML stuff for docking, fill out others as we make them
    logger.info("Setup ML for docking")
    gat_model_string = "asapdiscovery-GAT-2023.05.09"
    schnet_model_string = "asapdiscovery-schnet-2023.04.29"

    if args.no_gat:
        gat_model = None
        logger.info("Not using GAT model")
    else:
        from asapdiscovery.ml.inference import GATInference  # noqa: E402

        gat_model = GATInference(gat_model_string)
        logger.info(f"Using GAT model: {gat_model_string}")

    if args.no_schnet:
        schnet_model = None
        logger.info("Not using Schnet model")
    else:
        from asapdiscovery.ml.inference import SchnetInference  # noqa: E402

        schnet_model = SchnetInference(schnet_model_string)
        logger.info(f"Using Schnet model: {schnet_model_string}")

    # use partial to bind the ML models to the docking function
    dock_and_score_pose_oe_ml = partial(
        dock_and_score_pose_oe,
        GAT_model=gat_model,
        schnet_model=schnet_model,
        allow_low_posit_prob=True,
        allow_final_clash=True,
    )

    if args.dask:
        dock_and_score_pose_oe_ml = dask.delayed(dock_and_score_pose_oe_ml)

    # run docking
    logger.info(f"Running docking at {datetime.now().isoformat()}")

    results = []

    # if we havn't already made the OE representation of the molecules, do it now
    if not used_3d:
        logger.info("Loading molecules from SMILES")
        oe_mols = exp_data_to_oe_mols(exp_data)
    else:
        logger.info("Using 3D molecules from input")

    if args.no_omega:
        omega = False
    else:
        omega = True

    for mol, compound in zip(oe_mols, exp_data):
        logger.debug(f"Running docking for {compound.compound_id}")
        if args.debug:
            # check smiles match
            if compound.smiles != oechem.OEMolToSmiles(mol):
                raise ValueError(
                    f"SMILES mismatch between {compound.compound_id} and {mol.GetTitle()}"
                )
        res = dock_and_score_pose_oe_ml(
            dock_dir / f"{compound.compound_id}_{receptor_name}",
            compound.compound_id,
            str(output_target_du),
            logname,
            f"{compound.compound_id}_{receptor_name}",
            load_openeye_design_unit(str(output_target_du)),
            mol,
            args.docking_sys.lower(),
            args.relax.lower(),
            args.posit_method.lower(),
            f"{compound.compound_id}_{receptor_name}",
            omega,
            args.num_poses,
        )
        results.append(res)

    if args.dask:  # make concrete
        results = dask.compute(*results)

    ###########################
    # wrangle docking results #
    ###########################

    logger.info(f"Finished docking at {datetime.now().isoformat()}")
    logger.info(f"Docking finished for {len(results)} runs.")

    # save results
    results_df, csv = make_docking_result_dataframe(results, output_dir, save_csv=True)

    logger.info(f"Saved results to {csv}")
    logger.info(f"Finish single target prep+docking at {datetime.now().isoformat()}")

    poses_dir = output_dir / "poses"
    poses_dir.mkdir(parents=True, exist_ok=True)
    logger.info(f"Starting docking result processing at {datetime.now().isoformat()}")
    logger.info(f"Processing {len(results_df)} docking results")

    ###########################
    # pose HTML visualization #
    ###########################

    # only write out visualizations and do MD for the best posit score for each ligand
    # sort by posit score

    sorted_df = results_df.sort_values(by=["Docking_Confidence_POSIT"], ascending=False)
    top_posit = sorted_df.drop_duplicates(subset=["_ligand_id"], keep="first")
    # save with the failed ones in so its clear which ones failed if any did
    top_posit.to_csv(
        output_dir / f"poses_{args.target}_sorted_posit_prob.csv", index=False
    )
    n_total = len(top_posit)

    # IMPORTANT: only keep the ones that worked for the rest of workflow
    top_posit = top_posit[top_posit._docked_file != ""]
    if args.debug:
        # save debug csv if needed
        top_posit.to_csv(
            output_dir / f"poses_{args.target}_sorted_posit_prob_succeded.csv",
            index=False,
        )

    n_succeded = len(top_posit)
    n_failed = n_total - n_succeded

    logger.info(
        f"IMPORTANT: docking failed for {n_failed} poses / {n_total} total poses "
    )

    logger.info(
        f"Writing out visualization for top pose for each ligand (n={len(top_posit)})"
    )

    # add pose output column
    top_posit["_outpath_pose"] = top_posit["_ligand_id"].apply(
        lambda x: poses_dir / Path(x) / "visualization.html"
    )

    if args.dask:
        logger.info("Running HTML visualization with Dask")
        outpaths = []

        @dask.delayed
        def dask_html_adaptor(pose, outpath):
            html_visualiser = HTMLVisualizer(
                [pose],
                [outpath],
                args.viz_target,
                protein_path,
                logger=logger,
            )
            output_paths = html_visualiser.write_pose_visualizations()

            if len(output_paths) != 1:
                raise ValueError(
                    "Somehow got more than one output path from HTMLVisualizer"
                )
            return output_paths[0]

        for pose, output_path in zip(
            top_posit["_docked_file"], top_posit["_outpath_pose"]
        ):
            outpath = dask_html_adaptor(pose, output_path)
            outpaths.append(outpath)

        outpaths = client.compute(outpaths)
        outpaths = client.gather(outpaths)

    else:
        logger.info("Running HTML visualization in serial")
        html_visualiser = HTMLVisualizer(
<<<<<<< HEAD
            top_posit["_docked_file"],
            top_posit["_outpath_pose"],
            args.target,
=======
            top_posit["docked_file"],
            top_posit["outpath_pose"],
            args.viz_target,
>>>>>>> 6f95fcbe
            protein_path,
            logger=logger,
        )
        html_visualiser.write_pose_visualizations()

    if args.dask:
        if args.dask_lilac:
            logger.info("Checking if we need to spawn a new client")
        else:  # cleanup CPU dask client and spawn new GPU-CUDA client
            client.close()

    ###########################
    #   pose MD simulation    #
    ###########################

    if args.md:
        logger.info(f"Running MD on top pose for each ligand (n={len(top_posit)})")

        if args.dask:
            if args.dask_lilac:
                logger.info(
                    "dask lilac setup means we don't need to spawn a new client"
                )
            else:
                logger.info("Starting seperate Dask GPU client")
                # spawn new GPU client
                from dask.distributed import Client
                from dask_cuda import LocalCUDACluster

                cluster = LocalCUDACluster()
                client = Client(cluster)
                logger.info(client.dashboard_link)
                logger.info(
                    "strongly recommend you open the dashboard link in a browser tab to monitor progress"
                )

        md_dir = output_dir / "md"
        md_dir.mkdir(parents=True, exist_ok=True)
        intermediate_files.append(md_dir)

        top_posit["_outpath_md"] = top_posit["_ligand_id"].apply(
            lambda x: md_dir / Path(x)
        )
        logger.info(f"Starting MD at {datetime.now().isoformat()}")

        reporting_interval = 1250

        if args.dask:
            logger.info("Running MD with Dask")

            # make a dask delayed function that runs the MD
            # must make the simulator inside the loop as it is not serialisable
            @dask.delayed
            def dask_md_adaptor(pose, protein_path, output_path):
                simulator = VanillaMDSimulator(
                    [pose],
                    protein_path,
                    logger=logger,
                    output_paths=[output_path],
                    num_steps=args.md_steps,
                    reporting_interval=reporting_interval,
                )
                retcode = simulator.run_all_simulations()
                if len(retcode) != 1:
                    raise ValueError(
                        "Somehow ran more than one simulation and got more than one retcode"
                    )
                return retcode[0]

            # make a list of simulator results that we then compute in parallel
            retcodes = []
            for pose, output_path in zip(
                top_posit["_docked_file"], top_posit["_outpath_md"]
            ):
                retcode = dask_md_adaptor(pose, protein_path, output_path)
                retcodes.append(retcode)

            # run in parallel sending out a bunch of Futures
            retcodes = client.compute(retcodes)
            # gather results back to the client, blocking until all are done
            retcodes = client.gather(retcodes)

        else:
            # don't do this if you can avoid it
            logger.info("Running MD with in serial")
            logger.warning("This will take a long time")
            simulator = VanillaMDSimulator(
                top_posit["_docked_file"],
                protein_path,
                logger=logger,
                output_paths=top_posit["_outpath_md"],
                num_steps=args.md_steps,
                reporting_interval=reporting_interval,
            )
            simulator.run_all_simulations()

        logger.info(f"Finished MD at {datetime.now().isoformat()}")

        ###########################
        #   MD GIF visualization  #
        ###########################

        logger.info("making GIF visualizsations")

        gif_dir = output_dir / "gif"
        gif_dir.mkdir(parents=True, exist_ok=True)

        top_posit["_outpath_md_sys"] = top_posit["_outpath_md"].apply(
            lambda x: Path(x) / "minimized.pdb"
        )

        top_posit["_outpath_md_traj"] = top_posit["_outpath_md"].apply(
            lambda x: Path(x) / "traj.xtc"
        )

        top_posit["_outpath_gif"] = top_posit["_ligand_id"].apply(
            lambda x: gif_dir / Path(x) / "trajectory.gif"
        )
        # take only last .5ns of trajectory to get nicely equilibrated pose.

        n_snapshots = int(args.md_steps / reporting_interval)

        # take last 100 snapshots
        if n_snapshots < 100:
            start = 1
        else:
            start = n_snapshots - 99

        @dask.delayed
        def dask_gif_adaptor(traj, system, outpath):
            gif_visualizer = GIFVisualizer(
                [traj],
                [system],
                [outpath],
                args.viz_target,
                frames_per_ns=200,
                smooth=5,
                start=start,
                logger=logger,
            )
            output_paths = gif_visualizer.write_traj_visualizations()

            if len(output_paths) != 1:
                raise ValueError(
                    "Somehow got more than one output path from GIFVisualizer"
                )
            return output_paths[0]

        if args.dask:
            logger.info("Running GIF visualization with Dask")
            outpaths = []
            for traj, system, outpath in zip(
                top_posit["_outpath_md_traj"],
                top_posit["_outpath_md_sys"],
                top_posit["_outpath_gif"],
            ):
                outpath = dask_gif_adaptor(traj, system, outpath)
                outpaths.append(outpath)

            # run in parallel sending out a bunch of Futures
            outpaths = client.compute(outpaths)
            # gather results back to the client, blocking until all are done
            outpaths = client.gather(outpaths)

        else:
            logger.info("Running GIF visualization in serial")
            logger.warning("This will take a long time")
            gif_visualiser = GIFVisualizer(
<<<<<<< HEAD
                top_posit["_outpath_md_traj"],
                top_posit["_outpath_md_sys"],
                top_posit["_outpath_gif"],
                args.target,
=======
                top_posit["outpath_md_traj"],
                top_posit["outpath_md_sys"],
                top_posit["outpath_gif"],
                args.viz_target,
>>>>>>> 6f95fcbe
                frames_per_ns=200,
                smooth=5,
                start=start,
                logger=logger,
            )
            gif_visualiser.write_traj_visualizations()

    renamed_top_posit = drop_and_rename_output_cols_for_target(
        top_posit, args.target, manifold_validate=True, allow=["_ligand_id"]
    )
    # save to final CSV renamed for target
    renamed_top_posit.to_csv(output_dir / f"poses_{args.target}_final.csv", index=False)

    if args.postera_upload:
        if not args.postera:
            raise ValueError("Must use --postera to upload to PostEra")
        logger.info("Uploading results to PostEra")

        ms.update_molecules_from_df_with_manifold_validation(
            molset_id,
            renamed_top_posit,
            id_field="_ligand_id",
            smiles_field="SMILES",
            overwrite=True,
            debug_df_path=output_dir / "postera_uploaded.csv",
        )
        logger.info("Finished uploading results to PostEra")

    if args.cleanup:
        if len(intermediate_files) > 0:
            logger.warning("Removing intermediate files.")
            for path in intermediate_files:
                shutil.rmtree(path)
    else:
        logger.info("Keeping intermediate files.")


if __name__ == "__main__":
    main()<|MERGE_RESOLUTION|>--- conflicted
+++ resolved
@@ -292,10 +292,6 @@
 parser.add_argument(
     "--viz-target",
     type=str,
-<<<<<<< HEAD
-=======
-    required=True,
->>>>>>> 6f95fcbe
     choices=VizTargets.get_allowed_targets(),
     help="Target to write visualizations for, one of (sars2_mpro, mers_mpro, 7ene_mpro, 272_mpro, sars2_mac1)",
 )
@@ -792,15 +788,9 @@
     else:
         logger.info("Running HTML visualization in serial")
         html_visualiser = HTMLVisualizer(
-<<<<<<< HEAD
             top_posit["_docked_file"],
             top_posit["_outpath_pose"],
-            args.target,
-=======
-            top_posit["docked_file"],
-            top_posit["outpath_pose"],
             args.viz_target,
->>>>>>> 6f95fcbe
             protein_path,
             logger=logger,
         )
@@ -969,17 +959,10 @@
             logger.info("Running GIF visualization in serial")
             logger.warning("This will take a long time")
             gif_visualiser = GIFVisualizer(
-<<<<<<< HEAD
                 top_posit["_outpath_md_traj"],
                 top_posit["_outpath_md_sys"],
                 top_posit["_outpath_gif"],
-                args.target,
-=======
-                top_posit["outpath_md_traj"],
-                top_posit["outpath_md_sys"],
-                top_posit["outpath_gif"],
                 args.viz_target,
->>>>>>> 6f95fcbe
                 frames_per_ns=200,
                 smooth=5,
                 start=start,
