import argparse
import logging
import shutil
from datetime import datetime
from functools import partial
from pathlib import Path  # noqa: F401
from typing import List  # noqa: F401

import dask
import pandas as pd
<<<<<<< HEAD
from asapdiscovery.data.aws.cloudfront import CloudFront
from asapdiscovery.data.aws.s3 import S3
from asapdiscovery.data.execution_utils import get_interfaces_with_dual_ip
=======
from asapdiscovery.data.execution_utils import (
    estimate_n_workers,
    get_interfaces_with_dual_ip,
)
>>>>>>> faa4fe98
from asapdiscovery.data.logging import FileLogger
from asapdiscovery.data.openeye import load_openeye_design_unit, oechem
from asapdiscovery.data.postera.manifold_artifacts import (
    ArtifactType,
    ManifoldArtifactUploader,
)
from asapdiscovery.data.postera.manifold_data_validation import (
    TargetTags,
    rename_output_columns_for_manifold,
)
from asapdiscovery.data.postera.molecule_set import MoleculeSetAPI
from asapdiscovery.data.schema import CrystalCompoundData, ExperimentalCompoundData
from asapdiscovery.data.utils import (
    exp_data_to_oe_mols,
    is_valid_smiles,
    oe_load_exp_from_file,
)
from asapdiscovery.dataviz.gif_viz import GIFVisualizer
from asapdiscovery.dataviz.html_viz import HTMLVisualizer
from asapdiscovery.dataviz.viz_targets import VizTargets
from asapdiscovery.docking import (
    POSIT_METHODS,
    dock_and_score_pose_oe,
    make_docking_result_dataframe,
)
from asapdiscovery.docking.docking_data_validation import DockingResultCols
from asapdiscovery.modeling.modeling import protein_prep_workflow
from asapdiscovery.modeling.schema import (
    MoleculeFilter,
    PrepOpts,
    PreppedTarget,
    PreppedTargets,
)
from asapdiscovery.simulation.simulate import VanillaMDSimulator
from asapdiscovery.simulation.szybki import (
    SzybkiFreeformConformerAnalyzer,
    SzybkiResultCols,
)
from boto3.session import Session

"""
Script to run single target prep + docking.

Input:
    - receptor: path to receptor to prep and dock to
    - mols: path to the molecules to dock to the receptor as an SDF or SMILES file, or SMILES string.
    - title: title of molecule to use if a SMILES string is passed in as input, default is to use an index
    - smiles_as_title: use smiles strings as titles for molecules in .smi or .sdf file if none provided
    - dask: use dask to parallelise docking
    - dask-lilac: run dask in lilac config mode
    - output_dir: path to output_dir, will overwrite if exists.
    - debug: enable debug mode, with more files saved and more verbose logging
    - verbose: whether to print out verbose logging.
    - cleanup: clean up intermediate files except for final csv and visualizations
    - logname: name of logger

    # Prep arguments
    - loop_db: path to loop database.
    - seqres_yaml: path to yaml file of SEQRES.
    - protein_only: if true, generate design units with only the protein in them
    - ref_prot: path to reference pdb to align to. If None, no alignment will be performed

    # Docking arguments
    - docking_sys: which docking system to use [posit, hybrid]. Defaults to posit.
    - relax: when to run relaxation [none, clash, all]. Defaults to none.
    - omega: use Omega conformer enumeration.
    - hybrid: whether to only use hybrid docking protocol in POSIT.
    - num_poses: number of poses to return from docking.
    - gat: whether to use GAT model to score docked poses.


    # MD arguments
    - md: whether to run MD after docking.
    - md-steps: number of MD steps to run, default 2500000 for a 10 ns simulation at 4 fs timestep.

Example usage:

    # with an SDF or SMILES file

    dock-small-scale-e2e \
        -r /path/to/receptor.pdb \
        -m /path/to/mols.[sdf/smi] \
        -o /path/to/output_dir \

    # with a SMILES string using dask and requesting MD

    dock-small-scale-e2e \
        -r /path/to/receptor.pdb \
        -m 'COC(=O)COc1cc(cc2c1OCC[C@H]2C(=O)Nc3cncc4c3cccc4)Cl'
        -o /path/to/output_dir \
        --title 'my_fancy_molecule' \
        --debug \
        --dask \
        --md

"""


# setup input arguments
parser = argparse.ArgumentParser(description="Run single target docking.")

parser.add_argument(
    "-r", "--receptor", required=True, help=("Path to receptor to prep and dock to")
)

parser.add_argument(
    "-m",
    "--mols",
    required=True,
    help=(
        "Path to the molecules to dock to the receptor as an SDF or SMILES file, or SMILES string, or Postera MoleculeSet ID or Postera MoleculeSet name if --postera flag is set"
    ),
)

parser.add_argument(
    "-p",
    "--postera",
    action="store_true",
    help=(
        "Indicate that the input to the -m flag is a PostEra MoleculeSet ID or name, requires POSTERA_API_KEY environment variable to be set."
    ),
)

parser.add_argument(
    "--postera-upload",
    action="store_true",
    help=(
        "Indicates that the results of this docking run should be uploaded to PostEra, requires POSTERA_API_KEY environment variable to be set."
    ),
)

parser.add_argument(
    "--target",
    type=str,
    required=True,
    help="Target protein name",
    choices=TargetTags.get_values(),
)

parser.add_argument(
    "--title",
    default=None,
    type=str,
    help=(
        "Title of molecule to use if a SMILES string is passed in as input, default is to use an index of the form unknown_lig_idx_<i>"
    ),
)

parser.add_argument(
    "--smiles_as_title",
    action="store_true",
    help=(
        "use smiles strings as titles for molecules in .smi or .sdf file if none provided"
    ),
)

parser.add_argument(
    "--dask",
    action="store_true",
    help=("use dask to parallelize docking"),
)

parser.add_argument(
    "--dask-lilac",
    action="store_true",
    help=("Run dask for lilac config"),
)

parser.add_argument(
    "-o",
    "--output_dir",
    required=True,
    help="Path to output_dir, will NOT overwrite if exists.",
)

# general arguments
parser.add_argument(
    "--debug",
    action="store_true",
    help="enable debug mode, with more files saved and more verbose logging",
)

parser.add_argument(
    "--verbose",
    action="store_true",
    help="Whether to print out verbose logging.",
)

# general arguments
parser.add_argument(
    "--cleanup",
    action="store_true",
    help="clean up intermediate files",
)

parser.add_argument(
    "--logname",
    default="single_target_docking",
    type=str,
    help="Name of log file",
)

# Prep arguments
parser.add_argument(
    "--loop_db",
    help="Path to loop database.",
)
parser.add_argument(
    "--seqres_yaml",
    help="Path to yaml file of SEQRES.",
)

parser.add_argument(
    "--ref_prot",
    default=None,
    type=str,
    help="Path to reference pdb to align to. If None, no alignment will be performed",
)

parser.add_argument(
    "--components_to_keep", type=str, nargs="+", default=["protein", "ligand"]
)
parser.add_argument("--active_site_chain", type=str, default="A")

parser.add_argument("--ligand_chain", type=str, default="A")

parser.add_argument("--protein_chains", type=str, default=[], help="")

parser.add_argument(
    "--oe_active_site_residue",
    type=str,
    default=None,
    help="OpenEye formatted site residue for active site identification otherwise will use OpenEye automatic detection, i.e. 'HIS:41: :A:0: '",
)

parser.add_argument(
    "--ref_chain", type=str, default="A", help="Chain of reference to align to."
)

# Docking arguments
parser.add_argument(
    "--use_3d",
    action="store_true",
    help="Whether to use 3D coordinates from SDF input file for docking, default is to use 2D representation.",
)

parser.add_argument(
    "--docking_sys",
    default="posit",
    help="Which docking system to use [posit, hybrid]. Defaults to posit.",
)
parser.add_argument(
    "--relax",
    default="clash",
    help="When to run relaxation [none, clash, all]. Defaults to clash.",
)

parser.add_argument(
    "--no-omega",
    action="store_true",
    help="Do not use Omega conformer enumeration.",
)
parser.add_argument(
    "--posit_method",
    type=str,
    default="all",
    choices=POSIT_METHODS,
    help="Which POSIT method to use for POSIT docking protocol.",
)

parser.add_argument(
    "--num_poses",
    type=int,
    default=1,
    help="Number of poses to return from docking.",
)


# ML arguments
parser.add_argument(
    "--no-gat",
    action="store_true",
    help="Do not use GAT model to score docked poses.",
)

parser.add_argument(
    "--no-schnet",
    action="store_true",
    help="Do not use Schnet model to score docked poses.",
)

parser.add_argument(
    "--viz-target",
    type=str,
    choices=VizTargets.get_allowed_targets(),
    help="Target to write visualizations for, one of (sars2_mpro, mers_mpro, 7ene_mpro, 272_mpro, sars2_mac1)",
)

parser.add_argument(
    "--md", action="store_true", help="Whether to run MD after docking."
)

parser.add_argument(
    "--md-steps",
    action="store",
    type=int,
    default=2500000,
    help="Number of MD steps to run.",
)


parser.add_argument(
    "--szybki",
    action="store_true",
    help="Whether to run Szybki conformer analysis after docking.",
)


def main():
    #########################
    # parse input arguments #
    #########################

    args = parser.parse_args()

    # if viz_target not specified, set to the target
    if not args.viz_target:
        args.viz_target = args.target

    # setup output directory
    output_dir = Path(args.output_dir)
    overwrote_dir = False
    if output_dir.exists():
        overwrote_dir = True
        shutil.rmtree(output_dir)
    output_dir.mkdir(parents=True, exist_ok=True)

    logname = args.logname if args.logname else "single_target_docking"
    # setup logging
    logger_cls = FileLogger(logname, path=output_dir, stdout=True, level=logging.INFO)
    logger = logger_cls.getLogger()

    if overwrote_dir:
        logger.warning(f"Overwriting output directory: {output_dir}")

    logger.info(f"Start single target prep+docking at {datetime.now().isoformat()}")

    logger.info(f"IMPORTANT: Target: {args.target}")
    logger.info(f"Output directory: {output_dir}")

    data_intermediate_dir = output_dir / "data_intermediates"
    data_intermediate_dir.mkdir(parents=True, exist_ok=True)

    logger.info(f"Data intermediate directory: {data_intermediate_dir}")

    if args.debug:
        logger.info("Running in debug mode. enabling --verbose and disabling --cleanup")
        args.verbose = True
        args.cleanup = False

    if args.verbose:
        logger_cls.set_level(logging.DEBUG)
        logger = logger_cls.getLogger()
        logger.debug("Debug logging enabled")
        logger.debug(f"Input arguments: {args}")

    # paths to remove if not keeping intermediate files
    intermediate_files = []

    #########################
    #    load input data    #
    #########################

    if args.postera:
        import os

        postera_api_key = os.getenv("POSTERA_API_KEY")

        if postera_api_key is None:
            raise ValueError("Environment variable POSTERA_API_KEY not found")

        aws_access_key_id = os.getenv("AWS_ACCESS_KEY_ID")
        if aws_access_key_id is None:
            raise ValueError("Environment variable AWS_ACCESS_KEY_ID not found")

        aws_secret_access_key = os.getenv("AWS_SECRET_ACCESS_KEY")
        if aws_secret_access_key is None:
            raise ValueError("Environment variable AWS_SECRET_ACCESS_KEY not found")

        artifact_bucket_name = os.getenv("ARTIFACT_BUCKET_NAME")
        if artifact_bucket_name is None:
            raise ValueError("Environment variable ARTIFACT_BUCKET_NAME not found")

        cloudfront_domain = os.getenv("CLOUDFRONT_DOMAIN")
        if cloudfront_domain is None:
            raise ValueError("Environment variable CLOUDFRONT_DOMAIN not found")

        cloudfront_key_id = os.getenv("CLOUDFRONT_KEY_ID")
        if cloudfront_key_id is None:
            raise ValueError("Environment variable CLOUDFRONT_KEY_ID not found")

        cloudfront_private_key_pem = os.getenv("CLOUDFRONT_PRIVATE_KEY_PEM")
        if cloudfront_private_key_pem is None:
            raise ValueError(
                "Environment variable CLOUDFRONT_PRIVATE_KEY_PEM not found"
            )
        if not Path(cloudfront_private_key_pem).exists():
            raise ValueError(
                f"Cloudfront private key file does not exist: {cloudfront_private_key_pem}"
            )

        logger.info("Postera API key and AWS keys found")
        logger.info(f"attempting to pull Molecule Set: {args.mols} from PostEra")

        ms = MoleculeSetAPI("https://api.asap.postera.ai", "v1", postera_api_key)
        avail_molsets = ms.list_available()
        mols, molset_id = ms.get_molecules_from_id_or_name(args.mols)
        logger.info(
            f"Found {len(mols)} molecules in Molecule Set ID: {molset_id} with name: {avail_molsets[molset_id]}"
        )

        # make each molecule into a ExperimentalCompoundData object
        exp_data = [
            ExperimentalCompoundData(compound_id=mol.id, smiles=mol.smiles)
            for _, mol in mols.iterrows()
        ]
        used_3d = False

    else:
        # set internal flag to seed whether we used 3D or 2D chemistry input
        used_3d = False
        # parse input molecules
        if is_valid_smiles(args.mols):
            logger.info(
                f"Input molecules is a single SMILES string: {args.mols}, using title {args.title}"
            )
            # hash the smiles to generate a unique title and avoid accidentally caching different outputs as the same
            if not args.title:
                logger.info(
                    "No title provided, using SMILES string to generate title, consider providing a title with --title"
                )
                args.title = "TARGET_MOL-" + args.mols

            exp_data = [
                ExperimentalCompoundData(compound_id=args.title, smiles=args.mols)
            ]
        else:
            mol_file_path = Path(args.mols)
            if mol_file_path.suffix == ".smi":
                logger.info(f"Input molecules is a SMILES file: {args.mols}")
                exp_data = oe_load_exp_from_file(
                    args.mols, "smi", smiles_as_title=args.smiles_as_title
                )
            elif mol_file_path.suffix == ".sdf":
                logger.info(f"Input molecules is a SDF file: {args.mols}")
                if args.use_3d:
                    logger.info("Using 3D coordinates from SDF file")
                    # we need to keep the molecules around to retain their coordinates
                    exp_data, oe_mols = oe_load_exp_from_file(
                        args.mols,
                        "sdf",
                        return_mols=True,
                        smiles_as_title=args.smiles_as_title,
                    )
                    used_3d = True
                    logger.info("setting used_3d to True")
                else:
                    logger.info("Using 2D representation from SDF file")
                    exp_data = oe_load_exp_from_file(
                        args.mols, "sdf", smiles_as_title=args.smiles_as_title
                    )

            else:
                raise ValueError(
                    f"Input molecules must be a SMILES file, SDF file, or SMILES string. Got {args.mols}"
                )
    n_mols = len(exp_data)
    logger.info(f"Loaded {n_mols} molecules.")
    if len(exp_data) == 0:
        logger.error("No molecules loaded.")
        raise ValueError("No molecules loaded.")

    if args.verbose:
        # we could make this just a debug statement but avoid looping over all molecules if not needed
        for exp in exp_data:
            logger.debug(f"Loaded molecule {exp.compound_id}: {exp.smiles}")

    #########################
    #     protein prep      #
    #########################

    # parse prep arguments
    prep_dir = output_dir / "prep"
    prep_dir.mkdir(parents=True, exist_ok=True)
    intermediate_files.append(prep_dir)

    logger.info(f"Prepping receptor in {prep_dir} at {datetime.now().isoformat()}")

    # check inputs
    receptor = Path(args.receptor)
    if receptor.suffix != ".pdb":
        raise ValueError(f"Receptor must be a PDB file. Got {args.receptor}")

    if not receptor.exists():
        raise ValueError(f"Receptor file does not exist: {args.receptor}")

    if args.ref_prot is not None:
        ref_prot = Path(args.ref_prot)
        if ref_prot.suffix != ".pdb":
            raise ValueError(
                f"Reference protein must be a PDB file. Got {args.ref_prot}"
            )

    if args.loop_db is not None:
        loop_db = Path(args.loop_db)
        if not loop_db.exists():
            raise ValueError(f"Loop database file does not exist: {args.loop_db}")

    if args.seqres_yaml is not None:
        seqres_yaml = Path(args.seqres_yaml)
        # check it exists
        if not seqres_yaml.exists():
            raise ValueError(f"SEQRES yaml file does not exist: {args.seqres_yaml}")

    # load the receptor

    receptor_name = receptor.stem
    logger.info(f"Loaded receptor {receptor_name} from {receptor}")

    xtal = CrystalCompoundData(
        dataset=Path(args.receptor).stem, str_fn=str(args.receptor)
    )

    prep_input_schema = PreppedTarget(
        source=xtal,
        output_name=str(receptor_name),
        active_site_chain=args.active_site_chain,
        oe_active_site_residue=args.oe_active_site_residue,
        molecule_filter=MoleculeFilter(
            components_to_keep=args.components_to_keep,
            ligand_chain=args.ligand_chain,
            protein_chains=args.protein_chains,
        ),
    )

    targets = PreppedTargets.from_list([prep_input_schema])
    targets.to_json(prep_dir / "input_targets.json")

    # setup prep options

    # check the reference structure exists
    if args.ref_prot is not None:
        if not Path(args.ref_prot).exists():
            raise ValueError(f"Reference protein file does not exist: {args.ref_prot}")
        else:
            logger.info(f"Using reference protein: {args.ref_prot}")

    reference_structure = args.ref_prot if args.ref_prot else receptor

    prep_opts = PrepOpts(
        ref_fn=reference_structure,
        ref_chain=args.ref_chain,
        loop_db=args.loop_db,
        seqres_yaml=args.seqres_yaml,
        output_dir=prep_dir,
        make_design_unit=True,
    )
    logger.info(f"Prep options: {prep_opts}")

    # add prep opts to the prepping function
    protein_prep_workflow_with_opts = partial(
        protein_prep_workflow, prep_opts=prep_opts
    )
    # there is only one target
    input_target = targets.iterable[0]

    # run prep
    prepped_targets = protein_prep_workflow_with_opts(input_target)
    prepped_targets = PreppedTargets.from_list([prepped_targets])
    prepped_targets.to_json(prep_dir / "output_targets.json")
    output_target = prepped_targets.iterable[0]

    if output_target.failed:
        raise ValueError("Protein prep failed.")
    output_target_du = output_target.design_unit
    if not output_target_du.exists():
        raise ValueError(f"Design unit does not exist: {output_target_du}")
    protein_path = output_target.protein
    if not protein_path.exists():
        raise ValueError(f"Protein file does not exist: {protein_path}")

    logger.info(f"Finished prepping receptor at {datetime.now().isoformat()}")

    # do dask here as it is the first bit of the workflow that is parallel
    if args.dask:
        logger.info("Using dask to parallelise docking")
        # set timeout to None so workers don't get killed on long timeouts
        from dask import config as cfg
        from dask.distributed import Client

        cfg.set({"distributed.scheduler.worker-ttl": None})
        cfg.set({"distributed.admin.tick.limit": "2h"})

        if args.dask_lilac:
            from dask_jobqueue import LSFCluster

            logger.info("Using dask-jobqueue to run on lilac")
            logger.warning(
                "make sure you have a config file for lilac's dask-jobqueue cluster installed in your environment, contact @hmacdope"
            )

            logger.info("Finding dual IP interfaces")
            # find dual IP interfaces excluding lo loopback interface
            # technically dask only needs IPV4 but helps us find the right ones
            # easier. If you have a better way of doing this please let me know!
            exclude = ["lo"]
            interfaces = get_interfaces_with_dual_ip(exclude=exclude)
            logger.info(f"Found IP interfaces: {interfaces}")
            if len(interfaces) == 0:
                raise ValueError("Must have at least one network interface to run dask")
            if len(interfaces) > 1:
                logger.warning(
                    f"Found more than one IP interface: {interfaces}, using the first one"
                )
            interface = interfaces[0]
            logger.info(f"Using interface: {interface}")

            # NOTE you will need a config file that defines the dask-jobqueue for the cluster
            cluster = LSFCluster(
                interface=interface, scheduler_options={"interface": interface}
            )

            logger.info(f"dask config : {dask.config.config}")

            if args.md:
                # assume we want about 1 work units per worker, because MD + GIFs very GPU intensive
                # and can take quite a while
                ratio = 1
            else:
                # otherwise 3 should be a decent guess
                ratio = 3
            n_workers = estimate_n_workers(n_mols, ratio=ratio, maximum=20, minimum=1)
            cluster.scale(n_workers)
            client = Client(cluster)
        else:
            client = Client()
        logger.info("Dask client created ...")
        logger.info(client.dashboard_link)
        logger.info(
            "strongly recommend you open the dashboard link in a browser tab to monitor progress"
        )

    # setup docking
    logger.info(f"Starting docking setup at {datetime.now().isoformat()}")

    #########################
    #        docking        #
    #########################

    dock_dir = output_dir / "docking"
    dock_dir.mkdir(parents=True, exist_ok=True)
    intermediate_files.append(dock_dir)

    # ML stuff for docking, fill out others as we make them
    logger.info("Setup ML for docking")
    gat_model_string = "asapdiscovery-GAT-2023.05.09"
    schnet_model_string = "asapdiscovery-schnet-2023.04.29"

    if args.no_gat:
        gat_model = None
        logger.info("Not using GAT model")
    else:
        from asapdiscovery.ml.inference import GATInference  # noqa: E402

        gat_model = GATInference(gat_model_string)
        logger.info(f"Using GAT model: {gat_model_string}")

    if args.no_schnet:
        schnet_model = None
        logger.info("Not using Schnet model")
    else:
        from asapdiscovery.ml.inference import SchnetInference  # noqa: E402

        schnet_model = SchnetInference(schnet_model_string)
        logger.info(f"Using Schnet model: {schnet_model_string}")

    # use partial to bind the ML models to the docking function
    dock_and_score_pose_oe_ml = partial(
        dock_and_score_pose_oe,
        GAT_model=gat_model,
        schnet_model=schnet_model,
        allow_low_posit_prob=True,
        allow_final_clash=True,
    )

    if args.dask:
        dock_and_score_pose_oe_ml = dask.delayed(dock_and_score_pose_oe_ml)

    # run docking
    logger.info(f"Running docking at {datetime.now().isoformat()}")

    results = []

    # if we havn't already made the OE representation of the molecules, do it now
    if not used_3d:
        logger.info("Loading molecules from SMILES")
        oe_mols = exp_data_to_oe_mols(exp_data)
    else:
        logger.info("Using 3D molecules from input")

    if args.no_omega:
        omega = False
    else:
        omega = True

    for mol, compound in zip(oe_mols, exp_data):
        logger.debug(f"Running docking for {compound.compound_id}")
        if args.debug:
            # check smiles match
            if compound.smiles != oechem.OEMolToSmiles(mol):
<<<<<<< HEAD
                raise ValueError(
                    f"SMILES mismatch between {compound.compound_id} {compound.smiles} and {mol.GetTitle()} {oechem.OEMolToSmiles(mol)}"
=======
                logger.warning(
                    f"SMILES mismatch between {compound.compound_id} and {mol.GetTitle()} this can be the result of using RDKit SMILES or Postera Manifold inputs."
>>>>>>> faa4fe98
                )
        res = dock_and_score_pose_oe_ml(
            dock_dir / f"{compound.compound_id}_{receptor_name}",
            compound.compound_id,
            str(output_target_du),
            logname,
            f"{compound.compound_id}_{receptor_name}",
            load_openeye_design_unit(str(output_target_du)),
            mol,
            args.docking_sys.lower(),
            args.relax.lower(),
            args.posit_method.lower(),
            f"{compound.compound_id}_{receptor_name}",
            omega,
            args.num_poses,
        )
        results.append(res)

    if args.dask:  # make concrete
        results = dask.compute(*results)

    ###########################
    # wrangle docking results #
    ###########################

    logger.info(f"Finished docking at {datetime.now().isoformat()}")
    logger.info(f"Docking finished for {len(results)} runs.")

    # save results
    results_df, csv = make_docking_result_dataframe(results, output_dir, save_csv=True)

    logger.info(f"Saved results to {csv}")
    logger.info(f"Finish single target prep+docking at {datetime.now().isoformat()}")

    poses_dir = output_dir / "poses"
    poses_dir.mkdir(parents=True, exist_ok=True)
    logger.info(f"Starting docking result processing at {datetime.now().isoformat()}")
    logger.info(f"Processing {len(results_df)} docking results")

    ###########################
    # pose HTML visualization #
    ###########################

    # only write out visualizations and do MD for the best posit score for each ligand
    # sort by posit score

    sorted_df = results_df.sort_values(
        by=[DockingResultCols.DOCKING_SCORE_POSIT.value], ascending=False
    )
    top_posit = sorted_df.drop_duplicates(
        subset=[DockingResultCols.LIGAND_ID.value], keep="first"
    )
    # save with the failed ones in so its clear which ones failed if any did
    top_posit.to_csv(
        data_intermediate_dir / f"results_{args.target}_sorted_posit_prob.csv",
        index=False,
    )
    n_total = len(top_posit)

    # IMPORTANT: only keep the ones that worked for the rest of workflow
    top_posit = top_posit[top_posit._docked_file != ""]
    if args.debug:
        # save debug csv if needed
        top_posit.to_csv(
            data_intermediate_dir
            / f"results_{args.target}_sorted_posit_prob_succeded.csv",
            index=False,
        )

    n_succeded = len(top_posit)
    n_failed = n_total - n_succeded

    logger.info(
        f"IMPORTANT: docking failed for {n_failed} poses / {n_total} total poses "
    )

    logger.info(
        f"Writing out visualization for top pose for each ligand (n={len(top_posit)})"
    )

    # add pose output column
    top_posit["_outpath_pose"] = top_posit[DockingResultCols.LIGAND_ID.value].apply(
        lambda x: poses_dir / Path(x) / "visualization.html"
    )

    if args.dask:
        logger.info("Running HTML visualization with Dask")
        outpaths = []

        @dask.delayed
        def dask_html_adaptor(pose, outpath):
            html_visualiser = HTMLVisualizer(
                [pose],
                [outpath],
                args.viz_target,
                protein_path,
                logger=logger,
            )
            output_paths = html_visualiser.write_pose_visualizations()

            if len(output_paths) != 1:
                raise ValueError(
                    "Somehow got more than one output path from HTMLVisualizer"
                )
            return output_paths[0]

        for pose, output_path in zip(
            top_posit["_docked_file"], top_posit["_outpath_pose"]
        ):
            outpath = dask_html_adaptor(pose, output_path)
            outpaths.append(outpath)

        outpaths = client.compute(outpaths)
        outpaths = client.gather(outpaths)

    else:
        logger.info("Running HTML visualization in serial")
        html_visualiser = HTMLVisualizer(
            top_posit["_docked_file"],
            top_posit["_outpath_pose"],
            args.viz_target,
            protein_path,
            logger=logger,
        )
        html_visualiser.write_pose_visualizations()

    #################################
    #   Szybki conformer analysis   #
    #################################

    if args.szybki:
        szybki_dir = output_dir / "szybki"
        szybki_dir.mkdir(parents=True, exist_ok=True)
        logger.info("Running Szybki conformer analysis")

        # add szybki output column
        top_posit["outpath_szybki"] = top_posit["ligand_id"].apply(
            lambda x: szybki_dir / Path(x)
        )
        if args.dask:
            logger.info("Running Szybki conformer analysis with Dask")

            @dask.delayed
            def dask_szybki_adaptor(pose, outpath, logger=logger):
                conformer_analysis = SzybkiFreeformConformerAnalyzer(
                    [pose], [outpath], logger=logger
                )
                results = conformer_analysis.run_all_szybki(return_as_dataframe=True)
                return results

            szybki_results = []
            for pose, output_path in zip(
                top_posit["_docked_file"], top_posit["outpath_szybki"]
            ):
                res = dask_szybki_adaptor(pose, output_path)
                szybki_results.append(res)

            szybki_results = client.compute(szybki_results)
            szybki_results = client.gather(szybki_results)
            # concat results
            szybki_results = pd.concat(szybki_results)

        else:
            logger.info("Running Szybki conformer analysis in serial")
            conformer_analysis = SzybkiFreeformConformerAnalyzer(
                top_posit["_docked_file"], top_posit["outpath_szybki"], logger=logger
            )
            szybki_results = conformer_analysis.run_all_szybki(return_as_dataframe=True)

        # save results
        szybki_results.to_csv(
            data_intermediate_dir / f"{args.target}_szybki_results.csv", index=False
        )

        # join results back to top_posit
        top_posit = top_posit.merge(szybki_results, on="ligand_id", how="left")

        if args.debug:
            # save top_posit with szybki results
            top_posit.to_csv(
                data_intermediate_dir
                / f"results_{args.target}_succeded_with_szybki.csv",
                index=False,
            )

    if args.dask:
        if args.dask_lilac:
            logger.info("Checking if we need to spawn a new client")
        else:  # cleanup CPU dask client and spawn new GPU-CUDA client
            client.close()

    ###########################
    #   pose MD simulation    #
    ###########################

    if args.md:
        logger.info(f"Running MD on top pose for each ligand (n={len(top_posit)})")

        if args.dask:
            if args.dask_lilac:
                logger.info(
                    "dask lilac setup means we don't need to spawn a new client"
                )
            else:
                logger.info("Starting seperate Dask GPU client")
                # spawn new GPU client
                from dask.distributed import Client
                from dask_cuda import LocalCUDACluster

                cluster = LocalCUDACluster()
                client = Client(cluster)
                logger.info(client.dashboard_link)
                logger.info(
                    "strongly recommend you open the dashboard link in a browser tab to monitor progress"
                )

        md_dir = output_dir / "md"
        md_dir.mkdir(parents=True, exist_ok=True)
        intermediate_files.append(md_dir)

        top_posit["_outpath_md"] = top_posit[DockingResultCols.LIGAND_ID.value].apply(
            lambda x: md_dir / Path(x)
        )
        logger.info(f"Starting MD at {datetime.now().isoformat()}")

        reporting_interval = 1250

        if args.dask:
            logger.info("Running MD with Dask")

            # make a dask delayed function that runs the MD
            # must make the simulator inside the loop as it is not serialisable
            @dask.delayed
            def dask_md_adaptor(pose, protein_path, output_path):
                simulator = VanillaMDSimulator(
                    [pose],
                    protein_path,
                    logger=logger,
                    output_paths=[output_path],
                    num_steps=args.md_steps,
                    reporting_interval=reporting_interval,
                )
                retcode = simulator.run_all_simulations()
                if len(retcode) != 1:
                    raise ValueError(
                        "Somehow ran more than one simulation and got more than one retcode"
                    )
                return retcode[0]

            # make a list of simulator results that we then compute in parallel
            retcodes = []
            for pose, output_path in zip(
                top_posit["_docked_file"], top_posit["_outpath_md"]
            ):
                retcode = dask_md_adaptor(pose, protein_path, output_path)
                retcodes.append(retcode)

            # run in parallel sending out a bunch of Futures
            retcodes = client.compute(retcodes)
            # gather results back to the client, blocking until all are done
            retcodes = client.gather(retcodes)

        else:
            # don't do this if you can avoid it
            logger.info("Running MD with in serial")
            logger.warning("This will take a long time")
            simulator = VanillaMDSimulator(
                top_posit["_docked_file"],
                protein_path,
                logger=logger,
                output_paths=top_posit["_outpath_md"],
                num_steps=args.md_steps,
                reporting_interval=reporting_interval,
            )
            simulator.run_all_simulations()

        logger.info(f"Finished MD at {datetime.now().isoformat()}")

        ###########################
        #   MD GIF visualization  #
        ###########################

        logger.info("making GIF visualizsations")

        gif_dir = output_dir / "gif"
        gif_dir.mkdir(parents=True, exist_ok=True)

        top_posit["_outpath_md_sys"] = top_posit["_outpath_md"].apply(
            lambda x: Path(x) / "minimized.pdb"
        )

        top_posit["_outpath_md_traj"] = top_posit["_outpath_md"].apply(
            lambda x: Path(x) / "traj.xtc"
        )

        top_posit["_outpath_gif"] = top_posit[DockingResultCols.LIGAND_ID.value].apply(
            lambda x: gif_dir / Path(x) / "trajectory.gif"
        )
        # take only last .5ns of trajectory to get nicely equilibrated pose.

        n_snapshots = int(args.md_steps / reporting_interval)

        # take last 100 snapshots
        if n_snapshots < 100:
            start = 1
        else:
            start = n_snapshots - 99

        @dask.delayed
        def dask_gif_adaptor(traj, system, outpath):
            gif_visualizer = GIFVisualizer(
                [traj],
                [system],
                [outpath],
                args.viz_target,
                frames_per_ns=200,
                smooth=5,
                start=start,
                logger=logger,
            )
            output_paths = gif_visualizer.write_traj_visualizations()

            if len(output_paths) != 1:
                raise ValueError(
                    "Somehow got more than one output path from GIFVisualizer"
                )
            return output_paths[0]

        if args.dask:
            logger.info("Running GIF visualization with Dask")
            outpaths = []
            for traj, system, outpath in zip(
                top_posit["_outpath_md_traj"],
                top_posit["_outpath_md_sys"],
                top_posit["_outpath_gif"],
            ):
                outpath = dask_gif_adaptor(traj, system, outpath)
                outpaths.append(outpath)

            # run in parallel sending out a bunch of Futures
            outpaths = client.compute(outpaths)
            # gather results back to the client, blocking until all are done
            outpaths = client.gather(outpaths)

        else:
            logger.info("Running GIF visualization in serial")
            logger.warning("This will take a long time")
            gif_visualiser = GIFVisualizer(
                top_posit["_outpath_md_traj"],
                top_posit["_outpath_md_sys"],
                top_posit["_outpath_gif"],
                args.viz_target,
                frames_per_ns=200,
                smooth=5,
                start=start,
                logger=logger,
            )
            gif_visualiser.write_traj_visualizations()

    if args.debug:
        # save debug csv if needed
        top_posit.to_csv(
            data_intermediate_dir / f"results_{args.target}_final_debug.csv",
            index=False,
        )

    column_enums = [DockingResultCols]
    if args.szybki:
        column_enums.append(SzybkiResultCols)

    # keep in the artifact column for the poses and MD gifs so that we can upload them
    # to PostEra Manifold later
    renamed_top_posit_with_artifacts = rename_output_columns_for_manifold(
        top_posit,
        args.target,
        column_enums,
        manifold_validate=True,
        allow=[DockingResultCols.LIGAND_ID.value, "_outpath_pose", "_outpath_gif"],
        drop_non_output=True,
    )

    # drop the artifact columns for final results
    cols_to_drop = [
        col
        for col in ["_outpath_pose", "_outpath_gif"]
        if col in renamed_top_posit_with_artifacts.columns
    ]
    renamed_top_posit_final = renamed_top_posit_with_artifacts.drop(
        columns=cols_to_drop
    )
    # save to final CSV renamed for target
    renamed_top_posit_final.to_csv(
        output_dir / f"results_{args.target}_final.csv", index=False
    )

    if args.postera_upload:
        if not args.postera:
            raise ValueError("Must use --postera to upload to PostEra")
        logger.info("Uploading numerical results to PostEra")

        # upload numerical results to PostEra
        ms.update_molecules_from_df_with_manifold_validation(
            molecule_set_id=molset_id,
            df=renamed_top_posit_final,
            id_field=DockingResultCols.LIGAND_ID.value,
            smiles_field="SMILES",
            overwrite=True,
            debug_df_path=output_dir / "postera_uploaded.csv",
        )
        logger.info("Finished uploading numerical results to PostEra")

        # start S3 session
        session = Session(
            aws_access_key_id=aws_access_key_id,
            aws_secret_access_key=aws_secret_access_key,
        )

        s3 = S3(session, artifact_bucket_name)

        # create a cloudfront signer
        cf = CloudFront(
            cloudfront_domain,
            key_id=cloudfront_key_id,
            private_key_pem_path=cloudfront_private_key_pem,
        )

        logger.info("Uploading artifacts to PostEra")

        # make a dataframe with the ligand ID and the pose artifact path
        pose_df = renamed_top_posit_with_artifacts[
            [DockingResultCols.LIGAND_ID.value, "_outpath_pose"]
        ]
        # make an uploader for the poses and upload them
        pose_uploader = ManifoldArtifactUploader(
            pose_df,
            molset_id,
            ArtifactType.DOCKING_POSE_POSIT,
            ms,
            cf,
            s3,
            args.target,
            artifact_column="_outpath_pose",
            bucket_name=artifact_bucket_name,
        )
        pose_uploader.upload_artifacts()

        # make a dataframe with the ligand ID and the MD gif artifact path
        md_df = renamed_top_posit_with_artifacts[
            [DockingResultCols.LIGAND_ID.value, "_outpath_gif"]
        ]
        md_uploader = ManifoldArtifactUploader(
            md_df,
            molset_id,
            ArtifactType.MD_POSE,
            ms,
            cf,
            s3,
            args.target,
            artifact_column="_outpath_gif",
            bucket_name=artifact_bucket_name,
        )
        md_uploader.upload_artifacts()

        logger.info("Finished uploading artifacts to PostEra")

    if args.cleanup:
        if len(intermediate_files) > 0:
            logger.warning("Removing intermediate files.")
            for path in intermediate_files:
                shutil.rmtree(path)
    else:
        logger.info("Keeping intermediate files.")


if __name__ == "__main__":
    main()<|MERGE_RESOLUTION|>--- conflicted
+++ resolved
@@ -8,16 +8,12 @@
 
 import dask
 import pandas as pd
-<<<<<<< HEAD
 from asapdiscovery.data.aws.cloudfront import CloudFront
 from asapdiscovery.data.aws.s3 import S3
-from asapdiscovery.data.execution_utils import get_interfaces_with_dual_ip
-=======
 from asapdiscovery.data.execution_utils import (
     estimate_n_workers,
     get_interfaces_with_dual_ip,
 )
->>>>>>> faa4fe98
 from asapdiscovery.data.logging import FileLogger
 from asapdiscovery.data.openeye import load_openeye_design_unit, oechem
 from asapdiscovery.data.postera.manifold_artifacts import (
@@ -738,13 +734,8 @@
         if args.debug:
             # check smiles match
             if compound.smiles != oechem.OEMolToSmiles(mol):
-<<<<<<< HEAD
-                raise ValueError(
-                    f"SMILES mismatch between {compound.compound_id} {compound.smiles} and {mol.GetTitle()} {oechem.OEMolToSmiles(mol)}"
-=======
                 logger.warning(
                     f"SMILES mismatch between {compound.compound_id} and {mol.GetTitle()} this can be the result of using RDKit SMILES or Postera Manifold inputs."
->>>>>>> faa4fe98
                 )
         res = dock_and_score_pose_oe_ml(
             dock_dir / f"{compound.compound_id}_{receptor_name}",
