import argparse
import logging
import shutil
from datetime import datetime
from functools import partial
from pathlib import Path  # noqa: F401
from typing import List  # noqa: F401

import dask
from asapdiscovery.data.execution_utils import get_interfaces_with_dual_ip
from asapdiscovery.data.logging import FileLogger
from asapdiscovery.data.openeye import load_openeye_design_unit, oechem
from asapdiscovery.data.postera.manifold_data_validation import TargetTags
from asapdiscovery.data.schema import CrystalCompoundData, ExperimentalCompoundData
from asapdiscovery.data.utils import (
    exp_data_to_oe_mols,
    is_valid_smiles,
    oe_load_exp_from_file,
)
from asapdiscovery.dataviz.gif_viz import GIFVisualizer
from asapdiscovery.dataviz.html_viz import HTMLVisualizer
from asapdiscovery.dataviz.viz_targets import VizTargets
from asapdiscovery.docking import (
    POSIT_METHODS,
    dock_and_score_pose_oe,
    make_docking_result_dataframe,
    rename_score_columns_for_target,
)
from asapdiscovery.modeling.modeling import protein_prep_workflow
from asapdiscovery.modeling.schema import (
    MoleculeFilter,
    PrepOpts,
    PreppedTarget,
    PreppedTargets,
)
from asapdiscovery.simulation.simulate import VanillaMDSimulator

"""
Script to run single target prep + docking.

Input:
    - receptor: path to receptor to prep and dock to
    - mols: path to the molecules to dock to the receptor as an SDF or SMILES file, or SMILES string.
    - title: title of molecule to use if a SMILES string is passed in as input, default is to use an index
    - smiles_as_title: use smiles strings as titles for molecules in .smi or .sdf file if none provided
    - dask: use dask to parallelise docking
    - dask-lilac: run dask in lilac config mode
    - output_dir: path to output_dir, will overwrite if exists.
    - debug: enable debug mode, with more files saved and more verbose logging
    - verbose: whether to print out verbose logging.
    - cleanup: clean up intermediate files except for final csv and visualizations
    - logname: name of logger

    # Prep arguments
    - loop_db: path to loop database.
    - seqres_yaml: path to yaml file of SEQRES.
    - protein_only: if true, generate design units with only the protein in them
    - ref_prot: path to reference pdb to align to. If None, no alignment will be performed

    # Docking arguments
    - docking_sys: which docking system to use [posit, hybrid]. Defaults to posit.
    - relax: when to run relaxation [none, clash, all]. Defaults to none.
    - omega: use Omega conformer enumeration.
    - hybrid: whether to only use hybrid docking protocol in POSIT.
    - num_poses: number of poses to return from docking.
    - gat: whether to use GAT model to score docked poses.


    # MD arguments
    - md: whether to run MD after docking.
    - md-steps: number of MD steps to run, default 2500000 for a 10 ns simulation at 4 fs timestep.

Example usage:

    # with an SDF or SMILES file

    dock-small-scale-e2e \
        -r /path/to/receptor.pdb \
        -m /path/to/mols.[sdf/smi] \
        -o /path/to/output_dir \

    # with a SMILES string using dask and requesting MD

    dock-small-scale-e2e \
        -r /path/to/receptor.pdb \
        -m 'COC(=O)COc1cc(cc2c1OCC[C@H]2C(=O)Nc3cncc4c3cccc4)Cl'
        -o /path/to/output_dir \
        --title 'my_fancy_molecule' \
        --debug \
        --dask \
        --md

"""


# setup input arguments
parser = argparse.ArgumentParser(description="Run single target docking.")

parser.add_argument(
    "-r", "--receptor", required=True, help=("Path to receptor to prep and dock to")
)

parser.add_argument(
    "-m",
    "--mols",
    required=True,
    help=(
        "Path to the molecules to dock to the receptor as an SDF or SMILES file, or SMILES string."
    ),
)

parser.add_argument(
    "-p",
    "--postera",
    action="store_true",
    help=(
        "Indicate that the input to the -m flag is a PostEra MoleculeSet ID or name, requires POSTERA_API_KEY environment variable to be set."
    ),
)

parser.add_argument(
    "--postera-upload",
    action="store_true",
    help=(
        "Indicates that the results of this docking run should be uploaded to PostEra, requires POSTERA_API_KEY environment variable to be set."
    ),
)

parser.add_argument(
    "--target",
    type=str,
    required=True,
    help="Target protein name",
    choices=TargetTags.get_values(),
)

parser.add_argument(
    "--title",
    default=None,
    type=str,
    help=(
        "Title of molecule to use if a SMILES string is passed in as input, default is to use an index of the form unknown_lig_idx_<i>"
    ),
)

parser.add_argument(
    "--smiles_as_title",
    action="store_true",
    help=(
        "use smiles strings as titles for molecules in .smi or .sdf file if none provided"
    ),
)

parser.add_argument(
    "--dask",
    action="store_true",
    help=("use dask to parallelize docking"),
)

parser.add_argument(
    "--dask-lilac",
    action="store_true",
    help=("Run dask for lilac config"),
)

parser.add_argument(
    "-o",
    "--output_dir",
    required=True,
    help="Path to output_dir, will NOT overwrite if exists.",
)

# general arguments
parser.add_argument(
    "--debug",
    action="store_true",
    help="enable debug mode, with more files saved and more verbose logging",
)

parser.add_argument(
    "--verbose",
    action="store_true",
    help="Whether to print out verbose logging.",
)

# general arguments
parser.add_argument(
    "--cleanup",
    action="store_true",
    help="clean up intermediate files",
)

parser.add_argument(
    "--logname",
    default="single_target_docking",
    type=str,
    help="Name of log file",
)

# Prep arguments
parser.add_argument(
    "--loop_db",
    help="Path to loop database.",
)
parser.add_argument(
    "--seqres_yaml",
    help="Path to yaml file of SEQRES.",
)

parser.add_argument(
    "--ref_prot",
    default=None,
    type=str,
    help="Path to reference pdb to align to. If None, no alignment will be performed",
)

parser.add_argument(
    "--components_to_keep", type=str, nargs="+", default=["protein", "ligand"]
)
parser.add_argument("--active_site_chain", type=str, default="A")

parser.add_argument("--ligand_chain", type=str, default="A")

parser.add_argument("--protein_chains", type=str, default=[], help="")

parser.add_argument(
    "--oe_active_site_residue",
    type=str,
    default=None,
    help="OpenEye formatted site residue for active site identification otherwise will use OpenEye automatic detection, i.e. 'HIS:41: :A:0: '",
)

parser.add_argument(
    "--ref_chain", type=str, default="A", help="Chain of reference to align to."
)

# Docking arguments
parser.add_argument(
    "--use_3d",
    action="store_true",
    help="Whether to use 3D coordinates from SDF input file for docking, default is to use 2D representation.",
)

parser.add_argument(
    "--docking_sys",
    default="posit",
    help="Which docking system to use [posit, hybrid]. Defaults to posit.",
)
parser.add_argument(
    "--relax",
    default="clash",
    help="When to run relaxation [none, clash, all]. Defaults to clash.",
)

parser.add_argument(
    "--no-omega",
    action="store_true",
    help="Do not use Omega conformer enumeration.",
)
parser.add_argument(
    "--posit_method",
    type=str,
    default="all",
    choices=POSIT_METHODS,
    help="Which POSIT method to use for POSIT docking protocol.",
)

parser.add_argument(
    "--num_poses",
    type=int,
    default=1,
    help="Number of poses to return from docking.",
)


# ML arguments
parser.add_argument(
    "--no-gat",
    action="store_true",
    help="Do not use GAT model to score docked poses.",
)

parser.add_argument(
    "--no-schnet",
    action="store_true",
    help="Do not use Schnet model to score docked poses.",
)

parser.add_argument(
<<<<<<< HEAD
=======
    "--viz-target",
    type=str,
    required=True,
    choices=VizTargets.get_allowed_targets(),
    help="Target to write visualizations for, one of (sars2_mpro, mers_mpro, 7ene_mpro, 272_mpro, sars2_mac1)",
)

parser.add_argument(
>>>>>>> 8c855278
    "--md", action="store_true", help="Whether to run MD after docking."
)

parser.add_argument(
    "--md-steps",
    action="store",
    type=int,
    default=2500000,
    help="Number of MD steps to run.",
)


def main():
    #########################
    # parse input arguments #
    #########################

    args = parser.parse_args()

    # setup output directory
    output_dir = Path(args.output_dir)
    overwrote_dir = False
    if output_dir.exists():
        overwrote_dir = True
        shutil.rmtree(output_dir)
    output_dir.mkdir(parents=True, exist_ok=True)

    logname = args.logname if args.logname else "single_target_docking"
    # setup logging
    logger_cls = FileLogger(logname, path=output_dir, stdout=True, level=logging.INFO)
    logger = logger_cls.getLogger()

    if overwrote_dir:
        logger.warning(f"Overwriting output directory: {output_dir}")

    logger.info(f"Start single target prep+docking at {datetime.now().isoformat()}")

    logger.info(f"IMPORTANT: Target: {args.target}")
    logger.info(f"Output directory: {output_dir}")

    if args.debug:
        logger.info("Running in debug mode. enabling --verbose and disabling --cleanup")
        args.verbose = True
        args.cleanup = False

    if args.verbose:
        logger_cls.set_level(logging.DEBUG)
        logger = logger_cls.getLogger()
        logger.debug("Debug logging enabled")
        logger.debug(f"Input arguments: {args}")

    # paths to remove if not keeping intermediate files
    intermediate_files = []

    #########################
    #    load input data    #
    #########################

    if args.postera:
        import os

        postera_api_key = os.getenv("POSTERA_API_KEY")

        if postera_api_key is None:
            raise ValueError("Environment variable POSTERA_API_KEY not found")

        logger.info("Postera API key found")
        logger.info(f"attempting to pull Molecule Set: {args.mols} from PostEra")

        from asapdiscovery.data.postera.molecule_set import MoleculeSetAPI

        ms = MoleculeSetAPI("https://api.asap.postera.ai", "v1", postera_api_key)
        avail_molsets = ms.list_available()
        mols, molset_id = ms.get_molecules_from_id_or_name(args.mols)
        logger.info(
            f"Found {len(mols)} molecules in Molecule Set ID: {molset_id} with name: {avail_molsets[molset_id]}"
        )

        # make each molecule into a ExperimentalCompoundData object
        exp_data = [
            ExperimentalCompoundData(compound_id=mol.id, smiles=mol.smiles)
            for _, mol in mols.iterrows()
        ]
        used_3d = False

    else:
        # set internal flag to seed whether we used 3D or 2D chemistry input
        used_3d = False
        # parse input molecules
        if is_valid_smiles(args.mols):
            logger.info(
                f"Input molecules is a single SMILES string: {args.mols}, using title {args.title}"
            )
            # hash the smiles to generate a unique title and avoid accidentally caching different outputs as the same
            if not args.title:
                logger.info(
                    "No title provided, using SMILES string to generate title, consider providing a title with --title"
                )
                args.title = "TARGET_MOL-" + args.mols

            exp_data = [
                ExperimentalCompoundData(compound_id=args.title, smiles=args.mols)
            ]
        else:
            mol_file_path = Path(args.mols)
            if mol_file_path.suffix == ".smi":
                logger.info(f"Input molecules is a SMILES file: {args.mols}")
                exp_data = oe_load_exp_from_file(
                    args.mols, "smi", smiles_as_title=args.smiles_as_title
                )
            elif mol_file_path.suffix == ".sdf":
                logger.info(f"Input molecules is a SDF file: {args.mols}")
                if args.use_3d:
                    logger.info("Using 3D coordinates from SDF file")
                    # we need to keep the molecules around to retain their coordinates
                    exp_data, oe_mols = oe_load_exp_from_file(
                        args.mols,
                        "sdf",
                        return_mols=True,
                        smiles_as_title=args.smiles_as_title,
                    )
                    used_3d = True
                    logger.info("setting used_3d to True")
                else:
                    logger.info("Using 2D representation from SDF file")
                    exp_data = oe_load_exp_from_file(
                        args.mols, "sdf", smiles_as_title=args.smiles_as_title
                    )

            else:
                raise ValueError(
                    f"Input molecules must be a SMILES file, SDF file, or SMILES string. Got {args.mols}"
                )

    logger.info(f"Loaded {len(exp_data)} molecules.")
    if len(exp_data) == 0:
        logger.error("No molecules loaded.")
        raise ValueError("No molecules loaded.")

    if args.verbose:
        # we could make this just a debug statement but avoid looping over all molecules if not needed
        for exp in exp_data:
            logger.debug(f"Loaded molecule {exp.compound_id}: {exp.smiles}")

    #########################
    #     protein prep      #
    #########################

    # parse prep arguments
    prep_dir = output_dir / "prep"
    prep_dir.mkdir(parents=True, exist_ok=True)
    intermediate_files.append(prep_dir)

    logger.info(f"Prepping receptor in {prep_dir} at {datetime.now().isoformat()}")

    # check inputs
    receptor = Path(args.receptor)
    if receptor.suffix != ".pdb":
        raise ValueError(f"Receptor must be a PDB file. Got {args.receptor}")

    if not receptor.exists():
        raise ValueError(f"Receptor file does not exist: {args.receptor}")

    if args.ref_prot is not None:
        ref_prot = Path(args.ref_prot)
        if ref_prot.suffix != ".pdb":
            raise ValueError(
                f"Reference protein must be a PDB file. Got {args.ref_prot}"
            )

    if args.loop_db is not None:
        loop_db = Path(args.loop_db)
        if not loop_db.exists():
            raise ValueError(f"Loop database file does not exist: {args.loop_db}")

    if args.seqres_yaml is not None:
        seqres_yaml = Path(args.seqres_yaml)
        # check it exists
        if not seqres_yaml.exists():
            raise ValueError(f"SEQRES yaml file does not exist: {args.seqres_yaml}")

    # load the receptor

    receptor_name = receptor.stem
    logger.info(f"Loaded receptor {receptor_name} from {receptor}")

    xtal = CrystalCompoundData(
        dataset=Path(args.receptor).stem, str_fn=str(args.receptor)
    )

    prep_input_schema = PreppedTarget(
        source=xtal,
        output_name=str(receptor_name),
        active_site_chain=args.active_site_chain,
        oe_active_site_residue=args.oe_active_site_residue,
        molecule_filter=MoleculeFilter(
            components_to_keep=args.components_to_keep,
            ligand_chain=args.ligand_chain,
            protein_chains=args.protein_chains,
        ),
    )

    targets = PreppedTargets.from_list([prep_input_schema])
    targets.to_json(prep_dir / "input_targets.json")

    # setup prep options

    # check the reference structure exists
    if args.ref_prot is not None:
        if not Path(args.ref_prot).exists():
            raise ValueError(f"Reference protein file does not exist: {args.ref_prot}")
        else:
            logger.info(f"Using reference protein: {args.ref_prot}")

    reference_structure = args.ref_prot if args.ref_prot else receptor

    prep_opts = PrepOpts(
        ref_fn=reference_structure,
        ref_chain=args.ref_chain,
        loop_db=args.loop_db,
        seqres_yaml=args.seqres_yaml,
        output_dir=prep_dir,
        make_design_unit=True,
    )
    logger.info(f"Prep options: {prep_opts}")

    # add prep opts to the prepping function
    protein_prep_workflow_with_opts = partial(
        protein_prep_workflow, prep_opts=prep_opts
    )
    # there is only one target
    input_target = targets.iterable[0]

    # run prep
    prepped_targets = protein_prep_workflow_with_opts(input_target)
    prepped_targets = PreppedTargets.from_list([prepped_targets])
    prepped_targets.to_json(prep_dir / "output_targets.json")
    output_target = prepped_targets.iterable[0]

    if output_target.failed:
        raise ValueError("Protein prep failed.")
    output_target_du = output_target.design_unit
    if not output_target_du.exists():
        raise ValueError(f"Design unit does not exist: {output_target_du}")
    protein_path = output_target.protein
    if not protein_path.exists():
        raise ValueError(f"Protein file does not exist: {protein_path}")

    logger.info(f"Finished prepping receptor at {datetime.now().isoformat()}")

    # do dask here as it is the first bit of the workflow that is parallel
    if args.dask:
        logger.info("Using dask to parallelise docking")
        # set timeout to None so workers don't get killed on long timeouts
        from dask import config as cfg
        from dask.distributed import Client

        cfg.set({"distributed.scheduler.worker-ttl": None})

        if args.dask_lilac:
            from dask_jobqueue import LSFCluster

            logger.info("Using dask-jobqueue to run on lilac")
            logger.warning(
                "make sure you have a config file for lilac's dask-jobqueue cluster installed in your environment, contact @hmacdope"
            )

            logger.info("Finding dual IP interfaces")
            # find dual IP interfaces excluding lo loopback interface
            # technically dask only needs IPV4 but helps us find the right ones
            # easier. If you have a better way of doing this please let me know!
            exclude = ["lo"]
            interfaces = get_interfaces_with_dual_ip(exclude=exclude)
            logger.info(f"Found IP interfaces: {interfaces}")
            if len(interfaces) == 0:
                raise ValueError("Must have at least one network interface to run dask")
            if len(interfaces) > 1:
                logger.warning(
                    f"Found more than one IP interface: {interfaces}, using the first one"
                )
            interface = interfaces[0]
            logger.info(f"Using interface: {interface}")

            # NOTE you will need a config file that defines the dask-jobqueue for the cluster
            cluster = LSFCluster(
                interface=interface, scheduler_options={"interface": interface}
            )

            logger.info(f"dask config : {dask.config.config}")

            # assume we will have about 10 jobs, they will be killed if not used
            cluster.scale(10)
            # cluster is adaptive, and will scale between 5 and 40 workers depending on load
            # don't set it too low as then the cluster can scale down before needing to scale up again very rapidly
            # which can cause thrashing in the LSF queue
            cluster.adapt(minimum=5, maximum=40, interval="60s", target_duration="40s")
            client = Client(cluster)
        else:
            client = Client()
        logger.info("Dask client created ...")
        logger.info(client.dashboard_link)
        logger.info(
            "strongly recommend you open the dashboard link in a browser tab to monitor progress"
        )

    # setup docking
    logger.info(f"Starting docking setup at {datetime.now().isoformat()}")

    #########################
    #        docking        #
    #########################

    dock_dir = output_dir / "docking"
    dock_dir.mkdir(parents=True, exist_ok=True)
    intermediate_files.append(dock_dir)

    # ML stuff for docking, fill out others as we make them
    logger.info("Setup ML for docking")
    gat_model_string = "asapdiscovery-GAT-2023.05.09"
    schnet_model_string = "asapdiscovery-schnet-2023.04.29"

    if args.no_gat:
        gat_model = None
        logger.info("Not using GAT model")
    else:
        from asapdiscovery.ml.inference import GATInference  # noqa: E402

        gat_model = GATInference(gat_model_string)
        logger.info(f"Using GAT model: {gat_model_string}")

    if args.no_schnet:
        schnet_model = None
        logger.info("Not using Schnet model")
    else:
        from asapdiscovery.ml.inference import SchnetInference  # noqa: E402

        schnet_model = SchnetInference(schnet_model_string)
        logger.info(f"Using Schnet model: {schnet_model_string}")

    # use partial to bind the ML models to the docking function
    dock_and_score_pose_oe_ml = partial(
        dock_and_score_pose_oe,
        GAT_model=gat_model,
        schnet_model=schnet_model,
        allow_low_posit_prob=True,
        allow_final_clash=True,
    )

    if args.dask:
        dock_and_score_pose_oe_ml = dask.delayed(dock_and_score_pose_oe_ml)

    # run docking
    logger.info(f"Running docking at {datetime.now().isoformat()}")

    results = []

    # if we havn't already made the OE representation of the molecules, do it now
    if not used_3d:
        logger.info("Loading molecules from SMILES")
        oe_mols = exp_data_to_oe_mols(exp_data)
    else:
        logger.info("Using 3D molecules from input")

    if args.no_omega:
        omega = False
    else:
        omega = True

    for mol, compound in zip(oe_mols, exp_data):
        logger.debug(f"Running docking for {compound.compound_id}")
        if args.debug:
            # check smiles match
            if compound.smiles != oechem.OEMolToSmiles(mol):
                raise ValueError(
                    f"SMILES mismatch between {compound.compound_id} and {mol.GetTitle()}"
                )
        res = dock_and_score_pose_oe_ml(
            dock_dir / f"{compound.compound_id}_{receptor_name}",
            compound.compound_id,
            str(output_target_du),
            logname,
            f"{compound.compound_id}_{receptor_name}",
            load_openeye_design_unit(str(output_target_du)),
            mol,
            args.docking_sys.lower(),
            args.relax.lower(),
            args.posit_method.lower(),
            f"{compound.compound_id}_{receptor_name}",
            omega,
            args.num_poses,
        )
        results.append(res)

    if args.dask:  # make concrete
        results = dask.compute(*results)

    ###########################
    # wrangle docking results #
    ###########################

    logger.info(f"Finished docking at {datetime.now().isoformat()}")
    logger.info(f"Docking finished for {len(results)} runs.")

    # save results
    results_df, csv = make_docking_result_dataframe(results, output_dir, save_csv=True)

    logger.info(f"Saved results to {csv}")
    logger.info(f"Finish single target prep+docking at {datetime.now().isoformat()}")

    poses_dir = output_dir / "poses"
    poses_dir.mkdir(parents=True, exist_ok=True)
    logger.info(f"Starting docking result processing at {datetime.now().isoformat()}")
    logger.info(f"Processing {len(results_df)} docking results")

    ###########################
    # pose HTML visualization #
    ###########################

    # only write out visualizations and do MD for the best posit score for each ligand
    # sort by posit score

    sorted_df = results_df.sort_values(by=["Docking_Confidence_POSIT"], ascending=False)
    top_posit = sorted_df.drop_duplicates(subset=["_ligand_id"], keep="first")
    # save with the failed ones in so its clear which ones failed
    top_posit.to_csv(output_dir / "top_poses.csv", index=False)
    n_total = len(top_posit)

    # IMPORTANT: only keep the ones that worked for the rest of workflow
    top_posit = top_posit[top_posit._docked_file != ""]
    top_posit.to_csv(output_dir / "top_poses_succeded.csv", index=False)

    n_succeded = len(top_posit)
    n_failed = n_total - n_succeded

    logger.info(
        f"IMPORTANT: docking failed for {n_failed} poses / {n_total} total poses "
    )

    logger.info(
        f"Writing out visualization for top pose for each ligand (n={len(top_posit)})"
    )

    # add pose output column
    top_posit["_outpath_pose"] = top_posit["_ligand_id"].apply(
        lambda x: poses_dir / Path(x) / "visualization.html"
    )

    if args.dask:
        logger.info("Running HTML visualization with Dask")
        outpaths = []

        @dask.delayed
        def dask_html_adaptor(pose, outpath):
            html_visualiser = HTMLVisualizer(
                [pose],
                [outpath],
                args.viz_target,
                protein_path,
                logger=logger,
            )
            output_paths = html_visualiser.write_pose_visualizations()

            if len(output_paths) != 1:
                raise ValueError(
                    "Somehow got more than one output path from HTMLVisualizer"
                )
            return output_paths[0]

        for pose, output_path in zip(
            top_posit["_docked_file"], top_posit["_outpath_pose"]
        ):
            outpath = dask_html_adaptor(pose, output_path)
            outpaths.append(outpath)

        outpaths = client.compute(outpaths)
        outpaths = client.gather(outpaths)

    else:
        logger.info("Running HTML visualization in serial")
        html_visualiser = HTMLVisualizer(
<<<<<<< HEAD
            top_posit["_docked_file"],
            top_posit["_outpath_pose"],
            args.target,
=======
            top_posit["docked_file"],
            top_posit["outpath_pose"],
            args.viz_target,
>>>>>>> 8c855278
            protein_path,
            logger=logger,
        )
        html_visualiser.write_pose_visualizations()

    if args.dask:
        if args.dask_lilac:
            logger.info("Checking if we need to spawn a new client")
        else:  # cleanup CPU dask client and spawn new GPU-CUDA client
            client.close()

    ###########################
    #   pose MD simulation    #
    ###########################

    if args.md:
        logger.info(f"Running MD on top pose for each ligand (n={len(top_posit)})")

        if args.dask:
            if args.dask_lilac:
                logger.info(
                    "dask lilac setup means we don't need to spawn a new client"
                )
            else:
                logger.info("Starting seperate Dask GPU client")
                # spawn new GPU client
                from dask.distributed import Client
                from dask_cuda import LocalCUDACluster

                cluster = LocalCUDACluster()
                client = Client(cluster)
                logger.info(client.dashboard_link)
                logger.info(
                    "strongly recommend you open the dashboard link in a browser tab to monitor progress"
                )

        md_dir = output_dir / "md"
        md_dir.mkdir(parents=True, exist_ok=True)
        intermediate_files.append(md_dir)

        top_posit["_outpath_md"] = top_posit["_ligand_id"].apply(
            lambda x: md_dir / Path(x)
        )
        logger.info(f"Starting MD at {datetime.now().isoformat()}")

        reporting_interval = 1250

        if args.dask:
            logger.info("Running MD with Dask")

            # make a dask delayed function that runs the MD
            # must make the simulator inside the loop as it is not serialisable
            @dask.delayed
            def dask_md_adaptor(pose, protein_path, output_path):
                simulator = VanillaMDSimulator(
                    [pose],
                    protein_path,
                    logger=logger,
                    output_paths=[output_path],
                    num_steps=args.md_steps,
                    reporting_interval=reporting_interval,
                )
                retcode = simulator.run_all_simulations()
                if len(retcode) != 1:
                    raise ValueError(
                        "Somehow ran more than one simulation and got more than one retcode"
                    )
                return retcode[0]

            # make a list of simulator results that we then compute in parallel
            retcodes = []
            for pose, output_path in zip(
                top_posit["_docked_file"], top_posit["_outpath_md"]
            ):
                retcode = dask_md_adaptor(pose, protein_path, output_path)
                retcodes.append(retcode)

            # run in parallel sending out a bunch of Futures
            retcodes = client.compute(retcodes)
            # gather results back to the client, blocking until all are done
            retcodes = client.gather(retcodes)

        else:
            # don't do this if you can avoid it
            logger.info("Running MD with in serial")
            logger.warning("This will take a long time")
            simulator = VanillaMDSimulator(
                top_posit["_docked_file"],
                protein_path,
                logger=logger,
                output_paths=top_posit["_outpath_md"],
                num_steps=args.md_steps,
                reporting_interval=reporting_interval,
            )
            simulator.run_all_simulations()

        logger.info(f"Finished MD at {datetime.now().isoformat()}")

        ###########################
        #   MD GIF visualization  #
        ###########################

        logger.info("making GIF visualizsations")

        gif_dir = output_dir / "gif"
        gif_dir.mkdir(parents=True, exist_ok=True)

        top_posit["_outpath_md_sys"] = top_posit["_outpath_md"].apply(
            lambda x: Path(x) / "minimized.pdb"
        )

        top_posit["_outpath_md_traj"] = top_posit["_outpath_md"].apply(
            lambda x: Path(x) / "traj.xtc"
        )

        top_posit["_outpath_gif"] = top_posit["_ligand_id"].apply(
            lambda x: gif_dir / Path(x) / "trajectory.gif"
        )
        # take only last .5ns of trajectory to get nicely equilibrated pose.

        n_snapshots = int(args.md_steps / reporting_interval)

        # take last 100 snapshots
        if n_snapshots < 100:
            start = 1
        else:
            start = n_snapshots - 100

        @dask.delayed
        def dask_gif_adaptor(traj, system, outpath):
            gif_visualizer = GIFVisualizer(
                [traj],
                [system],
                [outpath],
                args.viz_target,
                frames_per_ns=200,
                smooth=5,
                start=start,
                logger=logger,
            )
            output_paths = gif_visualizer.write_traj_visualizations()

            if len(output_paths) != 1:
                raise ValueError(
                    "Somehow got more than one output path from GIFVisualizer"
                )
            return output_paths[0]

        if args.dask:
            logger.info("Running GIF visualization with Dask")
            outpaths = []
            for traj, system, outpath in zip(
                top_posit["_outpath_md_traj"],
                top_posit["_outpath_md_sys"],
                top_posit["_outpath_gif"],
            ):
                outpath = dask_gif_adaptor(traj, system, outpath)
                outpaths.append(outpath)

            # run in parallel sending out a bunch of Futures
            outpaths = client.compute(outpaths)
            # gather results back to the client, blocking until all are done
            outpaths = client.gather(outpaths)

        else:
            logger.info("Running GIF visualization in serial")
            logger.warning("This will take a long time")
            gif_visualiser = GIFVisualizer(
<<<<<<< HEAD
                top_posit["_outpath_md_traj"],
                top_posit["_outpath_md_sys"],
                top_posit["_outpath_gif"],
                args.target,
=======
                top_posit["outpath_md_traj"],
                top_posit["outpath_md_sys"],
                top_posit["outpath_gif"],
                args.viz_target,
>>>>>>> 8c855278
                frames_per_ns=200,
                smooth=5,
                start=start,
                logger=logger,
            )
            gif_visualiser.write_traj_visualizations()

    if args.postera_upload:
        if not args.postera:
            raise ValueError("Must use --postera to upload to PostEra")
        logger.info("Uploading results to PostEra")

        renamed_top_posit = rename_score_columns_for_target(
            top_posit, args.target, manifold_validate=True
        )

        ms.update_molecules_from_df_with_manifold_validation(
            molset_id,
            renamed_top_posit,
            id_field="ligand_id",
            smiles_field="SMILES",
            overwrite=True,
            debug_df_path=output_dir / "postera_uploaded.csv",
        )
        logger.info("Finished uploading results to PostEra")

    if args.cleanup:
        if len(intermediate_files) > 0:
            logger.warning("Removing intermediate files.")
            for path in intermediate_files:
                shutil.rmtree(path)
    else:
        logger.info("Keeping intermediate files.")


if __name__ == "__main__":
    main()<|MERGE_RESOLUTION|>--- conflicted
+++ resolved
@@ -287,8 +287,6 @@
 )
 
 parser.add_argument(
-<<<<<<< HEAD
-=======
     "--viz-target",
     type=str,
     required=True,
@@ -297,7 +295,6 @@
 )
 
 parser.add_argument(
->>>>>>> 8c855278
     "--md", action="store_true", help="Whether to run MD after docking."
 )
 
@@ -778,15 +775,9 @@
     else:
         logger.info("Running HTML visualization in serial")
         html_visualiser = HTMLVisualizer(
-<<<<<<< HEAD
             top_posit["_docked_file"],
             top_posit["_outpath_pose"],
             args.target,
-=======
-            top_posit["docked_file"],
-            top_posit["outpath_pose"],
-            args.viz_target,
->>>>>>> 8c855278
             protein_path,
             logger=logger,
         )
@@ -955,17 +946,10 @@
             logger.info("Running GIF visualization in serial")
             logger.warning("This will take a long time")
             gif_visualiser = GIFVisualizer(
-<<<<<<< HEAD
                 top_posit["_outpath_md_traj"],
                 top_posit["_outpath_md_sys"],
                 top_posit["_outpath_gif"],
                 args.target,
-=======
-                top_posit["outpath_md_traj"],
-                top_posit["outpath_md_sys"],
-                top_posit["outpath_gif"],
-                args.viz_target,
->>>>>>> 8c855278
                 frames_per_ns=200,
                 smooth=5,
                 start=start,
