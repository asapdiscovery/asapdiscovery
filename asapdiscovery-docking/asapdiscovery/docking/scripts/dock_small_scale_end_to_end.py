--- conflicted
+++ resolved
@@ -736,17 +736,6 @@
     # only write out visualizations and do MD for the best posit score for each ligand
     # sort by posit score
 
-<<<<<<< HEAD
-    sorted_df = results_df.sort_values(by=["POSIT_prob"], ascending=False)
-    top_posit = sorted_df.drop_duplicates(subset=["ligand_id"], keep="first")
-    # save with the failed ones in so its clear which ones failed
-    top_posit.to_csv(data_intermediate_dir / "top_poses.csv", index=False)
-    n_total = len(top_posit)
-
-    # IMPORTANT: only keep the ones that worked for the rest of workflow
-    top_posit = top_posit[top_posit.docked_file != ""]
-    top_posit.to_csv(data_intermediate_dir / "top_poses_succeded.csv", index=False)
-=======
     sorted_df = results_df.sort_values(
         by=[DockingResultCols.DOCKING_SCORE_POSIT.value], ascending=False
     )
@@ -755,7 +744,7 @@
     )
     # save with the failed ones in so its clear which ones failed if any did
     top_posit.to_csv(
-        output_dir / f"poses_{args.target}_sorted_posit_prob.csv", index=False
+        data_intermediate_dir / f"poses_{args.target}_sorted_posit_prob.csv", index=False
     )
     n_total = len(top_posit)
 
@@ -764,10 +753,9 @@
     if args.debug:
         # save debug csv if needed
         top_posit.to_csv(
-            output_dir / f"poses_{args.target}_sorted_posit_prob_succeded.csv",
+            data_intermediate_dir / f"poses_{args.target}_sorted_posit_prob_succeded.csv",
             index=False,
         )
->>>>>>> 7db92d3f
 
     n_succeded = len(top_posit)
     n_failed = n_total - n_succeded
@@ -870,14 +858,14 @@
             szybki_results = conformer_analysis.run_all_szybki(return_as_dataframe=True)
 
         # save results
-        szybki_results.to_csv(data_intermediate_dir / "szybki_results.csv", index=False)
+        szybki_results.to_csv(data_intermediate_dir / f"{args.target}_szybki_results.csv", index=False)
 
         # join results back to top_posit
         top_posit = top_posit.merge(szybki_results, on="ligand_id", how="left")
 
         # save top_posit with szybki results
         top_posit.to_csv(
-            data_intermediate_dir / "top_poses_succeded_szybki.csv", index=False
+            data_intermediate_dir / f"poses_{args.target}_succeded_with_szybki.csv", index=False
         )
 
     if args.dask:
@@ -1054,10 +1042,10 @@
             )
             gif_visualiser.write_traj_visualizations()
 
-<<<<<<< HEAD
-    # save top_posit with szybki results
-    top_posit.to_csv(output_dir / "final_results.csv", index=False)
-=======
+    if args.debug:
+        # save debug csv if needed
+        top_posit.to_csv(data_intermediate_dir / f"poses_{args.target}_final_debug.csv", index=False)
+
     renamed_top_posit = drop_and_rename_docking_output_cols_for_manifold(
         top_posit,
         args.target,
@@ -1078,10 +1066,9 @@
             id_field=DockingResultCols.LIGAND_ID.value,
             smiles_field="SMILES",
             overwrite=True,
-            debug_df_path=output_dir / "postera_uploaded.csv",
+            debug_df_path=data_intermediate_dir / "postera_uploaded.csv",
         )
         logger.info("Finished uploading results to PostEra")
->>>>>>> 7db92d3f
 
     if args.cleanup:
         if len(intermediate_files) > 0:
