import argparse
import logging
import shutil
from datetime import datetime
from functools import partial
from pathlib import Path  # noqa: F401
from typing import List  # noqa: F401

import dask
import pandas as pd
from asapdiscovery.data.execution_utils import get_interfaces_with_dual_ip, estimate_n_workers
from asapdiscovery.data.logging import FileLogger
from asapdiscovery.data.openeye import load_openeye_design_unit, oechem
from asapdiscovery.data.postera.manifold_data_validation import TargetTags
from asapdiscovery.data.schema import CrystalCompoundData, ExperimentalCompoundData
from asapdiscovery.data.utils import (
    exp_data_to_oe_mols,
    is_valid_smiles,
    oe_load_exp_from_file,
)
from asapdiscovery.dataviz.gif_viz import GIFVisualizer
from asapdiscovery.dataviz.html_viz import HTMLVisualizer
from asapdiscovery.dataviz.viz_targets import VizTargets
from asapdiscovery.docking import (
    POSIT_METHODS,
    dock_and_score_pose_oe,
    make_docking_result_dataframe,
)
from asapdiscovery.docking.docking_data_validation import (
    DockingResultCols,
    rename_output_cols_for_manifold,
)
from asapdiscovery.modeling.modeling import protein_prep_workflow
from asapdiscovery.modeling.schema import (
    MoleculeFilter,
    PrepOpts,
    PreppedTarget,
    PreppedTargets,
)
from asapdiscovery.simulation.simulate import VanillaMDSimulator
from asapdiscovery.simulation.szybki import SzybkiFreeformConformerAnalyzer

"""
Script to run single target prep + docking.

Input:
    - receptor: path to receptor to prep and dock to
    - mols: path to the molecules to dock to the receptor as an SDF or SMILES file, or SMILES string.
    - title: title of molecule to use if a SMILES string is passed in as input, default is to use an index
    - smiles_as_title: use smiles strings as titles for molecules in .smi or .sdf file if none provided
    - dask: use dask to parallelise docking
    - dask-lilac: run dask in lilac config mode
    - output_dir: path to output_dir, will overwrite if exists.
    - debug: enable debug mode, with more files saved and more verbose logging
    - verbose: whether to print out verbose logging.
    - cleanup: clean up intermediate files except for final csv and visualizations
    - logname: name of logger

    # Prep arguments
    - loop_db: path to loop database.
    - seqres_yaml: path to yaml file of SEQRES.
    - protein_only: if true, generate design units with only the protein in them
    - ref_prot: path to reference pdb to align to. If None, no alignment will be performed

    # Docking arguments
    - docking_sys: which docking system to use [posit, hybrid]. Defaults to posit.
    - relax: when to run relaxation [none, clash, all]. Defaults to none.
    - omega: use Omega conformer enumeration.
    - hybrid: whether to only use hybrid docking protocol in POSIT.
    - num_poses: number of poses to return from docking.
    - gat: whether to use GAT model to score docked poses.


    # MD arguments
    - md: whether to run MD after docking.
    - md-steps: number of MD steps to run, default 2500000 for a 10 ns simulation at 4 fs timestep.

Example usage:

    # with an SDF or SMILES file

    dock-small-scale-e2e \
        -r /path/to/receptor.pdb \
        -m /path/to/mols.[sdf/smi] \
        -o /path/to/output_dir \

    # with a SMILES string using dask and requesting MD

    dock-small-scale-e2e \
        -r /path/to/receptor.pdb \
        -m 'COC(=O)COc1cc(cc2c1OCC[C@H]2C(=O)Nc3cncc4c3cccc4)Cl'
        -o /path/to/output_dir \
        --title 'my_fancy_molecule' \
        --debug \
        --dask \
        --md

"""


# setup input arguments
parser = argparse.ArgumentParser(description="Run single target docking.")

parser.add_argument(
    "-r", "--receptor", required=True, help=("Path to receptor to prep and dock to")
)

parser.add_argument(
    "-m",
    "--mols",
    required=True,
    help=(
        "Path to the molecules to dock to the receptor as an SDF or SMILES file, or SMILES string, or Postera MoleculeSet ID or Postera MoleculeSet name if --postera flag is set"
    ),
)

parser.add_argument(
    "-p",
    "--postera",
    action="store_true",
    help=(
        "Indicate that the input to the -m flag is a PostEra MoleculeSet ID or name, requires POSTERA_API_KEY environment variable to be set."
    ),
)

parser.add_argument(
    "--postera-upload",
    action="store_true",
    help=(
        "Indicates that the results of this docking run should be uploaded to PostEra, requires POSTERA_API_KEY environment variable to be set."
    ),
)

parser.add_argument(
    "--target",
    type=str,
    required=True,
    help="Target protein name",
    choices=TargetTags.get_values(),
)

parser.add_argument(
    "--title",
    default=None,
    type=str,
    help=(
        "Title of molecule to use if a SMILES string is passed in as input, default is to use an index of the form unknown_lig_idx_<i>"
    ),
)

parser.add_argument(
    "--smiles_as_title",
    action="store_true",
    help=(
        "use smiles strings as titles for molecules in .smi or .sdf file if none provided"
    ),
)

parser.add_argument(
    "--dask",
    action="store_true",
    help=("use dask to parallelize docking"),
)

parser.add_argument(
    "--dask-lilac",
    action="store_true",
    help=("Run dask for lilac config"),
)

parser.add_argument(
    "-o",
    "--output_dir",
    required=True,
    help="Path to output_dir, will NOT overwrite if exists.",
)

# general arguments
parser.add_argument(
    "--debug",
    action="store_true",
    help="enable debug mode, with more files saved and more verbose logging",
)

parser.add_argument(
    "--verbose",
    action="store_true",
    help="Whether to print out verbose logging.",
)

# general arguments
parser.add_argument(
    "--cleanup",
    action="store_true",
    help="clean up intermediate files",
)

parser.add_argument(
    "--logname",
    default="single_target_docking",
    type=str,
    help="Name of log file",
)

# Prep arguments
parser.add_argument(
    "--loop_db",
    help="Path to loop database.",
)
parser.add_argument(
    "--seqres_yaml",
    help="Path to yaml file of SEQRES.",
)

parser.add_argument(
    "--ref_prot",
    default=None,
    type=str,
    help="Path to reference pdb to align to. If None, no alignment will be performed",
)

parser.add_argument(
    "--components_to_keep", type=str, nargs="+", default=["protein", "ligand"]
)
parser.add_argument("--active_site_chain", type=str, default="A")

parser.add_argument("--ligand_chain", type=str, default="A")

parser.add_argument("--protein_chains", type=str, default=[], help="")

parser.add_argument(
    "--oe_active_site_residue",
    type=str,
    default=None,
    help="OpenEye formatted site residue for active site identification otherwise will use OpenEye automatic detection, i.e. 'HIS:41: :A:0: '",
)

parser.add_argument(
    "--ref_chain", type=str, default="A", help="Chain of reference to align to."
)

# Docking arguments
parser.add_argument(
    "--use_3d",
    action="store_true",
    help="Whether to use 3D coordinates from SDF input file for docking, default is to use 2D representation.",
)

parser.add_argument(
    "--docking_sys",
    default="posit",
    help="Which docking system to use [posit, hybrid]. Defaults to posit.",
)
parser.add_argument(
    "--relax",
    default="clash",
    help="When to run relaxation [none, clash, all]. Defaults to clash.",
)

parser.add_argument(
    "--no-omega",
    action="store_true",
    help="Do not use Omega conformer enumeration.",
)
parser.add_argument(
    "--posit_method",
    type=str,
    default="all",
    choices=POSIT_METHODS,
    help="Which POSIT method to use for POSIT docking protocol.",
)

parser.add_argument(
    "--num_poses",
    type=int,
    default=1,
    help="Number of poses to return from docking.",
)


# ML arguments
parser.add_argument(
    "--no-gat",
    action="store_true",
    help="Do not use GAT model to score docked poses.",
)

parser.add_argument(
    "--no-schnet",
    action="store_true",
    help="Do not use Schnet model to score docked poses.",
)

parser.add_argument(
    "--viz-target",
    type=str,
    choices=VizTargets.get_allowed_targets(),
    help="Target to write visualizations for, one of (sars2_mpro, mers_mpro, 7ene_mpro, 272_mpro, sars2_mac1)",
)

parser.add_argument(
    "--md", action="store_true", help="Whether to run MD after docking."
)

parser.add_argument(
    "--md-steps",
    action="store",
    type=int,
    default=2500000,
    help="Number of MD steps to run.",
)


parser.add_argument(
    "--szybki",
    action="store_true",
    help="Whether to run Szybki conformer analysis after docking.",
)


def main():
    #########################
    # parse input arguments #
    #########################

    args = parser.parse_args()

    # if viz_target not specified, set to the target
    if not args.viz_target:
        args.viz_target = args.target

    # setup output directory
    output_dir = Path(args.output_dir)
    overwrote_dir = False
    if output_dir.exists():
        overwrote_dir = True
        shutil.rmtree(output_dir)
    output_dir.mkdir(parents=True, exist_ok=True)

    logname = args.logname if args.logname else "single_target_docking"
    # setup logging
    logger_cls = FileLogger(logname, path=output_dir, stdout=True, level=logging.INFO)
    logger = logger_cls.getLogger()

    if overwrote_dir:
        logger.warning(f"Overwriting output directory: {output_dir}")

    logger.info(f"Start single target prep+docking at {datetime.now().isoformat()}")

    logger.info(f"IMPORTANT: Target: {args.target}")
    logger.info(f"Output directory: {output_dir}")

    data_intermediate_dir = output_dir / "data_intermediates"
    data_intermediate_dir.mkdir(parents=True, exist_ok=True)

    logger.info(f"Data intermediate directory: {data_intermediate_dir}")

    if args.debug:
        logger.info("Running in debug mode. enabling --verbose and disabling --cleanup")
        args.verbose = True
        args.cleanup = False

    if args.verbose:
        logger_cls.set_level(logging.DEBUG)
        logger = logger_cls.getLogger()
        logger.debug("Debug logging enabled")
        logger.debug(f"Input arguments: {args}")

    # paths to remove if not keeping intermediate files
    intermediate_files = []

    #########################
    #    load input data    #
    #########################

    if args.postera:
        import os

        postera_api_key = os.getenv("POSTERA_API_KEY")

        if postera_api_key is None:
            raise ValueError("Environment variable POSTERA_API_KEY not found")

        logger.info("Postera API key found")
        logger.info(f"attempting to pull Molecule Set: {args.mols} from PostEra")

        from asapdiscovery.data.postera.molecule_set import MoleculeSetAPI

        ms = MoleculeSetAPI("https://api.asap.postera.ai", "v1", postera_api_key)
        avail_molsets = ms.list_available()
        mols, molset_id = ms.get_molecules_from_id_or_name(args.mols)
        logger.info(
            f"Found {len(mols)} molecules in Molecule Set ID: {molset_id} with name: {avail_molsets[molset_id]}"
        )

        # make each molecule into a ExperimentalCompoundData object
        exp_data = [
            ExperimentalCompoundData(compound_id=mol.id, smiles=mol.smiles)
            for _, mol in mols.iterrows()
        ]
        used_3d = False

    else:
        # set internal flag to seed whether we used 3D or 2D chemistry input
        used_3d = False
        # parse input molecules
        if is_valid_smiles(args.mols):
            logger.info(
                f"Input molecules is a single SMILES string: {args.mols}, using title {args.title}"
            )
            # hash the smiles to generate a unique title and avoid accidentally caching different outputs as the same
            if not args.title:
                logger.info(
                    "No title provided, using SMILES string to generate title, consider providing a title with --title"
                )
                args.title = "TARGET_MOL-" + args.mols

            exp_data = [
                ExperimentalCompoundData(compound_id=args.title, smiles=args.mols)
            ]
        else:
            mol_file_path = Path(args.mols)
            if mol_file_path.suffix == ".smi":
                logger.info(f"Input molecules is a SMILES file: {args.mols}")
                exp_data = oe_load_exp_from_file(
                    args.mols, "smi", smiles_as_title=args.smiles_as_title
                )
            elif mol_file_path.suffix == ".sdf":
                logger.info(f"Input molecules is a SDF file: {args.mols}")
                if args.use_3d:
                    logger.info("Using 3D coordinates from SDF file")
                    # we need to keep the molecules around to retain their coordinates
                    exp_data, oe_mols = oe_load_exp_from_file(
                        args.mols,
                        "sdf",
                        return_mols=True,
                        smiles_as_title=args.smiles_as_title,
                    )
                    used_3d = True
                    logger.info("setting used_3d to True")
                else:
                    logger.info("Using 2D representation from SDF file")
                    exp_data = oe_load_exp_from_file(
                        args.mols, "sdf", smiles_as_title=args.smiles_as_title
                    )

            else:
                raise ValueError(
                    f"Input molecules must be a SMILES file, SDF file, or SMILES string. Got {args.mols}"
                )
    n_mols = len(exp_data)
    logger.info(f"Loaded {len(n_mols)} molecules.")
    if len(exp_data) == 0:
        logger.error("No molecules loaded.")
        raise ValueError("No molecules loaded.")

    if args.verbose:
        # we could make this just a debug statement but avoid looping over all molecules if not needed
        for exp in exp_data:
            logger.debug(f"Loaded molecule {exp.compound_id}: {exp.smiles}")

    #########################
    #     protein prep      #
    #########################

    # parse prep arguments
    prep_dir = output_dir / "prep"
    prep_dir.mkdir(parents=True, exist_ok=True)
    intermediate_files.append(prep_dir)

    logger.info(f"Prepping receptor in {prep_dir} at {datetime.now().isoformat()}")

    # check inputs
    receptor = Path(args.receptor)
    if receptor.suffix != ".pdb":
        raise ValueError(f"Receptor must be a PDB file. Got {args.receptor}")

    if not receptor.exists():
        raise ValueError(f"Receptor file does not exist: {args.receptor}")

    if args.ref_prot is not None:
        ref_prot = Path(args.ref_prot)
        if ref_prot.suffix != ".pdb":
            raise ValueError(
                f"Reference protein must be a PDB file. Got {args.ref_prot}"
            )

    if args.loop_db is not None:
        loop_db = Path(args.loop_db)
        if not loop_db.exists():
            raise ValueError(f"Loop database file does not exist: {args.loop_db}")

    if args.seqres_yaml is not None:
        seqres_yaml = Path(args.seqres_yaml)
        # check it exists
        if not seqres_yaml.exists():
            raise ValueError(f"SEQRES yaml file does not exist: {args.seqres_yaml}")

    # load the receptor

    receptor_name = receptor.stem
    logger.info(f"Loaded receptor {receptor_name} from {receptor}")

    xtal = CrystalCompoundData(
        dataset=Path(args.receptor).stem, str_fn=str(args.receptor)
    )

    prep_input_schema = PreppedTarget(
        source=xtal,
        output_name=str(receptor_name),
        active_site_chain=args.active_site_chain,
        oe_active_site_residue=args.oe_active_site_residue,
        molecule_filter=MoleculeFilter(
            components_to_keep=args.components_to_keep,
            ligand_chain=args.ligand_chain,
            protein_chains=args.protein_chains,
        ),
    )

    targets = PreppedTargets.from_list([prep_input_schema])
    targets.to_json(prep_dir / "input_targets.json")

    # setup prep options

    # check the reference structure exists
    if args.ref_prot is not None:
        if not Path(args.ref_prot).exists():
            raise ValueError(f"Reference protein file does not exist: {args.ref_prot}")
        else:
            logger.info(f"Using reference protein: {args.ref_prot}")

    reference_structure = args.ref_prot if args.ref_prot else receptor

    prep_opts = PrepOpts(
        ref_fn=reference_structure,
        ref_chain=args.ref_chain,
        loop_db=args.loop_db,
        seqres_yaml=args.seqres_yaml,
        output_dir=prep_dir,
        make_design_unit=True,
    )
    logger.info(f"Prep options: {prep_opts}")

    # add prep opts to the prepping function
    protein_prep_workflow_with_opts = partial(
        protein_prep_workflow, prep_opts=prep_opts
    )
    # there is only one target
    input_target = targets.iterable[0]

    # run prep
    prepped_targets = protein_prep_workflow_with_opts(input_target)
    prepped_targets = PreppedTargets.from_list([prepped_targets])
    prepped_targets.to_json(prep_dir / "output_targets.json")
    output_target = prepped_targets.iterable[0]

    if output_target.failed:
        raise ValueError("Protein prep failed.")
    output_target_du = output_target.design_unit
    if not output_target_du.exists():
        raise ValueError(f"Design unit does not exist: {output_target_du}")
    protein_path = output_target.protein
    if not protein_path.exists():
        raise ValueError(f"Protein file does not exist: {protein_path}")

    logger.info(f"Finished prepping receptor at {datetime.now().isoformat()}")

    # do dask here as it is the first bit of the workflow that is parallel
    if args.dask:
        logger.info("Using dask to parallelise docking")
        # set timeout to None so workers don't get killed on long timeouts
        from dask import config as cfg
        from dask.distributed import Client

        cfg.set({"distributed.scheduler.worker-ttl": None})
        cfg.set({"distributed.admin.tick.limit": "2h"})

        if args.dask_lilac:
            from dask_jobqueue import LSFCluster

            logger.info("Using dask-jobqueue to run on lilac")
            logger.warning(
                "make sure you have a config file for lilac's dask-jobqueue cluster installed in your environment, contact @hmacdope"
            )

            logger.info("Finding dual IP interfaces")
            # find dual IP interfaces excluding lo loopback interface
            # technically dask only needs IPV4 but helps us find the right ones
            # easier. If you have a better way of doing this please let me know!
            exclude = ["lo"]
            interfaces = get_interfaces_with_dual_ip(exclude=exclude)
            logger.info(f"Found IP interfaces: {interfaces}")
            if len(interfaces) == 0:
                raise ValueError("Must have at least one network interface to run dask")
            if len(interfaces) > 1:
                logger.warning(
                    f"Found more than one IP interface: {interfaces}, using the first one"
                )
            interface = interfaces[0]
            logger.info(f"Using interface: {interface}")

            # NOTE you will need a config file that defines the dask-jobqueue for the cluster
            cluster = LSFCluster(
                interface=interface, scheduler_options={"interface": interface}
            )

            logger.info(f"dask config : {dask.config.config}")

<<<<<<< HEAD
            3* 
            # assume we want about 3 work units per worker
            n_workers = estimate_n_workers(n_mols, ratio=3, maxiumum=20, minimum=1)
            cluster.scale(n_workers)
=======
            # assume we will have about 5 jobs, they will be killed if not used
            cluster.scale(5)
            # cluster is adaptive, and will scale between 5 and 40 workers depending on load
            # don't set it too low as then the cluster can scale down before needing to scale up again very rapidly
            # which can cause thrashing in the LSF queue
            cluster.adapt(
                minimum=5,
                maximum=40,
                interval="1m",
                target_duration="20m",
                wait_count=200,
            )
>>>>>>> f2d10ca3
            client = Client(cluster)
        else:
            client = Client()
        logger.info("Dask client created ...")
        logger.info(client.dashboard_link)
        logger.info(
            "strongly recommend you open the dashboard link in a browser tab to monitor progress"
        )

    # setup docking
    logger.info(f"Starting docking setup at {datetime.now().isoformat()}")

    #########################
    #        docking        #
    #########################

    dock_dir = output_dir / "docking"
    dock_dir.mkdir(parents=True, exist_ok=True)
    intermediate_files.append(dock_dir)

    # ML stuff for docking, fill out others as we make them
    logger.info("Setup ML for docking")
    gat_model_string = "asapdiscovery-GAT-2023.05.09"
    schnet_model_string = "asapdiscovery-schnet-2023.04.29"

    if args.no_gat:
        gat_model = None
        logger.info("Not using GAT model")
    else:
        from asapdiscovery.ml.inference import GATInference  # noqa: E402

        gat_model = GATInference(gat_model_string)
        logger.info(f"Using GAT model: {gat_model_string}")

    if args.no_schnet:
        schnet_model = None
        logger.info("Not using Schnet model")
    else:
        from asapdiscovery.ml.inference import SchnetInference  # noqa: E402

        schnet_model = SchnetInference(schnet_model_string)
        logger.info(f"Using Schnet model: {schnet_model_string}")

    # use partial to bind the ML models to the docking function
    dock_and_score_pose_oe_ml = partial(
        dock_and_score_pose_oe,
        GAT_model=gat_model,
        schnet_model=schnet_model,
        allow_low_posit_prob=True,
        allow_final_clash=True,
    )

    if args.dask:
        dock_and_score_pose_oe_ml = dask.delayed(dock_and_score_pose_oe_ml)

    # run docking
    logger.info(f"Running docking at {datetime.now().isoformat()}")

    results = []

    # if we havn't already made the OE representation of the molecules, do it now
    if not used_3d:
        logger.info("Loading molecules from SMILES")
        oe_mols = exp_data_to_oe_mols(exp_data)
    else:
        logger.info("Using 3D molecules from input")

    if args.no_omega:
        omega = False
    else:
        omega = True

    for mol, compound in zip(oe_mols, exp_data):
        logger.debug(f"Running docking for {compound.compound_id}")
        if args.debug:
            # check smiles match
            if compound.smiles != oechem.OEMolToSmiles(mol):
                raise ValueError(
                    f"SMILES mismatch between {compound.compound_id} and {mol.GetTitle()}"
                )
        res = dock_and_score_pose_oe_ml(
            dock_dir / f"{compound.compound_id}_{receptor_name}",
            compound.compound_id,
            str(output_target_du),
            logname,
            f"{compound.compound_id}_{receptor_name}",
            load_openeye_design_unit(str(output_target_du)),
            mol,
            args.docking_sys.lower(),
            args.relax.lower(),
            args.posit_method.lower(),
            f"{compound.compound_id}_{receptor_name}",
            omega,
            args.num_poses,
        )
        results.append(res)

    if args.dask:  # make concrete
        results = dask.compute(*results)

    ###########################
    # wrangle docking results #
    ###########################

    logger.info(f"Finished docking at {datetime.now().isoformat()}")
    logger.info(f"Docking finished for {len(results)} runs.")

    # save results
    results_df, csv = make_docking_result_dataframe(results, output_dir, save_csv=True)

    logger.info(f"Saved results to {csv}")
    logger.info(f"Finish single target prep+docking at {datetime.now().isoformat()}")

    poses_dir = output_dir / "poses"
    poses_dir.mkdir(parents=True, exist_ok=True)
    logger.info(f"Starting docking result processing at {datetime.now().isoformat()}")
    logger.info(f"Processing {len(results_df)} docking results")

    ###########################
    # pose HTML visualization #
    ###########################

    # only write out visualizations and do MD for the best posit score for each ligand
    # sort by posit score

    sorted_df = results_df.sort_values(
        by=[DockingResultCols.DOCKING_SCORE_POSIT.value], ascending=False
    )
    top_posit = sorted_df.drop_duplicates(
        subset=[DockingResultCols.LIGAND_ID.value], keep="first"
    )
    # save with the failed ones in so its clear which ones failed if any did
    top_posit.to_csv(
        data_intermediate_dir / f"results_{args.target}_sorted_posit_prob.csv",
        index=False,
    )
    n_total = len(top_posit)

    # IMPORTANT: only keep the ones that worked for the rest of workflow
    top_posit = top_posit[top_posit._docked_file != ""]
    if args.debug:
        # save debug csv if needed
        top_posit.to_csv(
            data_intermediate_dir
            / f"results_{args.target}_sorted_posit_prob_succeded.csv",
            index=False,
        )

    n_succeded = len(top_posit)
    n_failed = n_total - n_succeded

    logger.info(
        f"IMPORTANT: docking failed for {n_failed} poses / {n_total} total poses "
    )

    logger.info(
        f"Writing out visualization for top pose for each ligand (n={len(top_posit)})"
    )

    # add pose output column
    top_posit["_outpath_pose"] = top_posit[DockingResultCols.LIGAND_ID.value].apply(
        lambda x: poses_dir / Path(x) / "visualization.html"
    )

    if args.dask:
        logger.info("Running HTML visualization with Dask")
        outpaths = []

        @dask.delayed
        def dask_html_adaptor(pose, outpath):
            html_visualiser = HTMLVisualizer(
                [pose],
                [outpath],
                args.viz_target,
                protein_path,
                logger=logger,
            )
            output_paths = html_visualiser.write_pose_visualizations()

            if len(output_paths) != 1:
                raise ValueError(
                    "Somehow got more than one output path from HTMLVisualizer"
                )
            return output_paths[0]

        for pose, output_path in zip(
            top_posit["_docked_file"], top_posit["_outpath_pose"]
        ):
            outpath = dask_html_adaptor(pose, output_path)
            outpaths.append(outpath)

        outpaths = client.compute(outpaths)
        outpaths = client.gather(outpaths)

    else:
        logger.info("Running HTML visualization in serial")
        html_visualiser = HTMLVisualizer(
            top_posit["_docked_file"],
            top_posit["_outpath_pose"],
            args.viz_target,
            protein_path,
            logger=logger,
        )
        html_visualiser.write_pose_visualizations()

    #################################
    #   Szybki conformer analysis   #
    #################################

    if args.szybki:
        szybki_dir = output_dir / "szybki"
        szybki_dir.mkdir(parents=True, exist_ok=True)
        logger.info("Running Szybki conformer analysis")

        # add szybki output column
        top_posit["outpath_szybki"] = top_posit["ligand_id"].apply(
            lambda x: szybki_dir / Path(x)
        )
        if args.dask:
            logger.info("Running Szybki conformer analysis with Dask")

            @dask.delayed
            def dask_szybki_adaptor(pose, outpath, logger=logger):
                conformer_analysis = SzybkiFreeformConformerAnalyzer(
                    [pose], [outpath], logger=logger
                )
                results = conformer_analysis.run_all_szybki(return_as_dataframe=True)
                return results

            szybki_results = []
            for pose, output_path in zip(
                top_posit["_docked_file"], top_posit["outpath_szybki"]
            ):
                res = dask_szybki_adaptor(pose, output_path)
                szybki_results.append(res)

            szybki_results = client.compute(szybki_results)
            szybki_results = client.gather(szybki_results)
            # concat results
            szybki_results = pd.concat(szybki_results)

        else:
            logger.info("Running Szybki conformer analysis in serial")
            conformer_analysis = SzybkiFreeformConformerAnalyzer(
                top_posit["_docked_file"], top_posit["outpath_szybki"], logger=logger
            )
            szybki_results = conformer_analysis.run_all_szybki(return_as_dataframe=True)

        # save results
        szybki_results.to_csv(
            data_intermediate_dir / f"{args.target}_szybki_results.csv", index=False
        )

        # join results back to top_posit
        top_posit = top_posit.merge(szybki_results, on="ligand_id", how="left")

        if args.debug:
            # save top_posit with szybki results
            top_posit.to_csv(
                data_intermediate_dir
                / f"results_{args.target}_succeded_with_szybki.csv",
                index=False,
            )

    if args.dask:
        if args.dask_lilac:
            logger.info("Checking if we need to spawn a new client")
        else:  # cleanup CPU dask client and spawn new GPU-CUDA client
            client.close()

    ###########################
    #   pose MD simulation    #
    ###########################

    if args.md:
        logger.info(f"Running MD on top pose for each ligand (n={len(top_posit)})")

        if args.dask:
            if args.dask_lilac:
                logger.info(
                    "dask lilac setup means we don't need to spawn a new client"
                )
            else:
                logger.info("Starting seperate Dask GPU client")
                # spawn new GPU client
                from dask.distributed import Client
                from dask_cuda import LocalCUDACluster

                cluster = LocalCUDACluster()
                client = Client(cluster)
                logger.info(client.dashboard_link)
                logger.info(
                    "strongly recommend you open the dashboard link in a browser tab to monitor progress"
                )

        md_dir = output_dir / "md"
        md_dir.mkdir(parents=True, exist_ok=True)
        intermediate_files.append(md_dir)

        top_posit["_outpath_md"] = top_posit[DockingResultCols.LIGAND_ID.value].apply(
            lambda x: md_dir / Path(x)
        )
        logger.info(f"Starting MD at {datetime.now().isoformat()}")

        reporting_interval = 1250

        if args.dask:
            logger.info("Running MD with Dask")

            # make a dask delayed function that runs the MD
            # must make the simulator inside the loop as it is not serialisable
            @dask.delayed
            def dask_md_adaptor(pose, protein_path, output_path):
                simulator = VanillaMDSimulator(
                    [pose],
                    protein_path,
                    logger=logger,
                    output_paths=[output_path],
                    num_steps=args.md_steps,
                    reporting_interval=reporting_interval,
                )
                retcode = simulator.run_all_simulations()
                if len(retcode) != 1:
                    raise ValueError(
                        "Somehow ran more than one simulation and got more than one retcode"
                    )
                return retcode[0]

            # make a list of simulator results that we then compute in parallel
            retcodes = []
            for pose, output_path in zip(
                top_posit["_docked_file"], top_posit["_outpath_md"]
            ):
                retcode = dask_md_adaptor(pose, protein_path, output_path)
                retcodes.append(retcode)

            # run in parallel sending out a bunch of Futures
            retcodes = client.compute(retcodes)
            # gather results back to the client, blocking until all are done
            retcodes = client.gather(retcodes)

        else:
            # don't do this if you can avoid it
            logger.info("Running MD with in serial")
            logger.warning("This will take a long time")
            simulator = VanillaMDSimulator(
                top_posit["_docked_file"],
                protein_path,
                logger=logger,
                output_paths=top_posit["_outpath_md"],
                num_steps=args.md_steps,
                reporting_interval=reporting_interval,
            )
            simulator.run_all_simulations()

        logger.info(f"Finished MD at {datetime.now().isoformat()}")

        ###########################
        #   MD GIF visualization  #
        ###########################

        logger.info("making GIF visualizsations")

        gif_dir = output_dir / "gif"
        gif_dir.mkdir(parents=True, exist_ok=True)

        top_posit["_outpath_md_sys"] = top_posit["_outpath_md"].apply(
            lambda x: Path(x) / "minimized.pdb"
        )

        top_posit["_outpath_md_traj"] = top_posit["_outpath_md"].apply(
            lambda x: Path(x) / "traj.xtc"
        )

        top_posit["_outpath_gif"] = top_posit[DockingResultCols.LIGAND_ID.value].apply(
            lambda x: gif_dir / Path(x) / "trajectory.gif"
        )
        # take only last .5ns of trajectory to get nicely equilibrated pose.

        n_snapshots = int(args.md_steps / reporting_interval)

        # take last 100 snapshots
        if n_snapshots < 100:
            start = 1
        else:
            start = n_snapshots - 99

        @dask.delayed
        def dask_gif_adaptor(traj, system, outpath):
            gif_visualizer = GIFVisualizer(
                [traj],
                [system],
                [outpath],
                args.viz_target,
                frames_per_ns=200,
                smooth=5,
                start=start,
                logger=logger,
            )
            output_paths = gif_visualizer.write_traj_visualizations()

            if len(output_paths) != 1:
                raise ValueError(
                    "Somehow got more than one output path from GIFVisualizer"
                )
            return output_paths[0]

        if args.dask:
            logger.info("Running GIF visualization with Dask")
            outpaths = []
            for traj, system, outpath in zip(
                top_posit["_outpath_md_traj"],
                top_posit["_outpath_md_sys"],
                top_posit["_outpath_gif"],
            ):
                outpath = dask_gif_adaptor(traj, system, outpath)
                outpaths.append(outpath)

            # run in parallel sending out a bunch of Futures
            outpaths = client.compute(outpaths)
            # gather results back to the client, blocking until all are done
            outpaths = client.gather(outpaths)

        else:
            logger.info("Running GIF visualization in serial")
            logger.warning("This will take a long time")
            gif_visualiser = GIFVisualizer(
                top_posit["_outpath_md_traj"],
                top_posit["_outpath_md_sys"],
                top_posit["_outpath_gif"],
                args.viz_target,
                frames_per_ns=200,
                smooth=5,
                start=start,
                logger=logger,
            )
            gif_visualiser.write_traj_visualizations()

    if args.debug:
        # save debug csv if needed
        top_posit.to_csv(
            data_intermediate_dir / f"results_{args.target}_final_debug.csv",
            index=False,
        )

    renamed_top_posit = rename_output_cols_for_manifold(
        top_posit,
        args.target,
        manifold_validate=True,
        allow=[DockingResultCols.LIGAND_ID.value],
        szybki=args.szybki,
        drop_non_output=True,
    )
    # save to final CSV renamed for target
    renamed_top_posit.to_csv(
        output_dir / f"results_{args.target}_final.csv", index=False
    )

    if args.postera_upload:
        if not args.postera:
            raise ValueError("Must use --postera to upload to PostEra")
        logger.info("Uploading results to PostEra")

        ms.update_molecules_from_df_with_manifold_validation(
            molecule_set_id=molset_id,
            df=renamed_top_posit,
            id_field=DockingResultCols.LIGAND_ID.value,
            smiles_field="SMILES",
            overwrite=True,
            debug_df_path=output_dir / "postera_uploaded.csv",
        )
        logger.info("Finished uploading results to PostEra")

    if args.cleanup:
        if len(intermediate_files) > 0:
            logger.warning("Removing intermediate files.")
            for path in intermediate_files:
                shutil.rmtree(path)
    else:
        logger.info("Keeping intermediate files.")


if __name__ == "__main__":
    main()<|MERGE_RESOLUTION|>--- conflicted
+++ resolved
@@ -606,25 +606,9 @@
 
             logger.info(f"dask config : {dask.config.config}")
 
-<<<<<<< HEAD
-            3* 
             # assume we want about 3 work units per worker
             n_workers = estimate_n_workers(n_mols, ratio=3, maxiumum=20, minimum=1)
             cluster.scale(n_workers)
-=======
-            # assume we will have about 5 jobs, they will be killed if not used
-            cluster.scale(5)
-            # cluster is adaptive, and will scale between 5 and 40 workers depending on load
-            # don't set it too low as then the cluster can scale down before needing to scale up again very rapidly
-            # which can cause thrashing in the LSF queue
-            cluster.adapt(
-                minimum=5,
-                maximum=40,
-                interval="1m",
-                target_duration="20m",
-                wait_count=200,
-            )
->>>>>>> f2d10ca3
             client = Client(cluster)
         else:
             client = Client()
