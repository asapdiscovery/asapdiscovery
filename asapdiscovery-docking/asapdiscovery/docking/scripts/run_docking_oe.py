"""
Script to dock an SDF file of ligands to prepared structures.
"""
import argparse
import logging
import multiprocessing as mp
import os
import pickle as pkl
import re
import shutil
from concurrent.futures import TimeoutError
from functools import partial
from glob import glob
from pathlib import Path

import numpy as np
import pandas
import pebble
from asapdiscovery.data.logging import FileLogger
from asapdiscovery.data.openeye import load_openeye_sdf  # noqa: E402
from asapdiscovery.data.openeye import save_openeye_sdf  # noqa: E402
from asapdiscovery.data.openeye import oechem
from asapdiscovery.data.schema import ExperimentalCompoundDataUpdate  # noqa: E402
from asapdiscovery.data.utils import check_filelist_has_elements  # noqa: E402
from asapdiscovery.docking.docking import run_docking_oe  # noqa: E402
from asapdiscovery.ml.inference import GATInference  # noqa: E402


def check_results(d):
    """
    Check if results exist already so we can skip.

    Parameters
    ----------
    d : str
        Directory

    Returns
    -------
    bool
        Results already exist
    """
    if (not os.path.isfile(os.path.join(d, "docked.sdf"))) or (
        not os.path.isfile(os.path.join(d, "results.pkl"))
    ):
        return False

    try:
        _ = load_openeye_sdf(os.path.join(d, "docked.sdf"))
    except Exception:
        return False

    try:
        _ = pkl.load(open(os.path.join(d, "results.pkl"), "rb"))
    except Exception:
        return False

    return True


def load_dus(file_base, by_compound=False):
    """
    Load all present oedu files. If `file_base` is a directory, os.walk will be
    used to find all .oedu files in the directory. Otherwise, it will be
    assessed with glob.

    Parameters
    ----------
    file_base : str
        Directory/base filepath for .oedu files, or best_results.csv file if
        `by_compound` is True.
    by_compound : bool, default=False
        Whether to load by dataset (False) or by compound_id (True).

    Returns
    -------
    Dict[str, List[str]]
        Dictionary mapping Mpro dataset name/compound id to list of full
        Mpro names/compound ids (with chain)
    Dict[str, oechem.OEDesignUnit]
        Dictionary mapping full Mpro name/compound id (including chain) to its
        design unit
    """
    logger = logging.getLogger("run_docking_oe")

    if os.path.isdir(file_base):
        logger.info(f"Using {file_base} as directory")
        all_fns = [
            os.path.join(file_base, fn)
            for _, _, files in os.walk(file_base)
            for fn in files
            if fn[-4:] == "oedu"
        ]
    elif os.path.isfile(file_base) and by_compound:
        logger.info(f"Using {file_base} as file")
        df = pandas.read_csv(file_base)
        all_fns = [
            os.path.join(os.path.dirname(fn), "predocked.oedu")
            for fn in df["Docked_File"]
        ]
    else:
        logger.info(f"Using {file_base} as glob")
        all_fns = glob(file_base)

    # check that we actually have loaded in prepped receptors.
    check_filelist_has_elements(all_fns, tag="prepped receptors")

    du_dict = {}
    dataset_dict = {}
    if by_compound:
        re_pat = r"([A-Z]{3}-[A-Z]{3}-[a-z0-9]+-[0-9]+)_[0-9][A-Z]"
    else:
        re_pat = r"(Mpro-[A-Za-z][0-9]+)_[0-9][A-Z]"
    logger.info(f"Loading {len(all_fns)} design units")
    for fn in all_fns:
        m = re.search(re_pat, fn)
        if m is None:
            search_type = "compound_id" if by_compound else "Mpro dataset"
            logger.warning(f"No {search_type} found for {fn}")
            continue

        dataset = m.groups()[0]
        full_name = m.group()
        du = oechem.OEDesignUnit()
        if not oechem.OEReadDesignUnit(fn, du):
            logger.error(f"Failed to read DesignUnit {fn}")
            continue
        du_dict[full_name] = du
        try:
            dataset_dict[dataset].append(full_name)
        except KeyError:
            dataset_dict[dataset] = [full_name]
    logger.info(f"{len(du_dict.keys())} design units loaded")
    return dataset_dict, du_dict


def mp_func(out_dir, lig_name, du_name, compound_name, *args, GAT_model=None, **kwargs):
    """
    Wrapper function for multiprocessing. Everything other than the named args
    will be passed directly to run_docking_oe.

    Parameters
    ----------
    out_dir : str
        Output file
    lig_name : str
        Ligand name
    du_name : str
        DesignUnit name
    compound_name : str
        Compound name, used for error messages if given
    GAT_model : GATInference, optional
        GAT model to use for inference. If None, will not perform inference.

    Returns
    -------
    """
    logname = f"run_docking_oe.{compound_name}"

    if check_results(out_dir):
        logger = FileLogger(logname, path=str(out_dir)).getLogger()
        logger.info(f"Loading found results for {compound_name}")
        return pkl.load(open(os.path.join(out_dir, "results.pkl"), "rb"))
    else:
        os.makedirs(out_dir, exist_ok=True)
        logger = FileLogger(logname, path=str(out_dir)).getLogger()
        logger.info(f"No results for {compound_name} found, running docking")
        errfs = oechem.oeofstream(os.path.join(out_dir, f"openeye_{logname}-log.txt"))
        oechem.OEThrow.SetOutputStream(errfs)
        oechem.OEThrow.SetLevel(oechem.OEErrorLevel_Debug)
        oechem.OEThrow.Info(f"Starting docking for {logname}")

    success, posed_mol, docking_id = run_docking_oe(*args, **kwargs)
    if success:
        out_fn = os.path.join(out_dir, "docked.sdf")
        save_openeye_sdf(posed_mol, out_fn)

        rmsds = []
        posit_probs = []
        posit_methods = []
        chemgauss_scores = []

        for conf in posed_mol.GetConfs():
            rmsds.append(float(oechem.OEGetSDData(conf, f"Docking_{docking_id}_RMSD")))
            posit_probs.append(
                float(oechem.OEGetSDData(conf, f"Docking_{docking_id}_POSIT"))
            )
            posit_methods.append(
                oechem.OEGetSDData(conf, f"Docking_{docking_id}_POSIT_method")
            )
            chemgauss_scores.append(
                float(oechem.OEGetSDData(conf, f"Docking_{docking_id}_Chemgauss4"))
            )
        smiles = oechem.OEGetSDData(conf, "SMILES")
        clash = int(oechem.OEGetSDData(conf, f"Docking_{docking_id}_clash"))
        if GAT_model is not None:
            GAT_score = GAT_model.predict_from_smiles(smiles)
        else:
            GAT_score = np.nan
    else:
        out_fn = ""
        rmsds = [-1.0]
        posit_probs = [-1.0]
        posit_methods = [""]
        chemgauss_scores = [-1.0]
        clash = -1
        smiles = "None"
        GAT_score = np.nan

    results = [
        (
            lig_name,
            du_name,
            out_fn,
            i,
            rmsd,
            prob,
            method,
            chemgauss,
            clash,
            smiles,
            GAT_score,
        )
        for i, (rmsd, prob, method, chemgauss) in enumerate(
            zip(rmsds, posit_probs, posit_methods, chemgauss_scores)
        )
    ]

    pkl.dump(results, open(os.path.join(out_dir, "results.pkl"), "wb"))
    return results


########################################
def get_args():
    parser = argparse.ArgumentParser(description="")

    # Input arguments
    parser.add_argument("-l", "--lig_file", help="SDF file containing ligands.")
    parser.add_argument(
        "-e",
        "--exp_file",
        help="JSON file containing ExperimentalCompoundDataUpdate object.",
    )
    parser.add_argument(
        "-r",
        "--receptor",
        required=True,
        help=(
            "Path/glob to prepped receptor(s), or best_results.csv file if "
            "--by_compound is given."
        ),
    )
    parser.add_argument(
        "-s",
        "--sort_res",
        help="Pickle file giving compound_ids, xtal_ids, and sort_idxs.",
    )

    # Output arguments
    parser.add_argument(
        "-o",
        "--output_dir",
        required=True,
        help="Path to output_dir.",
    )

    # Performance arguments
    parser.add_argument(
        "-n",
        "--num_cores",
        type=int,
        default=1,
        help=(
            "Number of concurrent processes to run. "
            "Set to <= 1 to disable multiprocessing."
        ),
    )
    parser.add_argument(
        "-m",
        "--timeout",
        type=int,
        default=30,
        help=(
            "Timeout (in seconds) for each docking thread. "
            "Set to a negative number to disable."
        ),
    )
    parser.add_argument(
        "-t",
        "--top_n",
        type=int,
        default=1,
        help="Number of top matches to dock. Set to -1 to dock all.",
    )
    parser.add_argument(
        "-d",
        "--docking_sys",
        default="posit",
        help="Which docking system to use [posit, hybrid]. Defaults to posit.",
    )
    parser.add_argument(
        "-x",
        "--relax",
        default="none",
        help="When to run relaxation [none, clash, all]. Defaults to none.",
    )
    parser.add_argument(
        "-y",
        "--hybrid",
        action="store_true",
        help="Whether to only use hybrid docking protocol in POSIT.",
    )
    parser.add_argument(
        "-c",
        "--by_compound",
        action="store_true",
        help="Load/store DesignUnits by compound_id instead of by Mpro dataset.",
    )
    parser.add_argument(
        "-g",
        "--omega",
        action="store_true",
        help="Use Omega conformer enumeration.",
    )
    parser.add_argument(
        "-p",
        "--num_poses",
        type=int,
        default=1,
        help="Number of poses to return from docking.",
    )
    parser.add_argument(
        "--debug_num",
        type=int,
        default=-1,
        help="Number of docking runs to run. Useful for debugging and testing.",
    )
    parser.add_argument(
        "-gat",
        "--gat",
        action="store_true",
        help="Whether to use GAT model to score docked poses.",
    )

    return parser.parse_args()


def main():
    args = get_args()

    # Parse symlinks in output_dir
    output_dir = Path(args.output_dir)
    if not output_dir.exists():
        output_dir.mkdir()
    logger = FileLogger("run_docking_oe", path=str(output_dir)).getLogger()
    if args.exp_file:
        import json

        # Load compounds
        exp_compounds = [
            c
            for c in ExperimentalCompoundDataUpdate(
                **json.load(open(args.exp_file))
            ).compounds
            if c.smiles is not None
        ]
        # Make OEGraphMol for each compound
        mols = []
        for c in exp_compounds:
            new_mol = oechem.OEGraphMol()
            oechem.OESmilesToMol(new_mol, c.smiles)
            mols.append(new_mol)
    if args.lig_file:
        if args.exp_file:
            logger.info(
                (
                    "WARNING: Arguments passed for both --exp_file and "
                    "--lig_file, using --exp_file."
                ),
            )
        else:
            # Load all ligands to dock
            ifs = oechem.oemolistream()
            ifs.open(args.lig_file)
            mols = [mol.CreateCopy() for mol in ifs.GetOEGraphMols()]
    elif args.exp_file is None:
        raise ValueError("Need to specify exactly one of --exp_file or --lig_file.")
    n_mols = len(mols)

    # load ml models
    if args.gat:
<<<<<<< HEAD
        GAT_model = GATInference("asapdiscovery-GAT-2023.04.12")
=======
        GAT_model = GATInference("gat_test_v0")
>>>>>>> a0678923
    else:
        GAT_model = None

    # Load all receptor DesignUnits
    dataset_dict, du_dict = load_dus(
        file_base=args.receptor, by_compound=args.by_compound
    )
    logger.info(f"{n_mols} molecules found")
    logger.info(f"{len(du_dict.keys())} receptor structures found")
    assert n_mols > 0
    assert len(du_dict.keys()) > 0

    # Load sort indices if given
    if args.sort_res:
        compound_ids, xtal_ids, sort_idxs = pkl.load(open(args.sort_res, "rb"))
        # If we're docking to all DUs, set top_n appropriately
        if args.top_n == -1:
            args.top_n = len(xtal_ids)

        # Make sure that compound_ids match with experimental data if that's
        #  what we're using
        if args.exp_file:
            assert all(
                [
                    compound_id == c.compound_id
                    for (compound_id, c) in zip(compound_ids, exp_compounds)
                ]
            ), (
                "Sort result compound_ids are not equivalent to "
                "compound_ids in --exp_file."
            )
    else:
        # Check to see if the SDF files have a Compound_ID Column
        if all(len(oechem.OEGetSDData(mol, "Compound_ID")) > 0 for mol in mols):
            logger.info("Using Compound_ID column from sdf file")
            compound_ids = [oechem.OEGetSDData(mol, "Compound_ID") for mol in mols]
        else:
            # Use index as compound_id
            compound_ids = [str(i) for i in range(n_mols)]
        # Get dataset values from DesignUnit filenames
        xtal_ids = list(dataset_dict.keys())
        # Arbitrary sort index, same for each ligand
        sort_idxs = [list(range(len(xtal_ids)))] * n_mols
        args.top_n = len(xtal_ids)

    # make multiprocessing args
    mp_args = []
    for i, m in enumerate(mols):
        dock_dus = []
        xtals = []
        for xtal in sort_idxs[i][: args.top_n]:
            if xtal_ids[xtal] not in dataset_dict:
                continue
            # Get the DU for each full Mpro name associated with this dataset
            dock_dus.extend([du_dict[x] for x in dataset_dict[xtal_ids[xtal]]])
            xtals.extend(dataset_dict[xtal_ids[xtal]])
        new_args = [
            (
                os.path.join(args.output_dir, f"{compound_ids[i]}_{x}"),
                compound_ids[i],
                x,
                f"{compound_ids[i]}_{x}",
                du,
                m,
                args.docking_sys.lower(),
                args.relax.lower(),
                args.hybrid,
                f"{compound_ids[i]}_{x}",
                args.omega,
                args.num_poses,
            )
            for du, x in zip(dock_dus, xtals)
        ]
        mp_args.extend(new_args)

    if args.debug_num > 0:
        mp_args = mp_args[: args.debug_num]

    # Apply ML arguments as kwargs to mp_func
    mp_func_ml_applied = partial(mp_func, GAT_model=GAT_model)

    results_cols = [
        "ligand_id",
        "du_structure",
        "docked_file",
        "pose_id",
        "docked_RMSD",
        "POSIT_prob",
        "POSIT_method",
        "chemgauss4_score",
        "clash",
        "SMILES",
        "GAT_score",
    ]
    if args.num_cores > 1:
        nprocs = min(mp.cpu_count(), len(mp_args), args.num_cores)
        logger.info(f"CPUs: {mp.cpu_count()}")
        logger.info(f"N Processes: {len(mp_args)}")
        logger.info(f"N Cores: {args.num_cores}")
        logger.info(f"Running {len(mp_args)} docking runs over {nprocs} cores.")
        with pebble.ProcessPool(max_workers=nprocs) as pool:
            if args.timeout <= 0:
                args.timeout = None
            # Need to flip args structure for pebble
            res = pool.map(mp_func_ml_applied, *zip(*mp_args), timeout=args.timeout)

            # List to keep track of successful results
            results_df = []
            # List to keep track of which runs failed
            failed_runs = []

            # TimeoutError is only raised when we try to access the result. Do things
            #  this way so we can keep track of which compound:xtals timed out
            res_iter = res.result()
            for args_list in mp_args:
                try:
                    cur_res = next(res_iter)
                    results_df += [cur_res]
                except StopIteration:
                    # We've reached the end of the results iterator so just break
                    break
                except TimeoutError:
                    # This compound:xtal combination timed out
                    print("Docking timed out for", args_list[8], flush=True)
                    failed_runs += [args_list[8]]
                except pebble.ProcessExpired as e:
                    print("Docking failed for", args_list[8], flush=True)
                    print(f"\t{e}. Exit code {e.exitcode}", flush=True)
                    failed_runs += [args_list[8]]
                except Exception as e:
                    print(
                        "Docking failed for",
                        args_list[8],
                        "with Exception",
                        e,
                        flush=True,
                    )
                    print(e.traceback, flush=True)
                    failed_runs += [args_list[8]]
            print(f"Docking failed for {len(failed_runs)} runs", flush=True)

    else:
        results_df = [mp_func_ml_applied(*args_list) for args_list in mp_args]
    results_df = [res for res_list in results_df for res in res_list]
    results_df = pandas.DataFrame(results_df, columns=results_cols)

    results_df.to_csv(f"{args.output_dir}/all_results.csv")

    # Concatenate all individual SDF files
    combined_sdf = f"{args.output_dir}/combined.sdf"
    with open(combined_sdf, "wb") as wfd:
        for f in results_df["docked_file"]:
            if f == "":
                continue
            with open(f, "rb") as fd:
                shutil.copyfileobj(fd, wfd)


if __name__ == "__main__":
    main()<|MERGE_RESOLUTION|>--- conflicted
+++ resolved
@@ -389,11 +389,7 @@
 
     # load ml models
     if args.gat:
-<<<<<<< HEAD
         GAT_model = GATInference("asapdiscovery-GAT-2023.04.12")
-=======
-        GAT_model = GATInference("gat_test_v0")
->>>>>>> a0678923
     else:
         GAT_model = None
 
