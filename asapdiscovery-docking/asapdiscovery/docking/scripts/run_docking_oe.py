"""
Script to dock an SDF file of ligands to prepared structures. Example usage:
python run_docking_oe.py \
-e /path/to/experimental_data.json \
-r /path/to/receptors/*.oedu \
-s /path/to/mcs_sort_results.pkl \
-o /path/to/docking/output/

Example usage with a custom regex for parsing your DU filenames:
Suppose your receptors are named
 - /path/to/receptors/Structure0_0.oedu
 - /path/to/receptors/Structure0_1.oedu
 - /path/to/receptors/Structure0_2.oedu
 - ...
where each Structure<i> is a unique crystal structure, and each Structure<i>_<j> is a
different DesignUnit for that structure. You might construct your regex as
'(Compound[0-9]+)_[0-9]+', which will capture the Structure<i> as the unique structure
ID, and Structure<i>_<j> as the full name. Note that single quotes should be used around
the regex in order to avoid any accidental wildcard expansion by the OS:
python run_docking_oe.py \
-e /path/to/experimental_data.json \
-r /path/to/receptors/*.oedu \
-s /path/to/mcs_sort_results.pkl \
-o /path/to/docking/output/ \
-re '(Compound[0-9]+)_[0-9]+'
"""
import argparse
import logging
import multiprocessing as mp
import os
import pickle as pkl
from concurrent.futures import TimeoutError
from datetime import datetime
from functools import partial
from glob import glob
from pathlib import Path

import numpy as np
import pandas
import pebble
from asapdiscovery.data.logging import FileLogger
from asapdiscovery.data.openeye import (  # noqa: E402
    combine_protein_ligand,
    load_openeye_sdf,
    oechem,
    save_openeye_pdb,
    save_openeye_sdf,
)
from asapdiscovery.data.schema import ExperimentalCompoundDataUpdate  # noqa: E402
from asapdiscovery.data.utils import check_filelist_has_elements  # noqa: E402
<<<<<<< HEAD
from asapdiscovery.docking.docking import POSIT_METHODS, run_docking_oe  # noqa: E402
=======
from asapdiscovery.docking.docking import run_docking_oe  # noqa: E402
from asapdiscovery.modeling.modeling import split_openeye_design_unit
>>>>>>> 91d1730b


def check_results(d):
    """
    Check if results exist already so we can skip.

    Parameters
    ----------
    d : str
        Directory

    Returns
    -------
    bool
        Results already exist
    """
    if (not os.path.isfile(os.path.join(d, "docked.sdf"))) or (
        not os.path.isfile(os.path.join(d, "results.pkl"))
    ):
        return False

    try:
        _ = load_openeye_sdf(os.path.join(d, "docked.sdf"))
    except Exception:
        return False

    try:
        _ = pkl.load(open(os.path.join(d, "results.pkl"), "rb"))
    except Exception:
        return False

    return True


def load_dus(fn_dict, log_name):
    """
    Load all present oedu files.

    Parameters
    ----------
    fn_dict : Dict[str, str]
        Dictionary mapping full DesignUnit name (with chain) to full filename

    Returns
    -------
    Dict[str, oechem.OEDesignUnit]
        Dictionary mapping full Mpro name/compound id (including chain) to its
        design unit
    """
    logger = logging.getLogger(log_name)

    du_dict = {}
    for full_name, fn in fn_dict.items():
        du = oechem.OEDesignUnit()
        if not oechem.OEReadDesignUnit(fn, du):
            logger.error(f"Failed to read DesignUnit {fn}")
            continue
        du_dict[full_name] = du

    logger.info(f"{len(du_dict.keys())} design units loaded")
    return du_dict


def mp_func(
    out_dir,
    lig_name,
    du_name,
    log_name,
    compound_name,
    du,
    *args,
    GAT_model=None,
    schnet_model=None,
    **kwargs,
):
    """
    Wrapper function for multiprocessing. Everything other than the named args
    will be passed directly to run_docking_oe.

    Parameters
    ----------
    out_dir : str
        Output file
    lig_name : str
        Ligand name
    du_name : str
        DesignUnit name
    log_name : str
        High-level logger name
    compound_name : str
        Compound name, used for error messages if given
    GAT_model : GATInference, optional
        GAT model to use for inference. If None, will not perform inference.
    schnet_model : SchNetInference, optional
        SchNet model to use for inference. If None, will not perform inference.

    Returns
    -------
    """
    logname = f"{log_name}.{compound_name}"

    before = datetime.now().isoformat()
    if check_results(out_dir):
        logger = FileLogger(logname, path=str(out_dir)).getLogger()
        logger.info(f"Found results for {compound_name}")
        after = datetime.now().isoformat()
        results = pkl.load(open(os.path.join(out_dir, "results.pkl"), "rb"))
        logger.info(f"Start: {before}, End: {after}")
        return results
    else:
        os.makedirs(out_dir, exist_ok=True)
        logger = FileLogger(logname, path=str(out_dir)).getLogger()
        logger.info(f"No results for {compound_name} found, running docking")
        errfs = oechem.oeofstream(os.path.join(out_dir, f"openeye_{logname}-log.txt"))
        oechem.OEThrow.SetOutputStream(errfs)
        oechem.OEThrow.SetLevel(oechem.OEErrorLevel_Debug)
        oechem.OEThrow.Info(f"Starting docking for {logname}")

    success, posed_mol, docking_id = run_docking_oe(
        du, *args, log_name=log_name, **kwargs
    )
    if success:
        out_fn = os.path.join(out_dir, "docked.sdf")
        save_openeye_sdf(posed_mol, out_fn)

        rmsds = []
        posit_probs = []
        posit_methods = []
        chemgauss_scores = []
        schnet_scores = []

        # grab the du passed in and split it
        lig, prot, complex = split_openeye_design_unit(du.CreateCopy())

        for conf in posed_mol.GetConfs():
            rmsds.append(float(oechem.OEGetSDData(conf, f"Docking_{docking_id}_RMSD")))
            posit_probs.append(
                float(oechem.OEGetSDData(conf, f"Docking_{docking_id}_POSIT"))
            )
            posit_methods.append(
                oechem.OEGetSDData(conf, f"Docking_{docking_id}_POSIT_method")
            )
            chemgauss_scores.append(
                float(oechem.OEGetSDData(conf, f"Docking_{docking_id}_Chemgauss4"))
            )
            if schnet_model is not None:
                # TODO: this is a hack, we should be able to do this without saving
                # the file to disk see # 253
                outpath = Path(out_dir) / Path(".posed_mol_schnet_temp.pdb")
                # join with the protein only structure
                combined = combine_protein_ligand(prot, conf)
                pdb_temp = save_openeye_pdb(combined, outpath)
                schnet_score = schnet_model.predict_from_structure_file(pdb_temp)
                schnet_scores.append(schnet_score)
                outpath.unlink()
            else:
                schnet_scores.append(np.nan)

        smiles = oechem.OEGetSDData(conf, "SMILES")
        clash = int(oechem.OEGetSDData(conf, f"Docking_{docking_id}_clash"))
        if GAT_model is not None:
            GAT_score = GAT_model.predict_from_smiles(smiles)
        else:
            GAT_score = np.nan

    else:
        out_fn = ""
        rmsds = [-1.0]
        posit_probs = [-1.0]
        posit_methods = [""]
        chemgauss_scores = [-1.0]
        clash = -1
        smiles = "None"
        GAT_score = np.nan
        schnet_scores = [np.nan]

    results = [
        (
            lig_name,
            du_name,
            out_fn,
            i,
            rmsd,
            prob,
            method,
            chemgauss,
            clash,
            smiles,
            GAT_score,
            schnet,
        )
        for i, (rmsd, prob, method, chemgauss, schnet) in enumerate(
            zip(rmsds, posit_probs, posit_methods, chemgauss_scores, schnet_scores)
        )
    ]

    pkl.dump(results, open(os.path.join(out_dir, "results.pkl"), "wb"))
    after = datetime.now().isoformat()
    logger.info(f"Start: {before}, End: {after}")
    return results


def parse_du_filenames(receptors, regex, log_name, basefile="predocked.oedu"):
    """
    Parse list of DesignUnit filenames and extract identifiers using the given regex.
    `regex` should have one capturing group (which can be the entire string if desired).

    Parameters
    ----------
    receptors : Union[List[str], str]
        Either list of DesignUnit filenames, or glob/directory/file to load from. If a
        file is passed, will assume this is a CSV file and will load from the
        "Docked_File" column using `basefile`
    regex : str
        Regex string for parsing
    basefile : str, default="predocked.oedu"
        If a CSV file is passed for `receptors`, this is the base filename that will be
        appended to every directory found in the "Docked_File" column

    Returns
    -------
    Dict[str, List[str]]
        Dictionary mapping Mpro dataset name/compound id to list of full
        Mpro names/compound ids (with chain)
    Dict[str, str]
        Dictionary mapping full name (with chain) to full filename
    """
    from asapdiscovery.data.utils import construct_regex_function

    logger = logging.getLogger(log_name)

    # First get full list of filenames
    if type(receptors) is list:
        logger.info("Using files as given")
        all_fns = receptors
    elif os.path.isdir(receptors):
        logger.info(f"Using {receptors} as directory")
        all_fns = [
            os.path.join(receptors, fn)
            for _, _, files in os.walk(receptors)
            for fn in files
            if fn[-4:] == "oedu"
        ]

    elif os.path.isfile(receptors):
        logger.info(f"Using {receptors} as individual file")
        file_extn = os.path.splitext(receptors)[1]
        if file_extn == ".csv":
            logger.info(f"Using {receptors} as CSV file")
            df = pandas.read_csv(receptors)
            try:
                all_fns = [
                    os.path.join(os.path.dirname(fn), basefile)
                    for fn in df["Docked_File"]
                ]
            except KeyError:
                raise ValueError("Docked_File column not found in given CSV file.")
        elif file_extn == ".oedu":
            logger.info(f"Using {receptors} as single DesignUnit file")
            all_fns = [receptors]
        else:
            raise ValueError("File must be either .csv or .oedu")
    else:
        logger.info(f"Using {receptors} as glob")
        all_fns = glob(receptors)
        logger.info(all_fns)

    # check that we actually have loaded in prepped receptors.
    check_filelist_has_elements(all_fns, tag="prepped receptors")
    logger.info(f"{len(all_fns)} DesignUnit files found")

    # Build regex search function
    regex_func = construct_regex_function(regex, ret_groups=True)
    # Perform searches and build dicts
    dataset_dict = {}
    fn_dict = {}
    for fn in all_fns:
        try:
            full_name, dataset = regex_func(fn)
        except ValueError:
            logger.error(f"No regex match found for {fn}")
            continue

        try:
            dataset = dataset[0]
        except IndexError:
            raise ValueError(f"No capturing group in regex {regex}")

        try:
            dataset_dict[dataset].append(full_name)
        except KeyError:
            dataset_dict[dataset] = [full_name]
        fn_dict[full_name] = fn

    return dataset_dict, fn_dict


########################################
def get_args():
    parser = argparse.ArgumentParser(description="")

    # Input arguments
    parser.add_argument("-l", "--lig_file", help="SDF file containing ligands.")
    parser.add_argument(
        "-e",
        "--exp_file",
        help="JSON file containing ExperimentalCompoundDataUpdate object.",
    )
    parser.add_argument(
        "-r",
        "--receptor",
        required=True,
        nargs="+",
        help=(
            "Path/glob to prepped receptor(s), or CSV file containing receptor paths"
        ),
    )
    parser.add_argument(
        "-s",
        "--sort_res",
        help="Pickle file giving compound_ids, xtal_ids, and sort_idxs.",
    )
    parser.add_argument(
        "-re",
        "--regex",
        help=(
            "Regex for extracting DesignUnit identifiers from the "
            "OpenEye DesignUnit filenames."
        ),
    )

    # Output arguments
    parser.add_argument(
        "-o",
        "--output_dir",
        required=True,
        help="Path to output_dir.",
    )

    # Performance arguments
    parser.add_argument(
        "-n",
        "--num_cores",
        type=int,
        default=1,
        help=(
            "Number of concurrent processes to run. "
            "Set to <= 1 to disable multiprocessing."
        ),
    )
    parser.add_argument(
        "-m",
        "--timeout",
        type=int,
        default=300,
        help=(
            "Timeout (in seconds) for each docking thread. "
            "Setting to a number <=0 disables this feature."
        ),
    )
    parser.add_argument(
        "-t",
        "--top_n",
        type=int,
        default=1,
        help="Number of top matches to dock. Set to -1 to dock all.",
    )
    parser.add_argument(
        "-d",
        "--docking_sys",
        default="posit",
        help="Which docking system to use [posit, hybrid]. Defaults to posit.",
    )
    parser.add_argument(
        "-x",
        "--relax",
        default="none",
        help="When to run relaxation [none, clash, all]. Defaults to none.",
    )
    parser.add_argument(
        "-y",
        "--posit_method",
        type=str,
        default="all",
        choices=POSIT_METHODS,
        help="Whether to only use hybrid docking protocol in POSIT.",
    )
    parser.add_argument(
        "-c",
        "--by_compound",
        action="store_true",
        help="Load/store DesignUnits by compound_id instead of by Mpro dataset.",
    )
    parser.add_argument(
        "-g",
        "--omega",
        action="store_true",
        help="Use Omega conformer enumeration.",
    )
    parser.add_argument(
        "-p",
        "--num_poses",
        type=int,
        default=1,
        help="Number of poses to return from docking.",
    )
    parser.add_argument(
        "--debug_num",
        type=int,
        default=None,
        help="Number of docking runs to run. Useful for debugging and testing.",
    )

    parser.add_argument(
        "--max_failures",
        type=int,
        default=20,
        help="Maximum number of failed docking runs to allow before exiting.",
    )

    parser.add_argument(
        "--verbose",
        action="store_true",
        help="Whether to print out verbose logging.",
    )
    parser.add_argument(
        "-gat",
        "--gat",
        action="store_true",
        help="Whether to use GAT model to score docked poses.",
    )
    parser.add_argument(
        "-schnet",
        "--schnet",
        action="store_true",
        help="Whether to use Schnet model to score docked poses.",
    )
    parser.add_argument(
        "-log",
        "--log_name",
        type=str,
        default="run_docking_oe",
        help="Base name for high-level log file. Defaults to run_docking_oe, "
        "which enables propagation of log messages to the root logger.",
    )

    return parser.parse_args()


def main():
    args = get_args()
    log_name = args.log_name

    # Parse symlinks in output_dir
    output_dir = Path(args.output_dir)

    # check that output_dir exists, otherwise create it
    output_dir.mkdir(parents=True, exist_ok=True)

    logger = FileLogger("run_docking_oe", path=str(output_dir)).getLogger()
    logger.info(f"Output directory: {output_dir}")
    start = datetime.now().isoformat()
    logger.info(f"Starting run_docking_oe at {start}")

    if args.exp_file:
        logger.info("Loading experimental compounds from JSON file")
        import json

        # Load compounds
        exp_compounds = [
            c
            for c in ExperimentalCompoundDataUpdate(
                **json.load(open(args.exp_file))
            ).compounds
            if c.smiles is not None
        ]
        # Make OEGraphMol for each compound
        mols = []
        for c in exp_compounds:
            new_mol = oechem.OEGraphMol()
            oechem.OESmilesToMol(new_mol, c.smiles)
            mols.append(new_mol)
    if args.lig_file:
        logger.info(f"Loading ligands from {args.lig_file}")
        if args.exp_file:
            logger.info(
                (
                    "WARNING: Arguments passed for both --exp_file and "
                    "--lig_file, using --exp_file."
                ),
            )
        else:
            # Load all ligands to dock
            ifs = oechem.oemolistream()
            ifs.open(args.lig_file)
            mols = [mol.CreateCopy() for mol in ifs.GetOEGraphMols()]
            ifs.close()
    elif args.exp_file is None:
        raise ValueError("Need to specify exactly one of --exp_file or --lig_file.")

    n_mols = len(mols)
    logger.info(f"Loaded {n_mols} ligands, proceeding with docking setup")

    # Set up ML model
    gat_model_string = "asapdiscovery-GAT-2023.05.09"
    if args.gat:
        from asapdiscovery.ml.inference import GATInference  # noqa: E402

        GAT_model = GATInference(gat_model_string)
        logger.info(f"Using GAT model: {gat_model_string}")
    else:
        logger.info("Skipping GAT model scoring")
        GAT_model = None  # noqa: F841

    schnet_model_string = "asapdiscovery-schnet-2023.04.29"
    if args.schnet:
        from asapdiscovery.ml.inference import SchnetInference  # noqa: E402

        schnet_model = SchnetInference(schnet_model_string)
        logger.info(f"Using Schnet model: {schnet_model_string}")
    else:
        logger.info("Skipping Schnet model scoring")
        schnet_model = None  # noqa: F841

    # The receptor args are captured as a list, but we still want to handle the case of
    #  a glob/directory/filename being passed. If there's only one thing in the list,
    #  assume it is a glob/directory/filename, and pull it out of the list so it's
    #  properly handled in `parse_du_filenames`
    if len(args.receptor) == 1:
        logger.info("Receptor argument is a glob/directory/filename")
        args.receptor = args.receptor[0]
    # Handle default regex
    if args.regex is None:
        logger.info("No regex specified, using default regex")
        if args.by_compound:
            from asapdiscovery.data.utils import MOONSHOT_CDD_ID_REGEX_CAPT

            args.regex = MOONSHOT_CDD_ID_REGEX_CAPT
            logger.info(
                f"--by_compound specified, using MOONSHOT_CDD_ID_REGEX_CAPT regex: {MOONSHOT_CDD_ID_REGEX_CAPT}"
            )

        else:
            from asapdiscovery.data.utils import MPRO_ID_REGEX_CAPT

            args.regex = MPRO_ID_REGEX_CAPT
            logger.info(f"Using MPRO_ID_REGEX_CAPT regex: {MPRO_ID_REGEX_CAPT}")
    else:
        logger.info(f"Using custom regex: {args.regex}")

    logger.info(
        f"Parsing receptor design units with arguments: {args.receptor}, {args.regex}"
    )
    dataset_dict, fn_dict = parse_du_filenames(args.receptor, args.regex, log_name)

    # Load all receptor DesignUnits
    logger.info("Loading receptor DesignUnits")
    du_dict = load_dus(fn_dict, log_name)
    logger.info(f"{n_mols} molecules found")
    logger.info(f"{len(du_dict.keys())} receptor structures found")

    if not n_mols > 0:
        raise ValueError("No ligands found")
    if not len(du_dict.keys()) > 0:
        raise ValueError("No receptor structures found")

    # Load sort indices if given
    if args.sort_res:
        logger.info(f"Loading sort results from {args.sort_res}")
        compound_ids, xtal_ids, sort_idxs = pkl.load(open(args.sort_res, "rb"))
        # If we're docking to all DUs, set top_n appropriately
        if args.top_n == -1:
            logging.info("Docking to all")
            args.top_n = len(xtal_ids)
        else:
            logging.info(f"Docking to top {args.top_n}")

        # Make sure that compound_ids match with experimental data if that's
        #  what we're using
        if args.exp_file:
            logger.info("Checking that sort results match experimental data")
            if not all(
                [
                    compound_id == c.compound_id
                    for (compound_id, c) in zip(compound_ids, exp_compounds)
                ]
            ):
                raise ValueError(
                    "Compound IDs in sort results do not match experimental data"
                )
            logger.info("Sort results match experimental data")
    else:
        logger.info("No sort results given")
        # Check to see if the SDF files have a Compound_ID Column
        if all(len(oechem.OEGetSDData(mol, "Compound_ID")) > 0 for mol in mols):
            logger.info("Using Compound_ID column from sdf file")
            compound_ids = [oechem.OEGetSDData(mol, "Compound_ID") for mol in mols]
        else:
            # Use index as compound_id
            logger.info("Using index as compound_id")
            compound_ids = [str(i) for i in range(n_mols)]
        # Get dataset values from DesignUnit filenames
        xtal_ids = list(dataset_dict.keys())
        # Arbitrary sort index, same for each ligand
        sort_idxs = [list(range(len(xtal_ids)))] * n_mols
        args.top_n = len(xtal_ids)

    # make multiprocessing args
    logger.info("Making multiprocessing args")
    mp_args = []

    # if we are failing to read all the design units lets capture that before we get too far
    failures = 0

    # figure out what we need to be skipping
    xtal_set = set(xtal_ids)
    xtal_set_str = "\n".join(list(xtal_set))
    logger.info(f"Set of xtal ids read from sorting or inferred:\n{xtal_set_str}")

    dataset_set = set(dataset_dict.keys())
    dataset_set_str = "\n".join(list(dataset_set))
    logger.info(f"Set of xtal ids read from receptor files:\n{dataset_set_str}")

    diff = xtal_set - dataset_set
    diff_str = "\n".join(list(diff))
    if len(diff) > 0:
        logger.warning(
            f"Xtals that are in sort indices but don't have matching receptors read from file:\n{diff_str}"
        )
        logger.warning(
            f"THESE XTALS in WILL BE SKIPPED likely due to missing receptor files.\nTHIS MAY BE NORMAL IF BREAKING A LARGE JOB INTO CHUNKS.\n{diff_str}"
        )

    skipped = []
    for i, m in enumerate(mols):
        dock_dus = []
        xtals = []
        for xtal in sort_idxs[i][: args.top_n]:
            if xtal_ids[xtal] not in dataset_dict:
                if args.verbose:
                    skipped.append(
                        f"Crystal: {xtal_ids[xtal]} Molecule_title: {m.GetTitle()}, Compound_ID: {compound_ids[i]}, Smiles: {oechem.OECreateIsoSmiString(m)}"
                    )
                failures += 1
                continue

            # Get the DU for each full Mpro name associated with this dataset
            dock_dus.extend([du_dict[x] for x in dataset_dict[xtal_ids[xtal]]])
            xtals.extend(dataset_dict[xtal_ids[xtal]])
        new_args = [
            (
                output_dir / f"{compound_ids[i]}_{x}",
                compound_ids[i],
                x,
                log_name,
                f"{compound_ids[i]}_{x}",
                du,
                m,
                args.docking_sys.lower(),
                args.relax.lower(),
                args.posit_method.lower(),
                f"{compound_ids[i]}_{x}",
                args.omega,
                args.num_poses,
            )
            for du, x in zip(dock_dus, xtals)
        ]
        mp_args.extend(new_args)

    if args.verbose:
        if len(skipped) > 0:
            logger.warning(f"Skipped {len(skipped)} receptor/ligand pairs")
            for s in skipped:
                logger.warning("Skipped pair: " + s)

    if len(mp_args) == 0:
        raise ValueError(
            "No MP args built, likely due to no xtals found, check logs and increase verbosity with --verbose for more info. "
        )

    if failures > 0:
        logger.info(
            f"MP args built, {len(mp_args)} total with {failures} failures, most likely due to skipped xtals.\n"
            "Use --verbose flag to find out more"
        )
    else:
        logger.info(f"{len(mp_args)} multiprocessing args built successfully.")

    if (args.debug_num is not None) and (args.debug_num > 0):
        logger.info(f"DEBUG MODE: Only running {args.debug_num} docking runs")
        mp_args = mp_args[: args.debug_num]

    # Apply ML arguments as kwargs to mp_func
    mp_func_ml_applied = partial(
        mp_func, GAT_model=GAT_model, schnet_model=schnet_model
    )

    if args.num_cores > 1:
        logger.info("Running docking using multiprocessing")
        # reset failures
        logging.info(f"max_failures for running docking using MP : {args.max_failures}")

        nprocs = min(mp.cpu_count(), len(mp_args), args.num_cores)
        logger.info(f"CPUs: {mp.cpu_count()}")
        logger.info(f"N Processes: {len(mp_args)}")
        logger.info(f"N Cores: {args.num_cores}")
        logger.info(f"Running {len(mp_args)} docking runs over {nprocs} cores.")
        with pebble.ProcessPool(max_workers=nprocs) as pool:
            if args.timeout <= 0:
                args.timeout = None
            # Need to flip args structure for pebble
            res = pool.map(mp_func_ml_applied, *zip(*mp_args), timeout=args.timeout)

            # List to keep track of successful results
            results_list = []
            # List to keep track of which runs failed
            failed_runs = []

            # TimeoutError is only raised when we try to access the result. Do things
            #  this way so we can keep track of which compound:xtals timed out
            res_iter = res.result()
            for args_list in mp_args:
                docking_run_name = args_list[9]
                try:
                    cur_res = next(res_iter)
                    results_list += [cur_res]
                except StopIteration:
                    # We've reached the end of the results iterator so just break
                    break
                except TimeoutError:
                    # This compound:xtal combination timed out
                    logger.error("Docking timed out for", docking_run_name)
                    failed_runs += [docking_run_name]
                except pebble.ProcessExpired as e:
                    logger.error("Docking failed for", docking_run_name)
                    logger.error(f"\t{e}. Exit code {e.exitcode}")
                    failed_runs += [docking_run_name]
                except Exception as e:
                    logger.error(
                        f"Docking failed for {docking_run_name}, with Exception: {e.__class__.__name__}"
                    )
                    if hasattr(e, "traceback"):
                        logger.error(e.traceback)
                    failed_runs += [docking_run_name]

                # things are going poorly, lets stop
                if len(failed_runs) > args.max_failures:
                    logger.critical(
                        f"CRITICAL: Too many failures ({len(failed_runs)}/{args.max_failures}) while running docking, aborting"
                    )
                    res.cancel()

            if args.verbose:
                logging.info(f"Docking complete with {len(failed_runs)} failures.")
                if len(failed_runs) > 0:
                    failed_run_str = "\n".join(failed_runs)
                    logger.error(f"Failed runs:\n{failed_run_str}\n")
            else:
                logging.info(
                    f"Docking complete with {len(failed_runs)} failures, use --verbose to see which ones."
                )

    else:
        logger.info("Running docking using single core this will take a while...")
        logger.info(f"Running {len(mp_args)} docking runs over 1 core.")
        logger.info("not using failure counter for single core")
        results_list = [mp_func_ml_applied(*args_list) for args_list in mp_args]

    logger.info("\nDocking complete!\n")
    logger.info("Writing results")

    logger.info(f"Docking finished for {len(results_list)} runs.")
    # Preparing results dataframe
    # TODO: convert these SD tags to live somewhere else
    results_cols = [
        "ligand_id",
        "du_structure",
        "docked_file",
        "pose_id",
        "docked_RMSD",
        "POSIT_prob",
        "POSIT_method",
        "chemgauss4_score",
        "clash",
        "SMILES",
        "GAT_score",
        "schnet_score",
    ]

    # results_list has the form [[(res1, res2, res3, ...)], [(res1, res2, res3, ...)], ...]
    # this flattens the list to look like [(res1, res2, res3, ...), (res1, res2, res3, ...), ...]
    # TODO: make this unnecessary?
    flattened_results_list = [res for res_list in results_list for res in res_list]
    results_df = pandas.DataFrame(flattened_results_list, columns=results_cols)

    # Save results to csv
    csv_name = f"{args.output_dir}/{log_name}-results.csv"
    results_df.to_csv(csv_name, index=False)
    logger.info(f"Saved results to {csv_name}")

    end = datetime.now().isoformat()
    logger.info(f"Started at {start}; finished at {end}")


if __name__ == "__main__":
    main()<|MERGE_RESOLUTION|>--- conflicted
+++ resolved
@@ -48,12 +48,8 @@
 )
 from asapdiscovery.data.schema import ExperimentalCompoundDataUpdate  # noqa: E402
 from asapdiscovery.data.utils import check_filelist_has_elements  # noqa: E402
-<<<<<<< HEAD
 from asapdiscovery.docking.docking import POSIT_METHODS, run_docking_oe  # noqa: E402
-=======
-from asapdiscovery.docking.docking import run_docking_oe  # noqa: E402
 from asapdiscovery.modeling.modeling import split_openeye_design_unit
->>>>>>> 91d1730b
 
 
 def check_results(d):
