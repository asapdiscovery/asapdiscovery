"""
Script to dock an SDF file of ligands to prepared structures. Example usage:
python run_docking_oe.py \
-e /path/to/experimental_data.json \
-r /path/to/receptors/*.oedu \
-s /path/to/mcs_sort_results.pkl \
-o /path/to/docking/output/

Example usage with a custom regex for parsing your DU filenames:
Suppose your receptors are named
 - /path/to/receptors/Structure0_0.oedu
 - /path/to/receptors/Structure0_1.oedu
 - /path/to/receptors/Structure0_2.oedu
 - ...
where each Structure<i> is a unique crystal structure, and each Structure<i>_<j> is a
different DesignUnit for that structure. You might construct your regex as
'(Compound[0-9]+)_[0-9]+', which will capture the Structure<i> as the unique structure
ID, and Structure<i>_<j> as the full name. Note that single quotes should be used around
the regex in order to avoid any accidental wildcard expansion by the OS:
python run_docking_oe.py \
-e /path/to/experimental_data.json \
-r /path/to/receptors/*.oedu \
-s /path/to/mcs_sort_results.pkl \
-o /path/to/docking/output/ \
-re '(Compound[0-9]+)_[0-9]+'
"""
import argparse
import logging
import multiprocessing as mp
import os
import pickle as pkl
<<<<<<< HEAD
import re
=======
import shutil
>>>>>>> be762863
from concurrent.futures import TimeoutError
from datetime import datetime
from functools import partial
from glob import glob
from pathlib import Path

import numpy as np
import pandas
import pebble
from asapdiscovery.data.logging import FileLogger
from asapdiscovery.data.openeye import load_openeye_sdf  # noqa: E402
from asapdiscovery.data.openeye import save_openeye_sdf  # noqa: E402
from asapdiscovery.data.openeye import oechem
from asapdiscovery.data.schema import ExperimentalCompoundDataUpdate  # noqa: E402
from asapdiscovery.data.utils import check_filelist_has_elements  # noqa: E402
from asapdiscovery.docking.docking import run_docking_oe  # noqa: E402


def check_results(d):
    """
    Check if results exist already so we can skip.

    Parameters
    ----------
    d : str
        Directory

    Returns
    -------
    bool
        Results already exist
    """
    if (not os.path.isfile(os.path.join(d, "docked.sdf"))) or (
        not os.path.isfile(os.path.join(d, "results.pkl"))
    ):
        return False

    try:
        _ = load_openeye_sdf(os.path.join(d, "docked.sdf"))
    except Exception:
        return False

    try:
        _ = pkl.load(open(os.path.join(d, "results.pkl"), "rb"))
    except Exception:
        return False

    return True


def load_dus(fn_dict):
    """
    Load all present oedu files.

    Parameters
    ----------
    fn_dict : Dict[str, str]
        Dictionary mapping full DesignUnit name (with chain) to full filename

    Returns
    -------
    Dict[str, oechem.OEDesignUnit]
        Dictionary mapping full Mpro name/compound id (including chain) to its
        design unit
    """
    logger = logging.getLogger("run_docking_oe")

    du_dict = {}
    for full_name, fn in fn_dict.items():
        du = oechem.OEDesignUnit()
        if not oechem.OEReadDesignUnit(fn, du):
            logger.error(f"Failed to read DesignUnit {fn}")
            continue
        du_dict[full_name] = du

    logger.info(f"{len(du_dict.keys())} design units loaded")
    return du_dict


def mp_func(out_dir, lig_name, du_name, compound_name, *args, GAT_model=None, **kwargs):
    """
    Wrapper function for multiprocessing. Everything other than the named args
    will be passed directly to run_docking_oe.

    Parameters
    ----------
    out_dir : str
        Output file
    lig_name : str
        Ligand name
    du_name : str
        DesignUnit name
    compound_name : str
        Compound name, used for error messages if given
    GAT_model : GATInference, optional
        GAT model to use for inference. If None, will not perform inference.

    Returns
    -------
    """
    logname = f"run_docking_oe.{compound_name}"

    before = datetime.now().isoformat()
    if check_results(out_dir):
        logger = FileLogger(logname, path=str(out_dir)).getLogger()
        logger.info(f"Found results for {compound_name}")
        after = datetime.now().isoformat()
        logger.info(f"Start: {before}, End: {after}")
        return
    else:
        os.makedirs(out_dir, exist_ok=True)
        logger = FileLogger(logname, path=str(out_dir)).getLogger()
        logger.info(f"No results for {compound_name} found, running docking")
        errfs = oechem.oeofstream(os.path.join(out_dir, f"openeye_{logname}-log.txt"))
        oechem.OEThrow.SetOutputStream(errfs)
        oechem.OEThrow.SetLevel(oechem.OEErrorLevel_Debug)
        oechem.OEThrow.Info(f"Starting docking for {logname}")

    success, posed_mol, docking_id = run_docking_oe(*args, **kwargs)
    if success:
        out_fn = os.path.join(out_dir, "docked.sdf")
        save_openeye_sdf(posed_mol, out_fn)

        rmsds = []
        posit_probs = []
        posit_methods = []
        chemgauss_scores = []

        for conf in posed_mol.GetConfs():
            rmsds.append(float(oechem.OEGetSDData(conf, f"Docking_{docking_id}_RMSD")))
            posit_probs.append(
                float(oechem.OEGetSDData(conf, f"Docking_{docking_id}_POSIT"))
            )
            posit_methods.append(
                oechem.OEGetSDData(conf, f"Docking_{docking_id}_POSIT_method")
            )
            chemgauss_scores.append(
                float(oechem.OEGetSDData(conf, f"Docking_{docking_id}_Chemgauss4"))
            )
        smiles = oechem.OEGetSDData(conf, "SMILES")
        clash = int(oechem.OEGetSDData(conf, f"Docking_{docking_id}_clash"))
        if GAT_model is not None:
            GAT_score = GAT_model.predict_from_smiles(smiles)
        else:
            GAT_score = np.nan
    else:
        out_fn = ""
        rmsds = [-1.0]
        posit_probs = [-1.0]
        posit_methods = [""]
        chemgauss_scores = [-1.0]
        clash = -1
        smiles = "None"
        GAT_score = np.nan

    results = [
        (
            lig_name,
            du_name,
            out_fn,
            i,
            rmsd,
            prob,
            method,
            chemgauss,
            clash,
            smiles,
            GAT_score,
        )
        for i, (rmsd, prob, method, chemgauss) in enumerate(
            zip(rmsds, posit_probs, posit_methods, chemgauss_scores)
        )
    ]

    pkl.dump(results, open(os.path.join(out_dir, "results.pkl"), "wb"))
    after = datetime.now().isoformat()
    logger.info(f"Start: {before}, End: {after}")
    return


def parse_du_filenames(receptors, regex, basefile="predocked.oedu"):
    """
    Parse list of DesignUnit filenames and extract identifiers using the given regex.
    `regex` should have one capturing group (which can be the entire string if desired).

    Parameters
    ----------
    receptors : Union[List[str], str]
        Either list of DesignUnit filenames, or glob/directory/file to load from. If a
        file is passed, will assume this is a CSV file and will load from the
        "Docked_File" column using `basefile`
    regex : str
        Regex string for parsing
    basefile : str, default="predocked.oedu"
        If a CSV file is passed for `receptors`, this is the base filename that will be
        appended to every directory found in the "Docked_File" column

    Returns
    -------
    Dict[str, List[str]]
        Dictionary mapping Mpro dataset name/compound id to list of full
        Mpro names/compound ids (with chain)
    Dict[str, str]
        Dictionary mapping full name (with chain) to full filename
    """
    from asapdiscovery.data.utils import construct_regex_function

    logger = logging.getLogger("run_docking_oe")

    # First get full list of filenames
    if type(receptors) is list:
        logger.info("Using files as given")
        all_fns = receptors
    elif os.path.isdir(receptors):
        logger.info(f"Using {receptors} as directory")
        all_fns = [
            os.path.join(receptors, fn)
            for _, _, files in os.walk(receptors)
            for fn in files
            if fn[-4:] == "oedu"
        ]
    elif os.path.isfile(receptors):
        logger.info(f"Using {receptors} as file")
        df = pandas.read_csv(receptors)
        try:
            all_fns = [
                os.path.join(os.path.dirname(fn), basefile) for fn in df["Docked_File"]
            ]
        except KeyError:
            raise ValueError("Docked_File column not found in given CSV file.")
    else:
        logger.info(f"Using {receptors} as glob")
        all_fns = glob(receptors)

    # check that we actually have loaded in prepped receptors.
    check_filelist_has_elements(all_fns, tag="prepped receptors")
    logger.info(f"{len(all_fns)} DesignUnit files found", flush=True)

    # Build regex search function
    regex_func = construct_regex_function(regex, ret_groups=True)
    # Perform searches and build dicts
    dataset_dict = {}
    fn_dict = {}
    for fn in all_fns:
        try:
            full_name, dataset = regex_func(fn)
        except ValueError:
            print(f"No regex match found for {fn}", flush=True)
            continue

        try:
            dataset = dataset[0]
        except IndexError:
            raise ValueError(f"No capturing group in regex {regex}")

        try:
            dataset_dict[dataset].append(full_name)
        except KeyError:
            dataset_dict[dataset] = [full_name]
        fn_dict[full_name] = fn

    return dataset_dict, fn_dict


########################################
def get_args():
    parser = argparse.ArgumentParser(description="")

    # Input arguments
    parser.add_argument("-l", "--lig_file", help="SDF file containing ligands.")
    parser.add_argument(
        "-e",
        "--exp_file",
        help="JSON file containing ExperimentalCompoundDataUpdate object.",
    )
    parser.add_argument(
        "-r",
        "--receptor",
        required=True,
        nargs="+",
        help=(
            "Path/glob to prepped receptor(s), or best_results.csv file if "
            "--by_compound is given."
        ),
    )
    parser.add_argument(
        "-s",
        "--sort_res",
        help="Pickle file giving compound_ids, xtal_ids, and sort_idxs.",
    )
    parser.add_argument(
        "-re",
        "--regex",
        help=(
            "Regex for extracting DesignUnit identifiers from the "
            "OpenEye DesignUnit filenames."
        ),
    )

    # Output arguments
    parser.add_argument(
        "-o",
        "--output_dir",
        required=True,
        help="Path to output_dir.",
    )

    # Performance arguments
    parser.add_argument(
        "-n",
        "--num_cores",
        type=int,
        default=1,
        help=(
            "Number of concurrent processes to run. "
            "Set to <= 1 to disable multiprocessing."
        ),
    )
    parser.add_argument(
        "-m",
        "--timeout",
        type=int,
        default=30,
        help=(
            "Timeout (in seconds) for each docking thread. "
            "Set to a negative number to disable."
        ),
    )
    parser.add_argument(
        "-t",
        "--top_n",
        type=int,
        default=1,
        help="Number of top matches to dock. Set to -1 to dock all.",
    )
    parser.add_argument(
        "-d",
        "--docking_sys",
        default="posit",
        help="Which docking system to use [posit, hybrid]. Defaults to posit.",
    )
    parser.add_argument(
        "-x",
        "--relax",
        default="none",
        help="When to run relaxation [none, clash, all]. Defaults to none.",
    )
    parser.add_argument(
        "-y",
        "--hybrid",
        action="store_true",
        help="Whether to only use hybrid docking protocol in POSIT.",
    )
    parser.add_argument(
        "-c",
        "--by_compound",
        action="store_true",
        help="Load/store DesignUnits by compound_id instead of by Mpro dataset.",
    )
    parser.add_argument(
        "-g",
        "--omega",
        action="store_true",
        help="Use Omega conformer enumeration.",
    )
    parser.add_argument(
        "-p",
        "--num_poses",
        type=int,
        default=1,
        help="Number of poses to return from docking.",
    )
    parser.add_argument(
        "--debug_num",
        type=int,
        default=None,
        help="Number of docking runs to run. Useful for debugging and testing.",
    )
    parser.add_argument(
        "-gat",
        "--gat",
        action="store_true",
        help="Whether to use GAT model to score docked poses.",
    )
    parser.add_argument(
        "-log",
        "--log_name",
        type=str,
        default="run_docking_oe",
        help="Base name for high-level log file. Defaults to run_docking_oe, "
        "which enables propagation of log messages to the root logger.",
    )

    return parser.parse_args()


def main():
    args = get_args()

    # Parse symlinks in output_dir
    output_dir = Path(args.output_dir)
    if not output_dir.exists():
        output_dir.mkdir()
    logger = FileLogger(args.log_name, path=str(output_dir)).getLogger()
    start = datetime.now().isoformat()
    if args.exp_file:
        import json

        # Load compounds
        exp_compounds = [
            c
            for c in ExperimentalCompoundDataUpdate(
                **json.load(open(args.exp_file))
            ).compounds
            if c.smiles is not None
        ]
        # Make OEGraphMol for each compound
        mols = []
        for c in exp_compounds:
            new_mol = oechem.OEGraphMol()
            oechem.OESmilesToMol(new_mol, c.smiles)
            mols.append(new_mol)
    if args.lig_file:
        if args.exp_file:
            logger.info(
                (
                    "WARNING: Arguments passed for both --exp_file and "
                    "--lig_file, using --exp_file."
                ),
            )
        else:
            # Load all ligands to dock
            ifs = oechem.oemolistream()
            ifs.open(args.lig_file)
            mols = [mol.CreateCopy() for mol in ifs.GetOEGraphMols()]
    elif args.exp_file is None:
        raise ValueError("Need to specify exactly one of --exp_file or --lig_file.")
    n_mols = len(mols)

    # Set up ML model
    gat_model_string = "asapdiscovery-GAT-2023.04.12"
    if args.gat:
<<<<<<< HEAD
        from asapdiscovery.ml.inference import GATInference  # noqa: E402

        GAT_model = GATInference("model1")
=======
        GAT_model = GATInference(gat_model_string)
        logger.info(f"Using GAT model: {gat_model_string}")
>>>>>>> be762863
    else:
        logger.info("Skipping GAT model scoring")
        GAT_model = None

    # The receptor args are captured as a list, but we still want to handle the case of
    #  a glob/directory/filename being passed. If there's only one thing in the list,
    #  assume it is a glob/directory/filename, and pull it out of the list so it's
    #  properly handled in `parse_du_filenames`
    if len(args.receptor) == 1:
        args.receptor = args.receptor[0]
    # Handle default regex
    if args.regex is None:
        if args.by_compound:
            from asapdiscovery.data.utils import MOONSHOT_CDD_ID_REGEX_CAPT

            args.regex = MOONSHOT_CDD_ID_REGEX_CAPT
        else:
            from asapdiscovery.data.utils import MPRO_ID_REGEX_CAPT

            args.regex = MPRO_ID_REGEX_CAPT
    dataset_dict, fn_dict = parse_du_filenames(args.receptor, args.regex)

    # Load all receptor DesignUnits
    du_dict = load_dus(fn_dict)
    logger.info(f"{n_mols} molecules found")
    logger.info(f"{len(du_dict.keys())} receptor structures found")
    assert n_mols > 0
    assert len(du_dict.keys()) > 0

    # Load sort indices if given
    if args.sort_res:
        compound_ids, xtal_ids, sort_idxs = pkl.load(open(args.sort_res, "rb"))
        # If we're docking to all DUs, set top_n appropriately
        if args.top_n == -1:
            args.top_n = len(xtal_ids)

        # Make sure that compound_ids match with experimental data if that's
        #  what we're using
        if args.exp_file:
            assert all(
                [
                    compound_id == c.compound_id
                    for (compound_id, c) in zip(compound_ids, exp_compounds)
                ]
            ), (
                "Sort result compound_ids are not equivalent to "
                "compound_ids in --exp_file."
            )
    else:
        # Check to see if the SDF files have a Compound_ID Column
        if all(len(oechem.OEGetSDData(mol, "Compound_ID")) > 0 for mol in mols):
            logger.info("Using Compound_ID column from sdf file")
            compound_ids = [oechem.OEGetSDData(mol, "Compound_ID") for mol in mols]
        else:
            # Use index as compound_id
            compound_ids = [str(i) for i in range(n_mols)]
        # Get dataset values from DesignUnit filenames
        xtal_ids = list(dataset_dict.keys())
        # Arbitrary sort index, same for each ligand
        sort_idxs = [list(range(len(xtal_ids)))] * n_mols
        args.top_n = len(xtal_ids)

    # make multiprocessing args
    mp_args = []
    for i, m in enumerate(mols):
        dock_dus = []
        xtals = []
        for xtal in sort_idxs[i][: args.top_n]:
            if xtal_ids[xtal] not in dataset_dict:
                continue
            # Get the DU for each full Mpro name associated with this dataset
            dock_dus.extend([du_dict[x] for x in dataset_dict[xtal_ids[xtal]]])
            xtals.extend(dataset_dict[xtal_ids[xtal]])
        new_args = [
            (
                os.path.join(args.output_dir, f"{compound_ids[i]}_{x}"),
                compound_ids[i],
                x,
                f"{compound_ids[i]}_{x}",
                du,
                m,
                args.docking_sys.lower(),
                args.relax.lower(),
                args.hybrid,
                f"{compound_ids[i]}_{x}",
                args.omega,
                args.num_poses,
            )
            for du, x in zip(dock_dus, xtals)
        ]
        mp_args.extend(new_args)

    mp_args = mp_args[: args.debug_num]

    # Apply ML arguments as kwargs to mp_func
    mp_func_ml_applied = partial(mp_func, GAT_model=GAT_model)

    # if args.num_cores > 1:
    #     nprocs = min(mp.cpu_count(), len(mp_args), args.num_cores)
    #     logger.info(f"CPUs: {mp.cpu_count()}")
    #     logger.info(f"N Processes: {len(mp_args)}")
    #     logger.info(f"N Cores: {args.num_cores}")
    #     logger.info(f"Running {len(mp_args)} docking runs over {nprocs} cores.")
    #     with pebble.ProcessPool(max_workers=nprocs) as pool:
    #         if args.timeout <= 0:
    #             args.timeout = None
    #         # Need to flip args structure for pebble
    #         res = pool.map(mp_func_ml_applied, *zip(*mp_args), timeout=args.timeout)
    #
    #         # List to keep track of successful results
    #         results_df = []
    #         # List to keep track of which runs failed
    #         failed_runs = []
    #
    #         # TimeoutError is only raised when we try to access the result. Do things
    #         #  this way so we can keep track of which compound:xtals timed out
    #         res_iter = res.result()
    #         for args_list in mp_args:
    #             try:
    #                 cur_res = next(res_iter)
    #                 results_df += [cur_res]
    #             except StopIteration:
    #                 # We've reached the end of the results iterator so just break
    #                 break
    #             except TimeoutError:
    #                 # This compound:xtal combination timed out
    #                 print("Docking timed out for", args_list[8], flush=True)
    #                 failed_runs += [args_list[8]]
    #             except pebble.ProcessExpired as e:
    #                 print("Docking failed for", args_list[8], flush=True)
    #                 print(f"\t{e}. Exit code {e.exitcode}", flush=True)
    #                 failed_runs += [args_list[8]]
    #             except Exception as e:
    #                 print(
    #                     "Docking failed for",
    #                     args_list[8],
    #                     "with Exception",
    #                     e,
    #                     flush=True,
    #                 )
    #                 print(e.traceback, flush=True)
    #                 failed_runs += [args_list[8]]
    #         print(f"Docking failed for {len(failed_runs)} runs", flush=True)
    nprocs = min(mp.cpu_count(), len(mp_args), args.num_cores)
    logger.info(f"CPUs: {mp.cpu_count()}")
    logger.info(f"N Processes: {len(mp_args)}")
    logger.info(f"N Cores: {args.num_cores}")

    logger.info(f"Running {len(mp_args)} docking runs over {nprocs} cores.")

    with mp.Pool(processes=nprocs) as pool:
        pool.starmap(mp_func_ml_applied, mp_args)
    end = datetime.now().isoformat()
    logger.info(f"Started at {start}; finished at {end}")


if __name__ == "__main__":
    main()<|MERGE_RESOLUTION|>--- conflicted
+++ resolved
@@ -29,11 +29,8 @@
 import multiprocessing as mp
 import os
 import pickle as pkl
-<<<<<<< HEAD
 import re
-=======
 import shutil
->>>>>>> be762863
 from concurrent.futures import TimeoutError
 from datetime import datetime
 from functools import partial
@@ -476,14 +473,9 @@
     # Set up ML model
     gat_model_string = "asapdiscovery-GAT-2023.04.12"
     if args.gat:
-<<<<<<< HEAD
         from asapdiscovery.ml.inference import GATInference  # noqa: E402
-
-        GAT_model = GATInference("model1")
-=======
         GAT_model = GATInference(gat_model_string)
         logger.info(f"Using GAT model: {gat_model_string}")
->>>>>>> be762863
     else:
         logger.info("Skipping GAT model scoring")
         GAT_model = None
