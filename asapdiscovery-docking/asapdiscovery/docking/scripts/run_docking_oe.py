"""
Script to dock an SDF file of ligands to prepared structures.
"""
import argparse
import multiprocessing as mp
import os
import pickle as pkl
import re
import shutil
import sys
from glob import glob

import pandas
from asapdiscovery.data.openeye import oechem

<<<<<<< HEAD
sys.path.append(
    os.path.dirname(
        os.path.dirname(
            os.path.dirname(os.path.dirname(os.path.abspath(__file__)))
        )
    )
)
from asapdiscovery.data.openeye import load_openeye_sdf, save_openeye_sdf
from asapdiscovery.docking.docking import run_docking_oe
from asapdiscovery.data.utils import check_filelist_has_elements
=======
sys.path.append(os.path.dirname(os.path.dirname(os.path.abspath(__file__))))
from asapdiscovery.data.openeye import load_openeye_sdf  # noqa: E402
from asapdiscovery.data.openeye import save_openeye_sdf  # noqa: E402
from asapdiscovery.data.utils import check_filelist_has_elements  # noqa: E402
from asapdiscovery.docking.docking import run_docking_oe  # noqa: E402
>>>>>>> 204073f4


def check_results(d):
    """
    Check if results exist already so we can skip.

    Parameters
    ----------
    d : str
        Directory

    Returns
    -------
    bool
        Results already exist
    """
    if (not os.path.isfile(os.path.join(d, "docked.sdf"))) or (
        not os.path.isfile(os.path.join(d, "results.pkl"))
    ):
        return False

    try:
        _ = load_openeye_sdf(os.path.join(d, "docked.sdf"))
    except Exception:
        return False

    try:
        _ = pkl.load(open(os.path.join(d, "results.pkl"), "rb"))
    except Exception:
        return False

    return True


def load_dus(file_base, by_compound=False):
    """
    Load all present oedu files. If `file_base` is a directory, os.walk will be
    used to find all .oedu files in the directory. Otherwise, it will be
    assessed with glob.

    Parameters
    ----------
    file_base : str
        Directory/base filepath for .oedu files, or best_results.csv file if
        `by_compound` is True.
    by_compound : bool, default=False
        Whether to load by dataset (False) or by compound_id (True).

    Returns
    -------
    Dict[str, List[str]]
        Dictionary mapping Mpro dataset name/compound id to list of full
        Mpro names/compound ids (with chain)
    Dict[str, oechem.OEDesignUnit]
        Dictionary mapping full Mpro name/compound id (including chain) to its
        design unit
    """

    if os.path.isdir(file_base):
        print(f"Using {file_base} as directory")
        all_fns = [
            os.path.join(file_base, fn)
            for _, _, files in os.walk(file_base)
            for fn in files
            if fn[-4:] == "oedu"
        ]
    elif os.path.isfile(file_base) and by_compound:
        print(f"Using {file_base} as file")
        df = pandas.read_csv(file_base)
        all_fns = [
            os.path.join(os.path.dirname(fn), "predocked.oedu")
            for fn in df["Docked_File"]
        ]
    else:
        print(f"Using {file_base} as glob")
        all_fns = glob(file_base)

    # check that we actually have loaded in prepped receptors.
    check_filelist_has_elements(all_fns, tag="prepped receptors")

    du_dict = {}
    dataset_dict = {}
    if by_compound:
        re_pat = r"([A-Z]{3}-[A-Z]{3}-[a-z0-9]+-[0-9]+)_[0-9][A-Z]"
    else:
        re_pat = r"(Mpro-[A-Za-z][0-9]+)_[0-9][A-Z]"
    print(f"Loading {len(all_fns)} design units")
    for fn in all_fns:
        m = re.search(re_pat, fn)
        if m is None:
            search_type = "compound_id" if by_compound else "Mpro dataset"
            print(f"No {search_type} found for {fn}", flush=True)
            continue

        dataset = m.groups()[0]
        full_name = m.group()
        du = oechem.OEDesignUnit()
        if not oechem.OEReadDesignUnit(fn, du):
            print(f"Failed to read DesignUnit {fn}", flush=True)
            continue
        du_dict[full_name] = du
        try:
            dataset_dict[dataset].append(full_name)
        except KeyError:
            dataset_dict[dataset] = [full_name]
    print(f"{len(du_dict.keys())} design units loaded")
    return dataset_dict, du_dict


def mp_func(out_dir, lig_name, du_name, *args, **kwargs):
    """
    Wrapper function for multiprocessing. Everything other than the named args
    will be passed directly to run_docking_oe.

    Parameters
    ----------
    out_dir : str
        Output file
    lig_name : str
        Ligand name
    du_name : str
        DesignUnit name

    Returns
    -------
    """
    if check_results(out_dir):
        print(f"Loading found results for {lig_name}_{du_name}", flush=True)
        return pkl.load(open(os.path.join(out_dir, "results.pkl"), "rb"))
    os.makedirs(out_dir, exist_ok=True)

    success, posed_mol, docking_id = run_docking_oe(*args, **kwargs)
    if success:
        out_fn = os.path.join(out_dir, "docked.sdf")
        save_openeye_sdf(posed_mol, out_fn)

        rmsds = []
        posit_probs = []
        posit_methods = []
        chemgauss_scores = []

        for conf in posed_mol.GetConfs():
            rmsds.append(float(oechem.OEGetSDData(conf, f"Docking_{docking_id}_RMSD")))
            posit_probs.append(
                float(oechem.OEGetSDData(conf, f"Docking_{docking_id}_POSIT"))
            )
            posit_methods.append(
                oechem.OEGetSDData(conf, f"Docking_{docking_id}_POSIT_method")
            )
            chemgauss_scores.append(
                float(oechem.OEGetSDData(conf, f"Docking_{docking_id}_Chemgauss4"))
            )
        smiles = oechem.OEGetSDData(conf, "SMILES")
        clash = int(oechem.OEGetSDData(conf, f"Docking_{docking_id}_clash"))
    else:
        out_fn = ""
        rmsds = [-1.0]
        posit_probs = [-1.0]
        posit_methods = [""]
        chemgauss_scores = [-1.0]
        clash = -1
        smiles = "None"

    results = [
        (
            lig_name,
            du_name,
            out_fn,
            i,
            rmsd,
            prob,
            method,
            chemgauss,
            clash,
            smiles,
        )
        for i, (rmsd, prob, method, chemgauss) in enumerate(
            zip(rmsds, posit_probs, posit_methods, chemgauss_scores)
        )
    ]

    pkl.dump(results, open(os.path.join(out_dir, "results.pkl"), "wb"))
    return results


########################################
def get_args():
    parser = argparse.ArgumentParser(description="")

    # Input arguments
    parser.add_argument("-l", "--lig_file", help="SDF file containing ligands.")
    parser.add_argument(
        "-e",
        "--exp_file",
        help="JSON file containing ExperimentalCompoundDataUpdate object.",
    )
    parser.add_argument(
        "-r",
        "--receptor",
        required=True,
        help=(
            "Path/glob to prepped receptor(s), or best_results.csv file if "
            "--by_compound is given."
        ),
    )
    parser.add_argument(
        "-s",
        "--sort_res",
        help="Pickle file giving compound_ids, xtal_ids, and sort_idxs.",
    )

    # Output arguments
    parser.add_argument(
        "-o",
        "--output_dir",
        required=True,
        help="Path to output_dir.",
    )

    # Performance arguments
    parser.add_argument(
        "-n",
        "--num_cores",
        type=int,
        default=1,
        help="Number of concurrent processes to run.",
    )
    parser.add_argument(
        "-t",
        "--top_n",
        type=int,
        default=1,
        help="Number of top matches to dock. Set to -1 to dock all.",
    )
    parser.add_argument(
        "-d",
        "--docking_sys",
        default="posit",
        help="Which docking system to use [posit, hybrid]. Defaults to posit.",
    )
    parser.add_argument(
        "-x",
        "--relax",
        default="none",
        help="When to run relaxation [none, clash, all]. Defaults to none.",
    )
    parser.add_argument(
        "-y",
        "--hybrid",
        action="store_true",
        help="Whether to only use hybrid docking protocol in POSIT.",
    )
    parser.add_argument(
        "-c",
        "--by_compound",
        action="store_true",
        help="Load/store DesignUnits by compound_id instead of by Mpro dataset.",
    )
    parser.add_argument(
        "-g",
        "--omega",
        action="store_true",
        help="Use Omega conformer enumeration.",
    )
    parser.add_argument(
        "-p",
        "--num_poses",
        type=int,
        default=1,
        help="Number of poses to return from docking.",
    )

    return parser.parse_args()


def main():
    args = get_args()

    # Parse symlinks in output_dir
    args.output_dir = os.path.realpath(args.output_dir)

    if args.exp_file:
        import json

        from asapdiscovery.data.schema import ExperimentalCompoundDataUpdate

        # Load compounds
        exp_compounds = [
            c
            for c in ExperimentalCompoundDataUpdate(
                **json.load(open(args.exp_file))
            ).compounds
            if c.smiles is not None
        ]
        # Make OEGraphMol for each compound
        mols = []
        for c in exp_compounds:
            new_mol = oechem.OEGraphMol()
            oechem.OESmilesToMol(new_mol, c.smiles)
            mols.append(new_mol)
    if args.lig_file:
        if args.exp_file:
            print(
                (
                    "WARNING: Arguments passed for both --exp_file and "
                    "--lig_file, using --exp_file."
                ),
                flush=True,
            )
        else:
            # Load all ligands to dock
            ifs = oechem.oemolistream()
            ifs.open(args.lig_file)
            mols = [mol.CreateCopy() for mol in ifs.GetOEGraphMols()]
    elif args.exp_file is None:
        raise ValueError("Need to specify exactly one of --exp_file or --lig_file.")
    n_mols = len(mols)
<<<<<<< HEAD
    ## Load all receptor DesignUnits
=======

    # Load all receptor DesignUnits
>>>>>>> 204073f4
    dataset_dict, du_dict = load_dus(args.receptor, args.by_compound)
    print(f"{n_mols} molecules found")
    print(f"{len(du_dict.keys())} receptor structures found")
    assert n_mols > 0
    assert len(du_dict.keys()) > 0

    # Load sort indices if given
    if args.sort_res:
        compound_ids, xtal_ids, sort_idxs = pkl.load(open(args.sort_res, "rb"))
        # If we're docking to all DUs, set top_n appropriately
        if args.top_n == -1:
            args.top_n = len(xtal_ids)

        # Make sure that compound_ids match with experimental data if that's
        #  what we're using
        if args.exp_file:
            assert all(
                [
                    compound_id == c.compound_id
                    for (compound_id, c) in zip(compound_ids, exp_compounds)
                ]
            ), (
                "Sort result compound_ids are not equivalent to "
                "compound_ids in --exp_file."
            )
    else:
<<<<<<< HEAD
        ## Check to see if the SDF files have a Compound_ID Column
        if all(
            len(oechem.OEGetSDData(mol, f"Compound_ID")) > 0 for mol in mols
        ):
            print("Using Compound_ID column from sdf file")
            compound_ids = [
                oechem.OEGetSDData(mol, f"Compound_ID") for mol in mols
            ]
        else:
            ## Use index as compound_id
            compound_ids = [str(i) for i in range(n_mols)]
        ## Get dataset values from DesignUnit filenames
=======
        # Use index as compound_id
        compound_ids = [str(i) for i in range(n_mols)]
        # Get dataset values from DesignUnit filenames
>>>>>>> 204073f4
        xtal_ids = list(dataset_dict.keys())
        # Arbitrary sort index, same for each ligand
        sort_idxs = [list(range(len(xtal_ids)))] * n_mols
        args.top_n = len(xtal_ids)
    mp_args = []
    for i, m in enumerate(mols):
        dock_dus = []
        xtals = []
        for xtal in sort_idxs[i][: args.top_n]:
            if xtal_ids[xtal] not in dataset_dict:
                continue
            # Get the DU for each full Mpro name associated with this dataset
            dock_dus.extend([du_dict[x] for x in dataset_dict[xtal_ids[xtal]]])
            xtals.extend(dataset_dict[xtal_ids[xtal]])
        new_args = [
            (
                os.path.join(args.output_dir, f"{compound_ids[i]}_{x}"),
                compound_ids[i],
                x,
                du,
                m,
                args.docking_sys.lower(),
                args.relax.lower(),
                args.hybrid,
                f"{compound_ids[i]}_{x}",
                args.omega,
                args.num_poses,
            )
            for du, x in zip(dock_dus, xtals)
        ]
        mp_args.extend(new_args)

    results_cols = [
        "ligand_id",
        "du_structure",
        "docked_file",
        "pose_id",
        "docked_RMSD",
        "POSIT_prob",
        "POSIT_method",
        "chemgauss4_score",
        "clash",
        "SMILES",
    ]
    nprocs = min(mp.cpu_count(), len(mp_args), args.num_cores)
    print(
        f"CPUs: {mp.cpu_count()}\n"
        f"N Processes: {mp_args}\n"
        f"N Cores: {args.num_cores}"
    )
    print(f"Running {len(mp_args)} docking runs over {nprocs} cores.")
    with mp.Pool(processes=nprocs) as pool:
        results_df = pool.starmap(mp_func, mp_args)
    results_df = [res for res_list in results_df for res in res_list]
    results_df = pandas.DataFrame(results_df, columns=results_cols)

    results_df.to_csv(f"{args.output_dir}/all_results.csv")

    # Concatenate all individual SDF files
    combined_sdf = f"{args.output_dir}/combined.sdf"
    with open(combined_sdf, "wb") as wfd:
        for f in results_df["docked_file"]:
            if f == "":
                continue
            with open(f, "rb") as fd:
                shutil.copyfileobj(fd, wfd)


if __name__ == "__main__":
    main()<|MERGE_RESOLUTION|>--- conflicted
+++ resolved
@@ -13,7 +13,6 @@
 import pandas
 from asapdiscovery.data.openeye import oechem
 
-<<<<<<< HEAD
 sys.path.append(
     os.path.dirname(
         os.path.dirname(
@@ -21,16 +20,10 @@
         )
     )
 )
-from asapdiscovery.data.openeye import load_openeye_sdf, save_openeye_sdf
-from asapdiscovery.docking.docking import run_docking_oe
-from asapdiscovery.data.utils import check_filelist_has_elements
-=======
-sys.path.append(os.path.dirname(os.path.dirname(os.path.abspath(__file__))))
 from asapdiscovery.data.openeye import load_openeye_sdf  # noqa: E402
 from asapdiscovery.data.openeye import save_openeye_sdf  # noqa: E402
 from asapdiscovery.data.utils import check_filelist_has_elements  # noqa: E402
 from asapdiscovery.docking.docking import run_docking_oe  # noqa: E402
->>>>>>> 204073f4
 
 
 def check_results(d):
@@ -348,12 +341,8 @@
     elif args.exp_file is None:
         raise ValueError("Need to specify exactly one of --exp_file or --lig_file.")
     n_mols = len(mols)
-<<<<<<< HEAD
-    ## Load all receptor DesignUnits
-=======
 
     # Load all receptor DesignUnits
->>>>>>> 204073f4
     dataset_dict, du_dict = load_dus(args.receptor, args.by_compound)
     print(f"{n_mols} molecules found")
     print(f"{len(du_dict.keys())} receptor structures found")
@@ -380,8 +369,7 @@
                 "compound_ids in --exp_file."
             )
     else:
-<<<<<<< HEAD
-        ## Check to see if the SDF files have a Compound_ID Column
+        # Check to see if the SDF files have a Compound_ID Column
         if all(
             len(oechem.OEGetSDData(mol, f"Compound_ID")) > 0 for mol in mols
         ):
@@ -390,14 +378,9 @@
                 oechem.OEGetSDData(mol, f"Compound_ID") for mol in mols
             ]
         else:
-            ## Use index as compound_id
+            # Use index as compound_id
             compound_ids = [str(i) for i in range(n_mols)]
-        ## Get dataset values from DesignUnit filenames
-=======
-        # Use index as compound_id
-        compound_ids = [str(i) for i in range(n_mols)]
         # Get dataset values from DesignUnit filenames
->>>>>>> 204073f4
         xtal_ids = list(dataset_dict.keys())
         # Arbitrary sort index, same for each ligand
         sort_idxs = [list(range(len(xtal_ids)))] * n_mols
