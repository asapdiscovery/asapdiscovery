"""
Script to dock an SDF file of ligands to prepared structures. Example usage:
python run_docking_oe.py \
-e /path/to/experimental_data.json \
-r /path/to/receptors/*.oedu \
-s /path/to/mcs_sort_results.pkl \
-o /path/to/docking/output/

Example usage with a custom regex for parsing your DU filenames:
Suppose your receptors are named
 - /path/to/receptors/Structure0_0.oedu
 - /path/to/receptors/Structure0_1.oedu
 - /path/to/receptors/Structure0_2.oedu
 - ...
where each Structure<i> is a unique crystal structure, and each Structure<i>_<j> is a
different DesignUnit for that structure. You might construct your regex as
'(Compound[0-9]+)_[0-9]+', which will capture the Structure<i> as the unique structure
ID, and Structure<i>_<j> as the full name. Note that single quotes should be used around
the regex in order to avoid any accidental wildcard expansion by the OS:
python run_docking_oe.py \
-e /path/to/experimental_data.json \
-r /path/to/receptors/*.oedu \
-s /path/to/mcs_sort_results.pkl \
-o /path/to/docking/output/ \
-re '(Compound[0-9]+)_[0-9]+'
"""
import argparse
import logging
import multiprocessing as mp
import os
import pickle as pkl
import shutil
from concurrent.futures import TimeoutError
from functools import partial
from glob import glob
from pathlib import Path

import numpy as np
import pandas
import pebble
from asapdiscovery.data.logging import FileLogger
from asapdiscovery.data.openeye import load_openeye_sdf  # noqa: E402
from asapdiscovery.data.openeye import save_openeye_sdf  # noqa: E402
from asapdiscovery.data.openeye import oechem
from asapdiscovery.data.schema import ExperimentalCompoundDataUpdate  # noqa: E402
from asapdiscovery.data.utils import check_filelist_has_elements  # noqa: E402
from asapdiscovery.docking.docking import run_docking_oe  # noqa: E402
from asapdiscovery.ml.inference import GATInference  # noqa: E402


def check_results(d):
    """
    Check if results exist already so we can skip.

    Parameters
    ----------
    d : str
        Directory

    Returns
    -------
    bool
        Results already exist
    """
    if (not os.path.isfile(os.path.join(d, "docked.sdf"))) or (
        not os.path.isfile(os.path.join(d, "results.pkl"))
    ):
        return False

    try:
        _ = load_openeye_sdf(os.path.join(d, "docked.sdf"))
    except Exception:
        return False

    try:
        _ = pkl.load(open(os.path.join(d, "results.pkl"), "rb"))
    except Exception:
        return False

    return True


def load_dus(fn_dict):
    """
    Load all present oedu files.

    Parameters
    ----------
    fn_dict : Dict[str, str]
        Dictionary mapping full DesignUnit name (with chain) to full filename

    Returns
    -------
    Dict[str, oechem.OEDesignUnit]
        Dictionary mapping full Mpro name/compound id (including chain) to its
        design unit
    """
    logger = logging.getLogger("run_docking_oe")

<<<<<<< HEAD
    du_dict = {}
    for full_name, fn in fn_dict.items():
=======
    if os.path.isdir(file_base):
        logger.info(f"Using {file_base} as directory")
        all_fns = [
            os.path.join(file_base, fn)
            for _, _, files in os.walk(file_base)
            for fn in files
            if fn[-4:] == "oedu"
        ]
    elif os.path.isfile(file_base) and by_compound:
        logger.info(f"Using {file_base} as file")
        df = pandas.read_csv(file_base)
        all_fns = [
            os.path.join(os.path.dirname(fn), "predocked.oedu")
            for fn in df["Docked_File"]
        ]
    else:
        logger.info(f"Using {file_base} as glob")
        all_fns = glob(file_base)

    # check that we actually have loaded in prepped receptors.
    check_filelist_has_elements(all_fns, tag="prepped receptors")

    du_dict = {}
    dataset_dict = {}
    if by_compound:
        re_pat = r"([A-Z]{3}-[A-Z]{3}-[a-z0-9]+-[0-9]+)_[0-9][A-Z]"
    else:
        re_pat = r"(Mpro-[A-Za-z][0-9]+)_[0-9][A-Z]"
    logger.info(f"Loading {len(all_fns)} design units")
    for fn in all_fns:
        m = re.search(re_pat, fn)
        if m is None:
            search_type = "compound_id" if by_compound else "Mpro dataset"
            logger.warning(f"No {search_type} found for {fn}")
            continue

        dataset = m.groups()[0]
        full_name = m.group()
>>>>>>> 3d711cbb
        du = oechem.OEDesignUnit()
        if not oechem.OEReadDesignUnit(fn, du):
            logger.error(f"Failed to read DesignUnit {fn}")
            continue
        du_dict[full_name] = du
<<<<<<< HEAD

    print(f"{len(du_dict.keys())} design units loaded")
    return du_dict
=======
        try:
            dataset_dict[dataset].append(full_name)
        except KeyError:
            dataset_dict[dataset] = [full_name]
    logger.info(f"{len(du_dict.keys())} design units loaded")
    return dataset_dict, du_dict
>>>>>>> 3d711cbb


def mp_func(out_dir, lig_name, du_name, compound_name, *args, GAT_model=None, **kwargs):
    """
    Wrapper function for multiprocessing. Everything other than the named args
    will be passed directly to run_docking_oe.

    Parameters
    ----------
    out_dir : str
        Output file
    lig_name : str
        Ligand name
    du_name : str
        DesignUnit name
    compound_name : str
        Compound name, used for error messages if given
    GAT_model : GATInference, optional
        GAT model to use for inference. If None, will not perform inference.

    Returns
    -------
    """
    logname = f"run_docking_oe.{compound_name}"

    if check_results(out_dir):
        logger = FileLogger(logname, path=str(out_dir)).getLogger()
        logger.info(f"Loading found results for {compound_name}")
        return pkl.load(open(os.path.join(out_dir, "results.pkl"), "rb"))
    else:
        os.makedirs(out_dir, exist_ok=True)
        logger = FileLogger(logname, path=str(out_dir)).getLogger()
        logger.info(f"No results for {compound_name} found, running docking")
        errfs = oechem.oeofstream(os.path.join(out_dir, f"openeye_{logname}-log.txt"))
        oechem.OEThrow.SetOutputStream(errfs)
        oechem.OEThrow.SetLevel(oechem.OEErrorLevel_Debug)
        oechem.OEThrow.Info(f"Starting docking for {logname}")

    success, posed_mol, docking_id = run_docking_oe(*args, **kwargs)
    if success:
        out_fn = os.path.join(out_dir, "docked.sdf")
        save_openeye_sdf(posed_mol, out_fn)

        rmsds = []
        posit_probs = []
        posit_methods = []
        chemgauss_scores = []

        for conf in posed_mol.GetConfs():
            rmsds.append(float(oechem.OEGetSDData(conf, f"Docking_{docking_id}_RMSD")))
            posit_probs.append(
                float(oechem.OEGetSDData(conf, f"Docking_{docking_id}_POSIT"))
            )
            posit_methods.append(
                oechem.OEGetSDData(conf, f"Docking_{docking_id}_POSIT_method")
            )
            chemgauss_scores.append(
                float(oechem.OEGetSDData(conf, f"Docking_{docking_id}_Chemgauss4"))
            )
        smiles = oechem.OEGetSDData(conf, "SMILES")
        clash = int(oechem.OEGetSDData(conf, f"Docking_{docking_id}_clash"))
        if GAT_model is not None:
            GAT_score = GAT_model.predict_from_smiles(smiles)
        else:
            GAT_score = np.nan
    else:
        out_fn = ""
        rmsds = [-1.0]
        posit_probs = [-1.0]
        posit_methods = [""]
        chemgauss_scores = [-1.0]
        clash = -1
        smiles = "None"
        GAT_score = np.nan

    results = [
        (
            lig_name,
            du_name,
            out_fn,
            i,
            rmsd,
            prob,
            method,
            chemgauss,
            clash,
            smiles,
            GAT_score,
        )
        for i, (rmsd, prob, method, chemgauss) in enumerate(
            zip(rmsds, posit_probs, posit_methods, chemgauss_scores)
        )
    ]

    pkl.dump(results, open(os.path.join(out_dir, "results.pkl"), "wb"))
    return results


def parse_du_filenames(receptors, regex, basefile="predocked.oedu"):
    """
    Parse list of DesignUnit filenames and extract identifiers using the given regex.
    `regex` should have one capturing group (which can be the entire string if desired).

    Parameters
    ----------
    receptors : Union[List[str], str]
        Either list of DesignUnit filenames, or glob/directory/file to load from. If a
        file is passed, will assume this is a CSV file and will load from the
        "Docked_File" column using `basefile`
    regex : str
        Regex string for parsing
    basefile : str, default="predocked.oedu"
        If a CSV file is passed for `receptors`, this is the base filename that will be
        appended to every directory found in the "Docked_File" column

    Returns
    -------
    Dict[str, List[str]]
        Dictionary mapping Mpro dataset name/compound id to list of full
        Mpro names/compound ids (with chain)
    Dict[str, str]
        Dictionary mapping full name (with chain) to full filename
    """
    from asapdiscovery.data.utils import construct_regex_function

    # First get full list of filenames
    if type(receptors) is list:
        print("Using files as given")
        all_fns = receptors
    elif os.path.isdir(receptors):
        print(f"Using {receptors} as directory")
        all_fns = [
            os.path.join(receptors, fn)
            for _, _, files in os.walk(receptors)
            for fn in files
            if fn[-4:] == "oedu"
        ]
    elif os.path.isfile(receptors):
        print(f"Using {receptors} as file")
        df = pandas.read_csv(receptors)
        try:
            all_fns = [
                os.path.join(os.path.dirname(fn), basefile) for fn in df["Docked_File"]
            ]
        except KeyError:
            raise ValueError("Docked_File column not found in given CSV file.")
    else:
        print(f"Using {receptors} as glob")
        all_fns = glob(receptors)

    # check that we actually have loaded in prepped receptors.
    check_filelist_has_elements(all_fns, tag="prepped receptors")
    print(f"{len(all_fns)} DesignUnit files found", flush=True)

    # Build regex search function
    regex_func = construct_regex_function(regex, ret_groups=True)
    # Perform searches and build dicts
    dataset_dict = {}
    fn_dict = {}
    for fn in all_fns:
        try:
            full_name, dataset = regex_func(fn)
        except ValueError:
            print(f"No regex match found for {fn}", flush=True)
            continue

        try:
            dataset = dataset[0]
        except IndexError:
            raise ValueError(f"No capturing group in regex {regex}")

        try:
            dataset_dict[dataset].append(full_name)
        except KeyError:
            dataset_dict[dataset] = [full_name]
        fn_dict[full_name] = fn

    return dataset_dict, fn_dict


########################################
def get_args():
    parser = argparse.ArgumentParser(description="")

    # Input arguments
    parser.add_argument("-l", "--lig_file", help="SDF file containing ligands.")
    parser.add_argument(
        "-e",
        "--exp_file",
        help="JSON file containing ExperimentalCompoundDataUpdate object.",
    )
    parser.add_argument(
        "-r",
        "--receptor",
        required=True,
        nargs="+",
        help=(
            "Path/glob to prepped receptor(s), or best_results.csv file if "
            "--by_compound is given."
        ),
    )
    parser.add_argument(
        "-s",
        "--sort_res",
        help="Pickle file giving compound_ids, xtal_ids, and sort_idxs.",
    )
    parser.add_argument(
        "-re",
        "--regex",
        help=(
            "Regex for extracting DesignUnit identifiers from the "
            "OpenEye DesignUnit filenames."
        ),
    )

    # Output arguments
    parser.add_argument(
        "-o",
        "--output_dir",
        required=True,
        help="Path to output_dir.",
    )

    # Performance arguments
    parser.add_argument(
        "-n",
        "--num_cores",
        type=int,
        default=1,
        help=(
            "Number of concurrent processes to run. "
            "Set to <= 1 to disable multiprocessing."
        ),
    )
    parser.add_argument(
        "-m",
        "--timeout",
        type=int,
        default=30,
        help=(
            "Timeout (in seconds) for each docking thread. "
            "Set to a negative number to disable."
        ),
    )
    parser.add_argument(
        "-t",
        "--top_n",
        type=int,
        default=1,
        help="Number of top matches to dock. Set to -1 to dock all.",
    )
    parser.add_argument(
        "-d",
        "--docking_sys",
        default="posit",
        help="Which docking system to use [posit, hybrid]. Defaults to posit.",
    )
    parser.add_argument(
        "-x",
        "--relax",
        default="none",
        help="When to run relaxation [none, clash, all]. Defaults to none.",
    )
    parser.add_argument(
        "-y",
        "--hybrid",
        action="store_true",
        help="Whether to only use hybrid docking protocol in POSIT.",
    )
    parser.add_argument(
        "-c",
        "--by_compound",
        action="store_true",
        help="Load/store DesignUnits by compound_id instead of by Mpro dataset.",
    )
    parser.add_argument(
        "-g",
        "--omega",
        action="store_true",
        help="Use Omega conformer enumeration.",
    )
    parser.add_argument(
        "-p",
        "--num_poses",
        type=int,
        default=1,
        help="Number of poses to return from docking.",
    )
    parser.add_argument(
        "--debug_num",
        type=int,
        default=-1,
        help="Number of docking runs to run. Useful for debugging and testing.",
    )
    parser.add_argument(
        "-gat",
        "--gat",
        action="store_true",
        help="Whether to use GAT model to score docked poses.",
    )

    return parser.parse_args()


def main():
    args = get_args()

    # Parse symlinks in output_dir
    output_dir = Path(args.output_dir)
    if not output_dir.exists():
        output_dir.mkdir()
    logger = FileLogger("run_docking_oe", path=str(output_dir)).getLogger()
    if args.exp_file:
        import json

        # Load compounds
        exp_compounds = [
            c
            for c in ExperimentalCompoundDataUpdate(
                **json.load(open(args.exp_file))
            ).compounds
            if c.smiles is not None
        ]
        # Make OEGraphMol for each compound
        mols = []
        for c in exp_compounds:
            new_mol = oechem.OEGraphMol()
            oechem.OESmilesToMol(new_mol, c.smiles)
            mols.append(new_mol)
    if args.lig_file:
        if args.exp_file:
            logger.info(
                (
                    "WARNING: Arguments passed for both --exp_file and "
                    "--lig_file, using --exp_file."
                ),
            )
        else:
            # Load all ligands to dock
            ifs = oechem.oemolistream()
            ifs.open(args.lig_file)
            mols = [mol.CreateCopy() for mol in ifs.GetOEGraphMols()]
    elif args.exp_file is None:
        raise ValueError("Need to specify exactly one of --exp_file or --lig_file.")
    n_mols = len(mols)

<<<<<<< HEAD
    # Set up ML model
=======
    # setup ML models
    gat_model_string = "asapdiscovery-GAT-2023.04.12"
>>>>>>> 3d711cbb
    if args.gat:
        GAT_model = GATInference(gat_model_string)
        logger.info(f"Using GAT model: {gat_model_string}")
    else:
        logger.info("Skipping GAT model scoring")
        GAT_model = None

    # The receptor args are captured as a list, but we still want to handle the case of
    #  a glob/directory/filename being passed. If there's only one thing in the list,
    #  assume it is a glob/directory/filename, and pull it out of the list so it's
    #  properly handled in `parse_du_filenames`
    if len(args.receptor) == 1:
        args.receptor = args.receptor[0]
    # Handle default regex
    if args.regex is None:
        if args.by_compound:
            from asapdiscovery.data.utils import MOONSHOT_CDD_ID_REGEX_CAPT

            args.regex = MOONSHOT_CDD_ID_REGEX_CAPT
        else:
            from asapdiscovery.data.utils import MPRO_ID_REGEX_CAPT

            args.regex = MPRO_ID_REGEX_CAPT
    dataset_dict, fn_dict = parse_du_filenames(args.receptor, args.regex)

    # Load all receptor DesignUnits
<<<<<<< HEAD
    du_dict = load_dus(fn_dict)
    print(f"{n_mols} molecules found")
    print(f"{len(du_dict.keys())} receptor structures found")
=======
    dataset_dict, du_dict = load_dus(
        file_base=args.receptor, by_compound=args.by_compound
    )
    logger.info(f"{n_mols} molecules found")
    logger.info(f"{len(du_dict.keys())} receptor structures found")
>>>>>>> 3d711cbb
    assert n_mols > 0
    assert len(du_dict.keys()) > 0

    # Load sort indices if given
    if args.sort_res:
        compound_ids, xtal_ids, sort_idxs = pkl.load(open(args.sort_res, "rb"))
        # If we're docking to all DUs, set top_n appropriately
        if args.top_n == -1:
            args.top_n = len(xtal_ids)

        # Make sure that compound_ids match with experimental data if that's
        #  what we're using
        if args.exp_file:
            assert all(
                [
                    compound_id == c.compound_id
                    for (compound_id, c) in zip(compound_ids, exp_compounds)
                ]
            ), (
                "Sort result compound_ids are not equivalent to "
                "compound_ids in --exp_file."
            )
    else:
        # Check to see if the SDF files have a Compound_ID Column
        if all(len(oechem.OEGetSDData(mol, "Compound_ID")) > 0 for mol in mols):
            logger.info("Using Compound_ID column from sdf file")
            compound_ids = [oechem.OEGetSDData(mol, "Compound_ID") for mol in mols]
        else:
            # Use index as compound_id
            compound_ids = [str(i) for i in range(n_mols)]
        # Get dataset values from DesignUnit filenames
        xtal_ids = list(dataset_dict.keys())
        # Arbitrary sort index, same for each ligand
        sort_idxs = [list(range(len(xtal_ids)))] * n_mols
        args.top_n = len(xtal_ids)

    # make multiprocessing args
    mp_args = []
    for i, m in enumerate(mols):
        dock_dus = []
        xtals = []
        for xtal in sort_idxs[i][: args.top_n]:
            if xtal_ids[xtal] not in dataset_dict:
                continue
            # Get the DU for each full Mpro name associated with this dataset
            dock_dus.extend([du_dict[x] for x in dataset_dict[xtal_ids[xtal]]])
            xtals.extend(dataset_dict[xtal_ids[xtal]])
        new_args = [
            (
                os.path.join(args.output_dir, f"{compound_ids[i]}_{x}"),
                compound_ids[i],
                x,
                f"{compound_ids[i]}_{x}",
                du,
                m,
                args.docking_sys.lower(),
                args.relax.lower(),
                args.hybrid,
                f"{compound_ids[i]}_{x}",
                args.omega,
                args.num_poses,
            )
            for du, x in zip(dock_dus, xtals)
        ]
        mp_args.extend(new_args)

    if args.debug_num > 0:
        mp_args = mp_args[: args.debug_num]

    # Apply ML arguments as kwargs to mp_func
    mp_func_ml_applied = partial(mp_func, GAT_model=GAT_model)

    results_cols = [
        "ligand_id",
        "du_structure",
        "docked_file",
        "pose_id",
        "docked_RMSD",
        "POSIT_prob",
        "POSIT_method",
        "chemgauss4_score",
        "clash",
        "SMILES",
        "GAT_score",
    ]
    if args.num_cores > 1:
        nprocs = min(mp.cpu_count(), len(mp_args), args.num_cores)
        logger.info(f"CPUs: {mp.cpu_count()}")
        logger.info(f"N Processes: {len(mp_args)}")
        logger.info(f"N Cores: {args.num_cores}")
        logger.info(f"Running {len(mp_args)} docking runs over {nprocs} cores.")
        with pebble.ProcessPool(max_workers=nprocs) as pool:
            if args.timeout <= 0:
                args.timeout = None
            # Need to flip args structure for pebble
            res = pool.map(mp_func_ml_applied, *zip(*mp_args), timeout=args.timeout)

            # List to keep track of successful results
            results_df = []
            # List to keep track of which runs failed
            failed_runs = []

            # TimeoutError is only raised when we try to access the result. Do things
            #  this way so we can keep track of which compound:xtals timed out
            res_iter = res.result()
            for args_list in mp_args:
                try:
                    cur_res = next(res_iter)
                    results_df += [cur_res]
                except StopIteration:
                    # We've reached the end of the results iterator so just break
                    break
                except TimeoutError:
                    # This compound:xtal combination timed out
                    print("Docking timed out for", args_list[8], flush=True)
                    failed_runs += [args_list[8]]
                except pebble.ProcessExpired as e:
                    print("Docking failed for", args_list[8], flush=True)
                    print(f"\t{e}. Exit code {e.exitcode}", flush=True)
                    failed_runs += [args_list[8]]
                except Exception as e:
                    print(
                        "Docking failed for",
                        args_list[8],
                        "with Exception",
                        e,
                        flush=True,
                    )
                    print(e.traceback, flush=True)
                    failed_runs += [args_list[8]]
            print(f"Docking failed for {len(failed_runs)} runs", flush=True)

    else:
        results_df = [mp_func_ml_applied(*args_list) for args_list in mp_args]
    results_df = [res for res_list in results_df for res in res_list]
    results_df = pandas.DataFrame(results_df, columns=results_cols)

    results_df.to_csv(f"{args.output_dir}/all_results.csv")

    # Concatenate all individual SDF files
    combined_sdf = f"{args.output_dir}/combined.sdf"
    with open(combined_sdf, "wb") as wfd:
        for f in results_df["docked_file"]:
            if f == "":
                continue
            with open(f, "rb") as fd:
                shutil.copyfileobj(fd, wfd)


if __name__ == "__main__":
    main()<|MERGE_RESOLUTION|>--- conflicted
+++ resolved
@@ -97,66 +97,16 @@
     """
     logger = logging.getLogger("run_docking_oe")
 
-<<<<<<< HEAD
     du_dict = {}
     for full_name, fn in fn_dict.items():
-=======
-    if os.path.isdir(file_base):
-        logger.info(f"Using {file_base} as directory")
-        all_fns = [
-            os.path.join(file_base, fn)
-            for _, _, files in os.walk(file_base)
-            for fn in files
-            if fn[-4:] == "oedu"
-        ]
-    elif os.path.isfile(file_base) and by_compound:
-        logger.info(f"Using {file_base} as file")
-        df = pandas.read_csv(file_base)
-        all_fns = [
-            os.path.join(os.path.dirname(fn), "predocked.oedu")
-            for fn in df["Docked_File"]
-        ]
-    else:
-        logger.info(f"Using {file_base} as glob")
-        all_fns = glob(file_base)
-
-    # check that we actually have loaded in prepped receptors.
-    check_filelist_has_elements(all_fns, tag="prepped receptors")
-
-    du_dict = {}
-    dataset_dict = {}
-    if by_compound:
-        re_pat = r"([A-Z]{3}-[A-Z]{3}-[a-z0-9]+-[0-9]+)_[0-9][A-Z]"
-    else:
-        re_pat = r"(Mpro-[A-Za-z][0-9]+)_[0-9][A-Z]"
-    logger.info(f"Loading {len(all_fns)} design units")
-    for fn in all_fns:
-        m = re.search(re_pat, fn)
-        if m is None:
-            search_type = "compound_id" if by_compound else "Mpro dataset"
-            logger.warning(f"No {search_type} found for {fn}")
-            continue
-
-        dataset = m.groups()[0]
-        full_name = m.group()
->>>>>>> 3d711cbb
         du = oechem.OEDesignUnit()
         if not oechem.OEReadDesignUnit(fn, du):
             logger.error(f"Failed to read DesignUnit {fn}")
             continue
         du_dict[full_name] = du
-<<<<<<< HEAD
-
-    print(f"{len(du_dict.keys())} design units loaded")
+
+    logger.info(f"{len(du_dict.keys())} design units loaded")
     return du_dict
-=======
-        try:
-            dataset_dict[dataset].append(full_name)
-        except KeyError:
-            dataset_dict[dataset] = [full_name]
-    logger.info(f"{len(du_dict.keys())} design units loaded")
-    return dataset_dict, du_dict
->>>>>>> 3d711cbb
 
 
 def mp_func(out_dir, lig_name, du_name, compound_name, *args, GAT_model=None, **kwargs):
@@ -282,12 +232,14 @@
     """
     from asapdiscovery.data.utils import construct_regex_function
 
+    logger = logging.getLogger("run_docking_oe")
+
     # First get full list of filenames
     if type(receptors) is list:
-        print("Using files as given")
+        logger.info("Using files as given")
         all_fns = receptors
     elif os.path.isdir(receptors):
-        print(f"Using {receptors} as directory")
+        logger.info(f"Using {receptors} as directory")
         all_fns = [
             os.path.join(receptors, fn)
             for _, _, files in os.walk(receptors)
@@ -295,7 +247,7 @@
             if fn[-4:] == "oedu"
         ]
     elif os.path.isfile(receptors):
-        print(f"Using {receptors} as file")
+        logger.info(f"Using {receptors} as file")
         df = pandas.read_csv(receptors)
         try:
             all_fns = [
@@ -304,12 +256,12 @@
         except KeyError:
             raise ValueError("Docked_File column not found in given CSV file.")
     else:
-        print(f"Using {receptors} as glob")
+        logger.info(f"Using {receptors} as glob")
         all_fns = glob(receptors)
 
     # check that we actually have loaded in prepped receptors.
     check_filelist_has_elements(all_fns, tag="prepped receptors")
-    print(f"{len(all_fns)} DesignUnit files found", flush=True)
+    logger.info(f"{len(all_fns)} DesignUnit files found", flush=True)
 
     # Build regex search function
     regex_func = construct_regex_function(regex, ret_groups=True)
@@ -503,12 +455,8 @@
         raise ValueError("Need to specify exactly one of --exp_file or --lig_file.")
     n_mols = len(mols)
 
-<<<<<<< HEAD
     # Set up ML model
-=======
-    # setup ML models
     gat_model_string = "asapdiscovery-GAT-2023.04.12"
->>>>>>> 3d711cbb
     if args.gat:
         GAT_model = GATInference(gat_model_string)
         logger.info(f"Using GAT model: {gat_model_string}")
@@ -535,17 +483,9 @@
     dataset_dict, fn_dict = parse_du_filenames(args.receptor, args.regex)
 
     # Load all receptor DesignUnits
-<<<<<<< HEAD
     du_dict = load_dus(fn_dict)
-    print(f"{n_mols} molecules found")
-    print(f"{len(du_dict.keys())} receptor structures found")
-=======
-    dataset_dict, du_dict = load_dus(
-        file_base=args.receptor, by_compound=args.by_compound
-    )
     logger.info(f"{n_mols} molecules found")
     logger.info(f"{len(du_dict.keys())} receptor structures found")
->>>>>>> 3d711cbb
     assert n_mols > 0
     assert len(du_dict.keys()) > 0
 
