"""
Script to dock an SDF file of ligands to prepared structures. Example usage:
python run_docking_oe.py \
-e /path/to/experimental_data.json \
-r /path/to/receptors/*.oedu \
-s /path/to/mcs_sort_results.pkl \
-o /path/to/docking/output/

Example usage with a custom regex for parsing your DU filenames:
Suppose your receptors are named
 - /path/to/receptors/Structure0_0.oedu
 - /path/to/receptors/Structure0_1.oedu
 - /path/to/receptors/Structure0_2.oedu
 - ...
where each Structure<i> is a unique crystal structure, and each Structure<i>_<j> is a
different DesignUnit for that structure. You might construct your regex as
'(Compound[0-9]+)_[0-9]+', which will capture the Structure<i> as the unique structure
ID, and Structure<i>_<j> as the full name. Note that single quotes should be used around
the regex in order to avoid any accidental wildcard expansion by the OS:
python run_docking_oe.py \
-e /path/to/experimental_data.json \
-r /path/to/receptors/*.oedu \
-s /path/to/mcs_sort_results.pkl \
-o /path/to/docking/output/ \
-re '(Compound[0-9]+)_[0-9]+'
"""
import argparse
import logging
import multiprocessing as mp
import os
import pickle as pkl
from concurrent.futures import TimeoutError
from datetime import datetime
from functools import partial
from glob import glob
from pathlib import Path

import numpy as np
import pandas
import pebble
from asapdiscovery.data.logging import FileLogger
from asapdiscovery.data.openeye import load_openeye_sdf  # noqa: E402
from asapdiscovery.data.openeye import save_openeye_sdf  # noqa: E402
from asapdiscovery.data.openeye import oechem
from asapdiscovery.data.schema import ExperimentalCompoundDataUpdate  # noqa: E402
from asapdiscovery.data.utils import check_filelist_has_elements  # noqa: E402
from asapdiscovery.docking.docking import run_docking_oe  # noqa: E402


def check_results(d):
    """
    Check if results exist already so we can skip.

    Parameters
    ----------
    d : str
        Directory

    Returns
    -------
    bool
        Results already exist
    """
    if (not os.path.isfile(os.path.join(d, "docked.sdf"))) or (
        not os.path.isfile(os.path.join(d, "results.pkl"))
    ):
        return False

    try:
        _ = load_openeye_sdf(os.path.join(d, "docked.sdf"))
    except Exception:
        return False

    try:
        _ = pkl.load(open(os.path.join(d, "results.pkl"), "rb"))
    except Exception:
        return False

    return True


def load_dus(fn_dict, log_name):
    """
    Load all present oedu files.

    Parameters
    ----------
    fn_dict : Dict[str, str]
        Dictionary mapping full DesignUnit name (with chain) to full filename

    Returns
    -------
    Dict[str, oechem.OEDesignUnit]
        Dictionary mapping full Mpro name/compound id (including chain) to its
        design unit
    """
    logger = logging.getLogger(log_name)

    du_dict = {}
    for full_name, fn in fn_dict.items():
        du = oechem.OEDesignUnit()
        if not oechem.OEReadDesignUnit(fn, du):
            logger.error(f"Failed to read DesignUnit {fn}")
            continue
        du_dict[full_name] = du

    logger.info(f"{len(du_dict.keys())} design units loaded")
    return du_dict


def mp_func(
    out_dir, lig_name, du_name, log_name, compound_name, *args, GAT_model=None, **kwargs
):
    """
    Wrapper function for multiprocessing. Everything other than the named args
    will be passed directly to run_docking_oe.

    Parameters
    ----------
    out_dir : str
        Output file
    lig_name : str
        Ligand name
    du_name : str
        DesignUnit name
    log_name : str
        High-level logger name
    compound_name : str
        Compound name, used for error messages if given
    GAT_model : GATInference, optional
        GAT model to use for inference. If None, will not perform inference.

    Returns
    -------
    """
    logname = f"{log_name}.{compound_name}"

    before = datetime.now().isoformat()
    if check_results(out_dir):
        logger = FileLogger(logname, path=str(out_dir)).getLogger()
        logger.info(f"Found results for {compound_name}")
        after = datetime.now().isoformat()
        results = pkl.load(open(os.path.join(out_dir, "results.pkl"), "rb"))
        logger.info(f"Start: {before}, End: {after}")
        return results
    else:
        os.makedirs(out_dir, exist_ok=True)
        logger = FileLogger(logname, path=str(out_dir)).getLogger()
        logger.info(f"No results for {compound_name} found, running docking")
        errfs = oechem.oeofstream(os.path.join(out_dir, f"openeye_{logname}-log.txt"))
        oechem.OEThrow.SetOutputStream(errfs)
        oechem.OEThrow.SetLevel(oechem.OEErrorLevel_Debug)
        oechem.OEThrow.Info(f"Starting docking for {logname}")

    success, posed_mol, docking_id = run_docking_oe(*args, log_name=log_name, **kwargs)
    if success:
        out_fn = os.path.join(out_dir, "docked.sdf")
        save_openeye_sdf(posed_mol, out_fn)

        rmsds = []
        posit_probs = []
        posit_methods = []
        chemgauss_scores = []

        for conf in posed_mol.GetConfs():
            rmsds.append(float(oechem.OEGetSDData(conf, f"Docking_{docking_id}_RMSD")))
            posit_probs.append(
                float(oechem.OEGetSDData(conf, f"Docking_{docking_id}_POSIT"))
            )
            posit_methods.append(
                oechem.OEGetSDData(conf, f"Docking_{docking_id}_POSIT_method")
            )
            chemgauss_scores.append(
                float(oechem.OEGetSDData(conf, f"Docking_{docking_id}_Chemgauss4"))
            )
        smiles = oechem.OEGetSDData(conf, "SMILES")
        clash = int(oechem.OEGetSDData(conf, f"Docking_{docking_id}_clash"))
        if GAT_model is not None:
            GAT_score = GAT_model.predict_from_smiles(smiles)
        else:
            GAT_score = np.nan
    else:
        out_fn = ""
        rmsds = [-1.0]
        posit_probs = [-1.0]
        posit_methods = [""]
        chemgauss_scores = [-1.0]
        clash = -1
        smiles = "None"
        GAT_score = np.nan

    results = [
        (
            lig_name,
            du_name,
            out_fn,
            i,
            rmsd,
            prob,
            method,
            chemgauss,
            clash,
            smiles,
            GAT_score,
        )
        for i, (rmsd, prob, method, chemgauss) in enumerate(
            zip(rmsds, posit_probs, posit_methods, chemgauss_scores)
        )
    ]

    pkl.dump(results, open(os.path.join(out_dir, "results.pkl"), "wb"))
    after = datetime.now().isoformat()
    logger.info(f"Start: {before}, End: {after}")
    return results


<<<<<<< HEAD
def parse_du_filenames(receptors, regex, basefile="predocked.oedu", by_compound=False):
=======
def parse_du_filenames(receptors, regex, log_name, basefile="predocked.oedu"):
>>>>>>> 4b683bed
    """
    Parse list of DesignUnit filenames and extract identifiers using the given regex.
    `regex` should have one capturing group (which can be the entire string if desired).

    Parameters
    ----------
    receptors : Union[List[str], str]
        Either list of DesignUnit filenames, or glob/directory/file to load from. If a
        file is passed, will assume this is a CSV file and will load from the
        "Docked_File" column using `basefile`
    regex : str
        Regex string for parsing
    basefile : str, default="predocked.oedu"
        If a CSV file is passed for `receptors`, this is the base filename that will be
        appended to every directory found in the "Docked_File" column

    by_compound : bool, default=False

    Returns
    -------
    Dict[str, List[str]]
        Dictionary mapping Mpro dataset name/compound id to list of full
        Mpro names/compound ids (with chain)
    Dict[str, str]
        Dictionary mapping full name (with chain) to full filename
    """
    from asapdiscovery.data.utils import construct_regex_function

    logger = logging.getLogger(log_name)

    # First get full list of filenames
    if type(receptors) is list:
        logger.info("Using files as given")
        all_fns = receptors
    elif os.path.isdir(receptors):
        logger.info(f"Using {receptors} as directory")
        all_fns = [
            os.path.join(receptors, fn)
            for _, _, files in os.walk(receptors)
            for fn in files
            if fn[-4:] == "oedu"
        ]

    if os.path.isfile(receptors):
        logger.info(f"Using {receptors} as individual file")
        file_extn = os.path.splitext(receptors)[1]
        if file_extn == ".csv":
            logger.info(f"Using {receptors} as CSV file")
            df = pandas.read_csv(receptors)
            try:
                all_fns = [
                    os.path.join(os.path.dirname(fn), basefile)
                    for fn in df["Docked_File"]
                ]
            except KeyError:
                raise ValueError("Docked_File column not found in given CSV file.")
        elif file_extn == ".oedu":
            logger.info(f"Using {receptors} as single DesignUnit file")
            all_fns = [receptors]
            if by_compound:
                raise ValueError("Cannot use with a single DesignUnit file.")
        else:
            raise ValueError("File must be either .csv or .oedu")
    else:
        logger.info(f"Using {receptors} as glob")
        all_fns = glob(receptors)

    # check that we actually have loaded in prepped receptors.
    check_filelist_has_elements(all_fns, tag="prepped receptors")
    logger.info(f"{len(all_fns)} DesignUnit files found")

    # Build regex search function
    regex_func = construct_regex_function(regex, ret_groups=True)
    # Perform searches and build dicts
    dataset_dict = {}
    fn_dict = {}
    for fn in all_fns:
        try:
            full_name, dataset = regex_func(fn)
        except ValueError:
            logger.error(f"No regex match found for {fn}")
            continue

        try:
            dataset = dataset[0]
        except IndexError:
            raise ValueError(f"No capturing group in regex {regex}")

        try:
            dataset_dict[dataset].append(full_name)
        except KeyError:
            dataset_dict[dataset] = [full_name]
        fn_dict[full_name] = fn

    return dataset_dict, fn_dict


########################################
def get_args():
    parser = argparse.ArgumentParser(description="")

    # Input arguments
    parser.add_argument("-l", "--lig_file", help="SDF file containing ligands.")
    parser.add_argument(
        "-e",
        "--exp_file",
        help="JSON file containing ExperimentalCompoundDataUpdate object.",
    )
    parser.add_argument(
        "-r",
        "--receptor",
        required=True,
        nargs="+",
        help=(
            "Path/glob to prepped receptor(s), or best_results.csv file if "
            "--by_compound is given."
        ),
    )
    parser.add_argument(
        "-s",
        "--sort_res",
        help="Pickle file giving compound_ids, xtal_ids, and sort_idxs.",
    )
    parser.add_argument(
        "-re",
        "--regex",
        help=(
            "Regex for extracting DesignUnit identifiers from the "
            "OpenEye DesignUnit filenames."
        ),
    )

    # Output arguments
    parser.add_argument(
        "-o",
        "--output_dir",
        required=True,
        help="Path to output_dir.",
    )

    # Performance arguments
    parser.add_argument(
        "-n",
        "--num_cores",
        type=int,
        default=1,
        help=(
            "Number of concurrent processes to run. "
            "Set to <= 1 to disable multiprocessing."
        ),
    )
    parser.add_argument(
        "-m",
        "--timeout",
        type=int,
        default=300,
        help=(
            "Timeout (in seconds) for each docking thread. "
            "Setting to a number <=0 disables this feature."
        ),
    )
    parser.add_argument(
        "-t",
        "--top_n",
        type=int,
        default=1,
        help="Number of top matches to dock. Set to -1 to dock all.",
    )
    parser.add_argument(
        "-d",
        "--docking_sys",
        default="posit",
        help="Which docking system to use [posit, hybrid]. Defaults to posit.",
    )
    parser.add_argument(
        "-x",
        "--relax",
        default="none",
        help="When to run relaxation [none, clash, all]. Defaults to none.",
    )
    parser.add_argument(
        "-y",
        "--hybrid",
        action="store_true",
        help="Whether to only use hybrid docking protocol in POSIT.",
    )
    parser.add_argument(
        "-c",
        "--by_compound",
        action="store_true",
        help="Load/store DesignUnits by compound_id instead of by Mpro dataset.",
    )
    parser.add_argument(
        "-g",
        "--omega",
        action="store_true",
        help="Use Omega conformer enumeration.",
    )
    parser.add_argument(
        "-p",
        "--num_poses",
        type=int,
        default=1,
        help="Number of poses to return from docking.",
    )
    parser.add_argument(
        "--debug_num",
        type=int,
        default=None,
        help="Number of docking runs to run. Useful for debugging and testing.",
    )

    parser.add_argument(
        "--max_failures",
        type=int,
        default=20,
        help="Maximum number of failed docking runs to allow before exiting.",
    )

    parser.add_argument(
        "--verbose",
        action="store_true",
        help="Whether to print out verbose logging.",
    )
    parser.add_argument(
        "-gat",
        "--gat",
        action="store_true",
        help="Whether to use GAT model to score docked poses.",
    )
    parser.add_argument(
        "-log",
        "--log_name",
        type=str,
        default="run_docking_oe",
        help="Base name for high-level log file. Defaults to run_docking_oe, "
        "which enables propagation of log messages to the root logger.",
    )

    return parser.parse_args()


def main():
    args = get_args()
    log_name = args.log_name

    # Parse symlinks in output_dir
    output_dir = Path(args.output_dir)

    # check that output_dir exists, otherwise create it
    output_dir.mkdir(parents=True, exist_ok=True)

    logger = FileLogger("run_docking_oe", path=str(output_dir)).getLogger()
    logger.info(f"Output directory: {output_dir}")
    start = datetime.now().isoformat()
    logger.info(f"Starting run_docking_oe at {start}")

    if args.exp_file:
        logger.info("Loading experimental compounds from JSON file")
        import json

        # Load compounds
        exp_compounds = [
            c
            for c in ExperimentalCompoundDataUpdate(
                **json.load(open(args.exp_file))
            ).compounds
            if c.smiles is not None
        ]
        # Make OEGraphMol for each compound
        mols = []
        for c in exp_compounds:
            new_mol = oechem.OEGraphMol()
            oechem.OESmilesToMol(new_mol, c.smiles)
            mols.append(new_mol)
    if args.lig_file:
        logger.info(f"Loading ligands from {args.lig_file}")
        if args.exp_file:
            logger.info(
                (
                    "WARNING: Arguments passed for both --exp_file and "
                    "--lig_file, using --exp_file."
                ),
            )
        else:
            # Load all ligands to dock
            ifs = oechem.oemolistream()
            ifs.open(args.lig_file)
            mols = [mol.CreateCopy() for mol in ifs.GetOEGraphMols()]
            ifs.close()
    elif args.exp_file is None:
        raise ValueError("Need to specify exactly one of --exp_file or --lig_file.")

    n_mols = len(mols)
    logger.info(f"Loaded {n_mols} ligands, proceeding with docking setup")

    # Set up ML model
    gat_model_string = "asapdiscovery-GAT-2023.04.12"
    if args.gat:
        from asapdiscovery.ml.inference import GATInference  # noqa: E402

        GAT_model = GATInference(gat_model_string)
        logger.info(f"Using GAT model: {gat_model_string}")
    else:
        logger.info("Skipping GAT model scoring")
        GAT_model = None

    # The receptor args are captured as a list, but we still want to handle the case of
    #  a glob/directory/filename being passed. If there's only one thing in the list,
    #  assume it is a glob/directory/filename, and pull it out of the list so it's
    #  properly handled in `parse_du_filenames`
    if len(args.receptor) == 1:
        logger.info("Receptor argument is a glob/directory/filename")
        args.receptor = args.receptor[0]
    # Handle default regex
    if args.regex is None:
        logger.info("No regex specified, using default regex")
        if args.by_compound:
            from asapdiscovery.data.utils import MOONSHOT_CDD_ID_REGEX_CAPT

            args.regex = MOONSHOT_CDD_ID_REGEX_CAPT
            logger.info(
                f"--by_compound specified, using MOONSHOT_CDD_ID_REGEX_CAPT regex: {MOONSHOT_CDD_ID_REGEX_CAPT}"
            )

        else:
            from asapdiscovery.data.utils import MPRO_ID_REGEX_CAPT

            args.regex = MPRO_ID_REGEX_CAPT
<<<<<<< HEAD
    dataset_dict, fn_dict = parse_du_filenames(
        args.receptor, args.regex, by_compound=args.by_compound
    )
=======
            logger.info(f"Using MPRO_ID_REGEX_CAPT regex: {MPRO_ID_REGEX_CAPT}")
    else:
        logger.info(f"Using custom regex: {args.regex}")

    logger.info(
        f"Parsing receptor design units with arguments: {args.receptor}, {args.regex}"
    )
    dataset_dict, fn_dict = parse_du_filenames(args.receptor, args.regex, log_name)
>>>>>>> 4b683bed

    # Load all receptor DesignUnits
    logger.info("Loading receptor DesignUnits")
    du_dict = load_dus(fn_dict, log_name)
    logger.info(f"{n_mols} molecules found")
    logger.info(f"{len(du_dict.keys())} receptor structures found")

    if not n_mols > 0:
        raise ValueError("No ligands found")
    if not len(du_dict.keys()) > 0:
        raise ValueError("No receptor structures found")

    # Load sort indices if given
    if args.sort_res:
        logger.info(f"Loading sort results from {args.sort_res}")
        compound_ids, xtal_ids, sort_idxs = pkl.load(open(args.sort_res, "rb"))
        # If we're docking to all DUs, set top_n appropriately
        if args.top_n == -1:
            logging.info("Docking to all")
            args.top_n = len(xtal_ids)
        else:
            logging.info(f"Docking to top {args.top_n}")

        # Make sure that compound_ids match with experimental data if that's
        #  what we're using
        if args.exp_file:
            logger.info("Checking that sort results match experimental data")
            if not all(
                [
                    compound_id == c.compound_id
                    for (compound_id, c) in zip(compound_ids, exp_compounds)
                ]
            ):
                raise ValueError(
                    "Compound IDs in sort results do not match experimental data"
                )
            logger.info("Sort results match experimental data")
    else:
        logger.info("No sort results given")
        # Check to see if the SDF files have a Compound_ID Column
        if all(len(oechem.OEGetSDData(mol, "Compound_ID")) > 0 for mol in mols):
            logger.info("Using Compound_ID column from sdf file")
            compound_ids = [oechem.OEGetSDData(mol, "Compound_ID") for mol in mols]
        else:
            # Use index as compound_id
            logger.info("Using index as compound_id")
            compound_ids = [str(i) for i in range(n_mols)]
        # Get dataset values from DesignUnit filenames
        xtal_ids = list(dataset_dict.keys())
        # Arbitrary sort index, same for each ligand
        sort_idxs = [list(range(len(xtal_ids)))] * n_mols
        args.top_n = len(xtal_ids)

    # make multiprocessing args
    logger.info("Making multiprocessing args")
    mp_args = []

    # if we are failing to read all the design units lets capture that before we get too far
    failures = 0

    # figure out what we need to be skipping
    xtal_set = set(xtal_ids)
    xtal_set_str = "\n".join(list(xtal_set))
    logger.info(f"Set of xtal ids read from sorting or inferred:\n{xtal_set_str}")

    dataset_set = set(dataset_dict.keys())
    dataset_set_str = "\n".join(list(dataset_set))
    logger.info(f"Set of xtal ids read from receptor files:\n{dataset_set_str}")

    diff = xtal_set - dataset_set
    diff_str = "\n".join(list(diff))
    if len(diff) > 0:
        logger.warning(
            f"Xtals that are in sort indices but don't have matching receptors read from file:\n{diff_str}"
        )
        logger.warning(
            f"THESE XTALS in WILL BE SKIPPED likely due to missing receptor files.\nTHIS MAY BE NORMAL IF BREAKING A LARGE JOB INTO CHUNKS.\n{diff_str}"
        )

    skipped = []
    for i, m in enumerate(mols):
        dock_dus = []
        xtals = []
        for xtal in sort_idxs[i][: args.top_n]:
            if xtal_ids[xtal] not in dataset_dict:
                if args.verbose:
                    skipped.append(
                        f"Crystal: {xtal_ids[xtal]} Molecule_title: {m.GetTitle()}, Compound_ID: {compound_ids[i]}, Smiles: {oechem.OECreateIsoSmiString(m)}"
                    )
                failures += 1
                continue

            # Get the DU for each full Mpro name associated with this dataset
            dock_dus.extend([du_dict[x] for x in dataset_dict[xtal_ids[xtal]]])
            xtals.extend(dataset_dict[xtal_ids[xtal]])
        new_args = [
            (
                output_dir / f"{compound_ids[i]}_{x}",
                compound_ids[i],
                x,
                log_name,
                f"{compound_ids[i]}_{x}",
                du,
                m,
                args.docking_sys.lower(),
                args.relax.lower(),
                args.hybrid,
                f"{compound_ids[i]}_{x}",
                args.omega,
                args.num_poses,
            )
            for du, x in zip(dock_dus, xtals)
        ]
        mp_args.extend(new_args)

    if args.verbose:
        if len(skipped) > 0:
            logger.warning(f"Skipped {len(skipped)} receptor/ligand pairs")
            for s in skipped:
                logger.warning("Skipped pair: " + s)

    if len(mp_args) == 0:
        raise ValueError(
            "No MP args built, likely due to no xtals found, check logs and increase verbosity with --verbose for more info. "
        )

    if failures > 0:
        logger.info(
            f"MP args built, {len(mp_args)} total with {failures} failures, most likely due to skipped xtals.\n"
            "Use --verbose flag to find out more"
        )
    else:
        logger.info(f"{len(mp_args)} multiprocessing args built successfully.")

    if (args.debug_num is not None) and (args.debug_num > 0):
        logger.info(f"DEBUG MODE: Only running {args.debug_num} docking runs")
        mp_args = mp_args[: args.debug_num]

    # Apply ML arguments as kwargs to mp_func
    mp_func_ml_applied = partial(mp_func, GAT_model=GAT_model)

    if args.num_cores > 1:
        logger.info("Running docking using multiprocessing")
        # reset failures
        logging.info(f"max_failures for running docking using MP : {args.max_failures}")

        nprocs = min(mp.cpu_count(), len(mp_args), args.num_cores)
        logger.info(f"CPUs: {mp.cpu_count()}")
        logger.info(f"N Processes: {len(mp_args)}")
        logger.info(f"N Cores: {args.num_cores}")
        logger.info(f"Running {len(mp_args)} docking runs over {nprocs} cores.")
        with pebble.ProcessPool(max_workers=nprocs) as pool:
            if args.timeout <= 0:
                args.timeout = None
            # Need to flip args structure for pebble
            res = pool.map(mp_func_ml_applied, *zip(*mp_args), timeout=args.timeout)

            # List to keep track of successful results
            results_list = []
            # List to keep track of which runs failed
            failed_runs = []

            # TimeoutError is only raised when we try to access the result. Do things
            #  this way so we can keep track of which compound:xtals timed out
            res_iter = res.result()
            for args_list in mp_args:
                docking_run_name = args_list[9]
                try:
                    cur_res = next(res_iter)
                    results_list += [cur_res]
                except StopIteration:
                    # We've reached the end of the results iterator so just break
                    break
                except TimeoutError:
                    # This compound:xtal combination timed out
                    logger.error("Docking timed out for", docking_run_name)
                    failed_runs += [docking_run_name]
                except pebble.ProcessExpired as e:
                    logger.error("Docking failed for", docking_run_name)
                    logger.error(f"\t{e}. Exit code {e.exitcode}")
                    failed_runs += [docking_run_name]
                except Exception as e:
                    logger.error(
                        f"Docking failed for {docking_run_name}, with Exception: {e.__class__.__name__}"
                    )
                    if hasattr(e, "traceback"):
                        logger.error(e.traceback)
                    failed_runs += [docking_run_name]

                # things are going poorly, lets stop
                if len(failed_runs) > args.max_failures:
                    logger.critical(
                        f"CRITICAL: Too many failures ({len(failed_runs)}/{args.max_failures}) while running docking, aborting"
                    )
                    res.cancel()

            if args.verbose:
                logging.info(f"Docking complete with {len(failed_runs)} failures.")
                if len(failed_runs) > 0:
                    failed_run_str = "\n".join(failed_runs)
                    logger.error(f"Failed runs:\n{failed_run_str}\n")
            else:
                logging.info(
                    f"Docking complete with {len(failed_runs)} failures, use --verbose to see which ones."
                )

    else:
        logger.info("Running docking using single core this will take a while...")
        logger.info(f"Running {len(mp_args)} docking runs over 1 core.")
        logger.info("not using failure counter for single core")
        results_list = [mp_func_ml_applied(*args_list) for args_list in mp_args]

    logger.info("\nDocking complete!\n")
    logger.info("Writing results")

    logger.info(f"Docking finished for {len(results_list)} runs.")
    # Preparing results dataframe
    # TODO: convert these SD tags to live somewhere else
    results_cols = [
        "ligand_id",
        "du_structure",
        "docked_file",
        "pose_id",
        "docked_RMSD",
        "POSIT_prob",
        "POSIT_method",
        "chemgauss4_score",
        "clash",
        "SMILES",
        "GAT_score",
    ]

    # results_list has the form [[(res1, res2, res3, ...)], [(res1, res2, res3, ...)], ...]
    # this flattens the list to look like [(res1, res2, res3, ...), (res1, res2, res3, ...), ...]
    # TODO: make this unnecessary?
    flattened_results_list = [res for res_list in results_list for res in res_list]
    results_df = pandas.DataFrame(flattened_results_list, columns=results_cols)

    # Save results to csv
    csv_name = f"{args.output_dir}/{log_name}-results.csv"
    results_df.to_csv(csv_name, index=False)
    logger.info(f"Saved results to {csv_name}")

    end = datetime.now().isoformat()
    logger.info(f"Started at {start}; finished at {end}")


if __name__ == "__main__":
    main()<|MERGE_RESOLUTION|>--- conflicted
+++ resolved
@@ -214,11 +214,9 @@
     return results
 
 
-<<<<<<< HEAD
-def parse_du_filenames(receptors, regex, basefile="predocked.oedu", by_compound=False):
-=======
-def parse_du_filenames(receptors, regex, log_name, basefile="predocked.oedu"):
->>>>>>> 4b683bed
+def parse_du_filenames(
+    receptors, regex, log_name, basefile="predocked.oedu", by_compound=False
+):
     """
     Parse list of DesignUnit filenames and extract identifiers using the given regex.
     `regex` should have one capturing group (which can be the entire string if desired).
@@ -548,11 +546,6 @@
             from asapdiscovery.data.utils import MPRO_ID_REGEX_CAPT
 
             args.regex = MPRO_ID_REGEX_CAPT
-<<<<<<< HEAD
-    dataset_dict, fn_dict = parse_du_filenames(
-        args.receptor, args.regex, by_compound=args.by_compound
-    )
-=======
             logger.info(f"Using MPRO_ID_REGEX_CAPT regex: {MPRO_ID_REGEX_CAPT}")
     else:
         logger.info(f"Using custom regex: {args.regex}")
@@ -560,8 +553,9 @@
     logger.info(
         f"Parsing receptor design units with arguments: {args.receptor}, {args.regex}"
     )
-    dataset_dict, fn_dict = parse_du_filenames(args.receptor, args.regex, log_name)
->>>>>>> 4b683bed
+    dataset_dict, fn_dict = parse_du_filenames(
+        args.receptor, args.regex, log_name, by_compound=args.by_compound
+    )
 
     # Load all receptor DesignUnits
     logger.info("Loading receptor DesignUnits")
