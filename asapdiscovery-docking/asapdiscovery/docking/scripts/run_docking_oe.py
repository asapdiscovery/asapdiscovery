"""
Script to dock an SDF file of ligands to prepared structures.
"""
import argparse
import multiprocessing as mp
import os
import pickle as pkl
import re
import shutil
from glob import glob

import pandas
<<<<<<< HEAD
from asapdiscovery.data.openeye import oechem

sys.path.append(
    os.path.dirname(
        os.path.dirname(os.path.dirname(os.path.dirname(os.path.abspath(__file__))))
    )
)
=======
>>>>>>> 211bd574
from asapdiscovery.data.openeye import load_openeye_sdf  # noqa: E402
from asapdiscovery.data.openeye import save_openeye_sdf  # noqa: E402
from asapdiscovery.data.openeye import oechem
from asapdiscovery.data.utils import check_filelist_has_elements  # noqa: E402
from asapdiscovery.docking.docking import run_docking_oe  # noqa: E402


def check_results(d):
    """
    Check if results exist already so we can skip.

    Parameters
    ----------
    d : str
        Directory

    Returns
    -------
    bool
        Results already exist
    """
    if (not os.path.isfile(os.path.join(d, "docked.sdf"))) or (
        not os.path.isfile(os.path.join(d, "results.pkl"))
    ):
        return False

    try:
        _ = load_openeye_sdf(os.path.join(d, "docked.sdf"))
    except Exception:
        return False

    try:
        _ = pkl.load(open(os.path.join(d, "results.pkl"), "rb"))
    except Exception:
        return False

    return True


def load_dus(file_base, by_compound=False):
    """
    Load all present oedu files. If `file_base` is a directory, os.walk will be
    used to find all .oedu files in the directory. Otherwise, it will be
    assessed with glob.

    Parameters
    ----------
    file_base : str
        Directory/base filepath for .oedu files, or best_results.csv file if
        `by_compound` is True.
    by_compound : bool, default=False
        Whether to load by dataset (False) or by compound_id (True).

    Returns
    -------
    Dict[str, List[str]]
        Dictionary mapping Mpro dataset name/compound id to list of full
        Mpro names/compound ids (with chain)
    Dict[str, oechem.OEDesignUnit]
        Dictionary mapping full Mpro name/compound id (including chain) to its
        design unit
    """

    if os.path.isdir(file_base):
        print(f"Using {file_base} as directory")
        all_fns = [
            os.path.join(file_base, fn)
            for _, _, files in os.walk(file_base)
            for fn in files
            if fn[-4:] == "oedu"
        ]
    elif os.path.isfile(file_base) and by_compound:
        print(f"Using {file_base} as file")
        df = pandas.read_csv(file_base)
        all_fns = [
            os.path.join(os.path.dirname(fn), "predocked.oedu")
            for fn in df["Docked_File"]
        ]
    else:
        print(f"Using {file_base} as glob")
        all_fns = glob(file_base)

    # check that we actually have loaded in prepped receptors.
    check_filelist_has_elements(all_fns, tag="prepped receptors")

    du_dict = {}
    dataset_dict = {}
    if by_compound:
        re_pat = r"([A-Z]{3}-[A-Z]{3}-[a-z0-9]+-[0-9]+)_[0-9][A-Z]"
    else:
        re_pat = r"(Mpro-[A-Za-z][0-9]+)_[0-9][A-Z]"
    print(f"Loading {len(all_fns)} design units")
    for fn in all_fns:
        m = re.search(re_pat, fn)
        if m is None:
            search_type = "compound_id" if by_compound else "Mpro dataset"
            print(f"No {search_type} found for {fn}", flush=True)
            continue

        dataset = m.groups()[0]
        full_name = m.group()
        du = oechem.OEDesignUnit()
        if not oechem.OEReadDesignUnit(fn, du):
            print(f"Failed to read DesignUnit {fn}", flush=True)
            continue
        du_dict[full_name] = du
        try:
            dataset_dict[dataset].append(full_name)
        except KeyError:
            dataset_dict[dataset] = [full_name]
    print(f"{len(du_dict.keys())} design units loaded")
    return dataset_dict, du_dict


def mp_func(out_dir, lig_name, du_name, *args, **kwargs):
    """
    Wrapper function for multiprocessing. Everything other than the named args
    will be passed directly to run_docking_oe.

    Parameters
    ----------
    out_dir : str
        Output file
    lig_name : str
        Ligand name
    du_name : str
        DesignUnit name

    Returns
    -------
    """
    if check_results(out_dir):
        print(f"Loading found results for {lig_name}_{du_name}", flush=True)
        return pkl.load(open(os.path.join(out_dir, "results.pkl"), "rb"))
    os.makedirs(out_dir, exist_ok=True)

    success, posed_mol, docking_id = run_docking_oe(*args, **kwargs)
    if success:
        out_fn = os.path.join(out_dir, "docked.sdf")
        save_openeye_sdf(posed_mol, out_fn)

        rmsds = []
        posit_probs = []
        posit_methods = []
        chemgauss_scores = []

        for conf in posed_mol.GetConfs():
            rmsds.append(float(oechem.OEGetSDData(conf, f"Docking_{docking_id}_RMSD")))
            posit_probs.append(
                float(oechem.OEGetSDData(conf, f"Docking_{docking_id}_POSIT"))
            )
            posit_methods.append(
                oechem.OEGetSDData(conf, f"Docking_{docking_id}_POSIT_method")
            )
            chemgauss_scores.append(
                float(oechem.OEGetSDData(conf, f"Docking_{docking_id}_Chemgauss4"))
            )
        smiles = oechem.OEGetSDData(conf, "SMILES")
        clash = int(oechem.OEGetSDData(conf, f"Docking_{docking_id}_clash"))
    else:
        out_fn = ""
        rmsds = [-1.0]
        posit_probs = [-1.0]
        posit_methods = [""]
        chemgauss_scores = [-1.0]
        clash = -1
        smiles = "None"

    results = [
        (
            lig_name,
            du_name,
            out_fn,
            i,
            rmsd,
            prob,
            method,
            chemgauss,
            clash,
            smiles,
        )
        for i, (rmsd, prob, method, chemgauss) in enumerate(
            zip(rmsds, posit_probs, posit_methods, chemgauss_scores)
        )
    ]

    pkl.dump(results, open(os.path.join(out_dir, "results.pkl"), "wb"))
    return results


########################################
def get_args():
    parser = argparse.ArgumentParser(description="")

    # Input arguments
    parser.add_argument("-l", "--lig_file", help="SDF file containing ligands.")
    parser.add_argument(
        "-e",
        "--exp_file",
        help="JSON file containing ExperimentalCompoundDataUpdate object.",
    )
    parser.add_argument(
        "-r",
        "--receptor",
        required=True,
        help=(
            "Path/glob to prepped receptor(s), or best_results.csv file if "
            "--by_compound is given."
        ),
    )
    parser.add_argument(
        "-s",
        "--sort_res",
        help="Pickle file giving compound_ids, xtal_ids, and sort_idxs.",
    )

    # Output arguments
    parser.add_argument(
        "-o",
        "--output_dir",
        required=True,
        help="Path to output_dir.",
    )

    # Performance arguments
    parser.add_argument(
        "-n",
        "--num_cores",
        type=int,
        default=1,
        help="Number of concurrent processes to run.",
    )
    parser.add_argument(
        "-t",
        "--top_n",
        type=int,
        default=1,
        help="Number of top matches to dock. Set to -1 to dock all.",
    )
    parser.add_argument(
        "-d",
        "--docking_sys",
        default="posit",
        help="Which docking system to use [posit, hybrid]. Defaults to posit.",
    )
    parser.add_argument(
        "-x",
        "--relax",
        default="none",
        help="When to run relaxation [none, clash, all]. Defaults to none.",
    )
    parser.add_argument(
        "-y",
        "--hybrid",
        action="store_true",
        help="Whether to only use hybrid docking protocol in POSIT.",
    )
    parser.add_argument(
        "-c",
        "--by_compound",
        action="store_true",
        help="Load/store DesignUnits by compound_id instead of by Mpro dataset.",
    )
    parser.add_argument(
        "-g",
        "--omega",
        action="store_true",
        help="Use Omega conformer enumeration.",
    )
    parser.add_argument(
        "-p",
        "--num_poses",
        type=int,
        default=1,
        help="Number of poses to return from docking.",
    )

    return parser.parse_args()


def main():
    args = get_args()

    # Parse symlinks in output_dir
    args.output_dir = os.path.realpath(args.output_dir)

    if args.exp_file:
        import json

        from asapdiscovery.data.schema import ExperimentalCompoundDataUpdate

        # Load compounds
        exp_compounds = [
            c
            for c in ExperimentalCompoundDataUpdate(
                **json.load(open(args.exp_file))
            ).compounds
            if c.smiles is not None
        ]
        # Make OEGraphMol for each compound
        mols = []
        for c in exp_compounds:
            new_mol = oechem.OEGraphMol()
            oechem.OESmilesToMol(new_mol, c.smiles)
            mols.append(new_mol)
    if args.lig_file:
        if args.exp_file:
            print(
                (
                    "WARNING: Arguments passed for both --exp_file and "
                    "--lig_file, using --exp_file."
                ),
                flush=True,
            )
        else:
            # Load all ligands to dock
            ifs = oechem.oemolistream()
            ifs.open(args.lig_file)
            mols = [mol.CreateCopy() for mol in ifs.GetOEGraphMols()]
    elif args.exp_file is None:
        raise ValueError("Need to specify exactly one of --exp_file or --lig_file.")
    n_mols = len(mols)

    # Load all receptor DesignUnits
    dataset_dict, du_dict = load_dus(args.receptor, args.by_compound)
    print(f"{n_mols} molecules found")
    print(f"{len(du_dict.keys())} receptor structures found")
    assert n_mols > 0
    assert len(du_dict.keys()) > 0

    # Load sort indices if given
    if args.sort_res:
        compound_ids, xtal_ids, sort_idxs = pkl.load(open(args.sort_res, "rb"))
        # If we're docking to all DUs, set top_n appropriately
        if args.top_n == -1:
            args.top_n = len(xtal_ids)

        # Make sure that compound_ids match with experimental data if that's
        #  what we're using
        if args.exp_file:
            assert all(
                [
                    compound_id == c.compound_id
                    for (compound_id, c) in zip(compound_ids, exp_compounds)
                ]
            ), (
                "Sort result compound_ids are not equivalent to "
                "compound_ids in --exp_file."
            )
    else:
        # Check to see if the SDF files have a Compound_ID Column
        if all(len(oechem.OEGetSDData(mol, f"Compound_ID")) > 0 for mol in mols):
            print("Using Compound_ID column from sdf file")
            compound_ids = [oechem.OEGetSDData(mol, f"Compound_ID") for mol in mols]
        else:
            # Use index as compound_id
            compound_ids = [str(i) for i in range(n_mols)]
        # Get dataset values from DesignUnit filenames
        xtal_ids = list(dataset_dict.keys())
        # Arbitrary sort index, same for each ligand
        sort_idxs = [list(range(len(xtal_ids)))] * n_mols
        args.top_n = len(xtal_ids)
    mp_args = []
    for i, m in enumerate(mols):
        dock_dus = []
        xtals = []
        for xtal in sort_idxs[i][: args.top_n]:
            if xtal_ids[xtal] not in dataset_dict:
                continue
            # Get the DU for each full Mpro name associated with this dataset
            dock_dus.extend([du_dict[x] for x in dataset_dict[xtal_ids[xtal]]])
            xtals.extend(dataset_dict[xtal_ids[xtal]])
        new_args = [
            (
                os.path.join(args.output_dir, f"{compound_ids[i]}_{x}"),
                compound_ids[i],
                x,
                du,
                m,
                args.docking_sys.lower(),
                args.relax.lower(),
                args.hybrid,
                f"{compound_ids[i]}_{x}",
                args.omega,
                args.num_poses,
            )
            for du, x in zip(dock_dus, xtals)
        ]
        mp_args.extend(new_args)

    results_cols = [
        "ligand_id",
        "du_structure",
        "docked_file",
        "pose_id",
        "docked_RMSD",
        "POSIT_prob",
        "POSIT_method",
        "chemgauss4_score",
        "clash",
        "SMILES",
    ]
    nprocs = min(mp.cpu_count(), len(mp_args), args.num_cores)
    print(
        f"CPUs: {mp.cpu_count()}\n"
        f"N Processes: {mp_args}\n"
        f"N Cores: {args.num_cores}"
    )
    print(f"Running {len(mp_args)} docking runs over {nprocs} cores.")
    with mp.Pool(processes=nprocs) as pool:
        results_df = pool.starmap(mp_func, mp_args)
    results_df = [res for res_list in results_df for res in res_list]
    results_df = pandas.DataFrame(results_df, columns=results_cols)

    results_df.to_csv(f"{args.output_dir}/all_results.csv")

    # Concatenate all individual SDF files
    combined_sdf = f"{args.output_dir}/combined.sdf"
    with open(combined_sdf, "wb") as wfd:
        for f in results_df["docked_file"]:
            if f == "":
                continue
            with open(f, "rb") as fd:
                shutil.copyfileobj(fd, wfd)


if __name__ == "__main__":
    main()<|MERGE_RESOLUTION|>--- conflicted
+++ resolved
@@ -10,16 +10,6 @@
 from glob import glob
 
 import pandas
-<<<<<<< HEAD
-from asapdiscovery.data.openeye import oechem
-
-sys.path.append(
-    os.path.dirname(
-        os.path.dirname(os.path.dirname(os.path.dirname(os.path.abspath(__file__))))
-    )
-)
-=======
->>>>>>> 211bd574
 from asapdiscovery.data.openeye import load_openeye_sdf  # noqa: E402
 from asapdiscovery.data.openeye import save_openeye_sdf  # noqa: E402
 from asapdiscovery.data.openeye import oechem
