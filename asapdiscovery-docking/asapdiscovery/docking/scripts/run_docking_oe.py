--- conflicted
+++ resolved
@@ -8,12 +8,8 @@
 import pickle as pkl
 import re
 import shutil
-<<<<<<< HEAD
-import tracemalloc
 from datetime import datetime
-=======
 from concurrent.futures import TimeoutError
->>>>>>> ee9b5e44
 from functools import partial
 from glob import glob
 from pathlib import Path
@@ -550,8 +546,6 @@
                     print(e.traceback, flush=True)
                     failed_runs += [args_list[8]]
             print(f"Docking failed for {len(failed_runs)} runs", flush=True)
-
-<<<<<<< HEAD
     # Apply ML arguments as kwargs to mp_func
     mp_func_ml_applied = partial(mp_func, GAT_model=GAT_model)
 
@@ -562,14 +556,6 @@
 
     mp_args = mp_args[: args.debug_num]
     logger.info(f"Running {len(mp_args)} docking runs over {nprocs} cores.")
-=======
-    else:
-        results_df = [mp_func_ml_applied(*args_list) for args_list in mp_args]
-    results_df = [res for res_list in results_df for res in res_list]
-    results_df = pandas.DataFrame(results_df, columns=results_cols)
-
-    results_df.to_csv(f"{args.output_dir}/all_results.csv")
->>>>>>> ee9b5e44
 
     with mp.Pool(processes=nprocs) as pool:
         pool.starmap(mp_func_ml_applied, mp_args)
