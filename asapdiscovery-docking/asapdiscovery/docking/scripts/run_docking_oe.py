"""
Script to dock an SDF file of ligands to prepared structures.
"""
import argparse
from concurrent.futures import TimeoutError
import multiprocessing as mp
import os
import pebble
import pickle as pkl
import re
import shutil
from functools import partial
from glob import glob

import numpy as np
import pandas
from asapdiscovery.data.openeye import load_openeye_sdf  # noqa: E402
from asapdiscovery.data.openeye import save_openeye_sdf  # noqa: E402
from asapdiscovery.data.openeye import oechem
from asapdiscovery.data.schema import ExperimentalCompoundDataUpdate  # noqa: E402
from asapdiscovery.data.utils import check_filelist_has_elements  # noqa: E402
from asapdiscovery.docking.docking import run_docking_oe  # noqa: E402
from asapdiscovery.ml.inference import GATInference  # noqa: E402


def check_results(d):
    """
    Check if results exist already so we can skip.

    Parameters
    ----------
    d : str
        Directory

    Returns
    -------
    bool
        Results already exist
    """
    if (not os.path.isfile(os.path.join(d, "docked.sdf"))) or (
        not os.path.isfile(os.path.join(d, "results.pkl"))
    ):
        return False

    try:
        _ = load_openeye_sdf(os.path.join(d, "docked.sdf"))
    except Exception:
        return False

    try:
        _ = pkl.load(open(os.path.join(d, "results.pkl"), "rb"))
    except Exception:
        return False

    return True


def load_dus(file_base, by_compound=False):
    """
    Load all present oedu files. If `file_base` is a directory, os.walk will be
    used to find all .oedu files in the directory. Otherwise, it will be
    assessed with glob.

    Parameters
    ----------
    file_base : str
        Directory/base filepath for .oedu files, or best_results.csv file if
        `by_compound` is True.
    by_compound : bool, default=False
        Whether to load by dataset (False) or by compound_id (True).

    Returns
    -------
    Dict[str, List[str]]
        Dictionary mapping Mpro dataset name/compound id to list of full
        Mpro names/compound ids (with chain)
    Dict[str, oechem.OEDesignUnit]
        Dictionary mapping full Mpro name/compound id (including chain) to its
        design unit
    """

    if os.path.isdir(file_base):
        print(f"Using {file_base} as directory")
        all_fns = [
            os.path.join(file_base, fn)
            for _, _, files in os.walk(file_base)
            for fn in files
            if fn[-4:] == "oedu"
        ]
    elif os.path.isfile(file_base) and by_compound:
        print(f"Using {file_base} as file")
        df = pandas.read_csv(file_base)
        all_fns = [
            os.path.join(os.path.dirname(fn), "predocked.oedu")
            for fn in df["Docked_File"]
        ]
    else:
        print(f"Using {file_base} as glob")
        all_fns = glob(file_base)

    # check that we actually have loaded in prepped receptors.
    check_filelist_has_elements(all_fns, tag="prepped receptors")

    du_dict = {}
    dataset_dict = {}
    if by_compound:
        re_pat = r"([A-Z]{3}-[A-Z]{3}-[a-z0-9]+-[0-9]+)_[0-9][A-Z]"
    else:
        re_pat = r"(Mpro-[A-Za-z][0-9]+)_[0-9][A-Z]"
    print(f"Loading {len(all_fns)} design units")
    for fn in all_fns:
        m = re.search(re_pat, fn)
        if m is None:
            search_type = "compound_id" if by_compound else "Mpro dataset"
            print(f"No {search_type} found for {fn}", flush=True)
            continue

        dataset = m.groups()[0]
        full_name = m.group()
        du = oechem.OEDesignUnit()
        if not oechem.OEReadDesignUnit(fn, du):
            print(f"Failed to read DesignUnit {fn}", flush=True)
            continue
        du_dict[full_name] = du
        try:
            dataset_dict[dataset].append(full_name)
        except KeyError:
            dataset_dict[dataset] = [full_name]
    print(f"{len(du_dict.keys())} design units loaded")
    return dataset_dict, du_dict


def mp_func(out_dir, lig_name, du_name, *args, GAT_model=None, **kwargs):
    """
    Wrapper function for multiprocessing. Everything other than the named args
    will be passed directly to run_docking_oe.

    Parameters
    ----------
    out_dir : str
        Output file
    lig_name : str
        Ligand name
    du_name : str
        DesignUnit name
    GAT_model : GATInference, optional
        GAT model to use for inference. If None, will not perform inference.

    Returns
    -------
    """
    if check_results(out_dir):
        print(f"Loading found results for {lig_name}_{du_name}", flush=True)
        return pkl.load(open(os.path.join(out_dir, "results.pkl"), "rb"))
    os.makedirs(out_dir, exist_ok=True)

    success, posed_mol, docking_id = run_docking_oe(*args, **kwargs)
    if success:
        out_fn = os.path.join(out_dir, "docked.sdf")
        save_openeye_sdf(posed_mol, out_fn)

        rmsds = []
        posit_probs = []
        posit_methods = []
        chemgauss_scores = []

        for conf in posed_mol.GetConfs():
            rmsds.append(float(oechem.OEGetSDData(conf, f"Docking_{docking_id}_RMSD")))
            posit_probs.append(
                float(oechem.OEGetSDData(conf, f"Docking_{docking_id}_POSIT"))
            )
            posit_methods.append(
                oechem.OEGetSDData(conf, f"Docking_{docking_id}_POSIT_method")
            )
            chemgauss_scores.append(
                float(oechem.OEGetSDData(conf, f"Docking_{docking_id}_Chemgauss4"))
            )
        smiles = oechem.OEGetSDData(conf, "SMILES")
        clash = int(oechem.OEGetSDData(conf, f"Docking_{docking_id}_clash"))
        if GAT_model is not None:
            GAT_score = GAT_model.predict_from_smiles(smiles)
        else:
            GAT_score = np.nan
    else:
        out_fn = ""
        rmsds = [-1.0]
        posit_probs = [-1.0]
        posit_methods = [""]
        chemgauss_scores = [-1.0]
        clash = -1
        smiles = "None"
        GAT_score = np.nan

    results = [
        (
            lig_name,
            du_name,
            out_fn,
            i,
            rmsd,
            prob,
            method,
            chemgauss,
            clash,
            smiles,
            GAT_score,
        )
        for i, (rmsd, prob, method, chemgauss) in enumerate(
            zip(rmsds, posit_probs, posit_methods, chemgauss_scores)
        )
    ]

    pkl.dump(results, open(os.path.join(out_dir, "results.pkl"), "wb"))
    return results


########################################
def get_args():
    parser = argparse.ArgumentParser(description="")

    # Input arguments
    parser.add_argument("-l", "--lig_file", help="SDF file containing ligands.")
    parser.add_argument(
        "-e",
        "--exp_file",
        help="JSON file containing ExperimentalCompoundDataUpdate object.",
    )
    parser.add_argument(
        "-r",
        "--receptor",
        required=True,
        help=(
            "Path/glob to prepped receptor(s), or best_results.csv file if "
            "--by_compound is given."
        ),
    )
    parser.add_argument(
        "-s",
        "--sort_res",
        help="Pickle file giving compound_ids, xtal_ids, and sort_idxs.",
    )

    # Output arguments
    parser.add_argument(
        "-o",
        "--output_dir",
        required=True,
        help="Path to output_dir.",
    )

    # Performance arguments
    parser.add_argument(
        "-n",
        "--num_cores",
        type=int,
        default=1,
        help="Number of concurrent processes to run.",
    )
    parser.add_argument(
        "-m",
        "--timeout",
        type=int,
        default=30,
        help="Timeout (in seconds) for each docking thread.",
    )
    parser.add_argument(
        "-t",
        "--top_n",
        type=int,
        default=1,
        help="Number of top matches to dock. Set to -1 to dock all.",
    )
    parser.add_argument(
        "-d",
        "--docking_sys",
        default="posit",
        help="Which docking system to use [posit, hybrid]. Defaults to posit.",
    )
    parser.add_argument(
        "-x",
        "--relax",
        default="none",
        help="When to run relaxation [none, clash, all]. Defaults to none.",
    )
    parser.add_argument(
        "-y",
        "--hybrid",
        action="store_true",
        help="Whether to only use hybrid docking protocol in POSIT.",
    )
    parser.add_argument(
        "-c",
        "--by_compound",
        action="store_true",
        help="Load/store DesignUnits by compound_id instead of by Mpro dataset.",
    )
    parser.add_argument(
        "-g",
        "--omega",
        action="store_true",
        help="Use Omega conformer enumeration.",
    )
    parser.add_argument(
        "-p",
        "--num_poses",
        type=int,
        default=1,
        help="Number of poses to return from docking.",
    )
    parser.add_argument(
        "-gat",
        "--gat",
        action="store_true",
        help="Whether to use GAT model to score docked poses.",
    )

    return parser.parse_args()


def main():
    args = get_args()

    # Parse symlinks in output_dir
    args.output_dir = os.path.realpath(args.output_dir)

    if args.exp_file:
        import json

        # Load compounds
        exp_compounds = [
            c
            for c in ExperimentalCompoundDataUpdate(
                **json.load(open(args.exp_file))
            ).compounds
            if c.smiles is not None
        ]
        # Make OEGraphMol for each compound
        mols = []
        for c in exp_compounds:
            new_mol = oechem.OEGraphMol()
            oechem.OESmilesToMol(new_mol, c.smiles)
            mols.append(new_mol)
    if args.lig_file:
        if args.exp_file:
            print(
                (
                    "WARNING: Arguments passed for both --exp_file and "
                    "--lig_file, using --exp_file."
                ),
                flush=True,
            )
        else:
            # Load all ligands to dock
            ifs = oechem.oemolistream()
            ifs.open(args.lig_file)
            mols = [mol.CreateCopy() for mol in ifs.GetOEGraphMols()]
    elif args.exp_file is None:
        raise ValueError("Need to specify exactly one of --exp_file or --lig_file.")
    n_mols = len(mols)

    # load ml models
    if args.gat:
        GAT_model = GATInference("model1")
    else:
        GAT_model = None

    # Load all receptor DesignUnits
    dataset_dict, du_dict = load_dus(args.receptor, args.by_compound)
    print(f"{n_mols} molecules found")
    print(f"{len(du_dict.keys())} receptor structures found")
    assert n_mols > 0
    assert len(du_dict.keys()) > 0

    # Load sort indices if given
    if args.sort_res:
        compound_ids, xtal_ids, sort_idxs = pkl.load(open(args.sort_res, "rb"))
        # If we're docking to all DUs, set top_n appropriately
        if args.top_n == -1:
            args.top_n = len(xtal_ids)

        # Make sure that compound_ids match with experimental data if that's
        #  what we're using
        if args.exp_file:
            assert all(
                [
                    compound_id == c.compound_id
                    for (compound_id, c) in zip(compound_ids, exp_compounds)
                ]
            ), (
                "Sort result compound_ids are not equivalent to "
                "compound_ids in --exp_file."
            )
    else:
        # Check to see if the SDF files have a Compound_ID Column
        if all(len(oechem.OEGetSDData(mol, "Compound_ID")) > 0 for mol in mols):
            print("Using Compound_ID column from sdf file")
            compound_ids = [oechem.OEGetSDData(mol, "Compound_ID") for mol in mols]
        else:
            # Use index as compound_id
            compound_ids = [str(i) for i in range(n_mols)]
        # Get dataset values from DesignUnit filenames
        xtal_ids = list(dataset_dict.keys())
        # Arbitrary sort index, same for each ligand
        sort_idxs = [list(range(len(xtal_ids)))] * n_mols
        args.top_n = len(xtal_ids)

    # make multiprocessing args
    mp_args = []
    for i, m in enumerate(mols):
        dock_dus = []
        xtals = []
        for xtal in sort_idxs[i][: args.top_n]:
            if xtal_ids[xtal] not in dataset_dict:
                continue
            # Get the DU for each full Mpro name associated with this dataset
            dock_dus.extend([du_dict[x] for x in dataset_dict[xtal_ids[xtal]]])
            xtals.extend(dataset_dict[xtal_ids[xtal]])
        new_args = [
            (
                os.path.join(args.output_dir, f"{compound_ids[i]}_{x}"),
                compound_ids[i],
                x,
                du,
                m,
                args.docking_sys.lower(),
                args.relax.lower(),
                args.hybrid,
                f"{compound_ids[i]}_{x}",
                args.omega,
                args.num_poses,
            )
            for du, x in zip(dock_dus, xtals)
        ]
        mp_args.extend(new_args)

    results_cols = [
        "ligand_id",
        "du_structure",
        "docked_file",
        "pose_id",
        "docked_RMSD",
        "POSIT_prob",
        "POSIT_method",
        "chemgauss4_score",
        "clash",
        "SMILES",
        "GAT_score",
    ]
<<<<<<< HEAD
    if args.num_cores > 0:
        nprocs = min(mp.cpu_count(), len(mp_args), args.num_cores)
        print(f"Running {len(mp_args)} docking runs over {nprocs} cores.")
        with pebble.ProcessPool(max_workers=nprocs) as pool:
            if args.timeout <= 0:
                args.timeout = None
            # Need to flip args structure for pebble
            res = pool.map(mp_func, *zip(*mp_args), timeout=args.timeout)

            # List to keep track of successful results
            results_df = []
            # List to keep track of which runs failed
            failed_runs = []

            # TimeoutError is only raised when we try to access the result. Do things
            #  this way so we can keep track of which compound:xtals timed out
            res_iter = res.result()
            for args_list in mp_args:
                try:
                    cur_res = next(res_iter)
                    results_df += [cur_res]
                except StopIteration:
                    # We've reached the end of the results iterator so just break
                    break
                except TimeoutError:
                    # This compound:xtal combination timed out
                    print("Docking timed out for", args_list[8], flush=True)
                    failed_runs += [args_list[8]]
                except pebble.ProcessExpired as e:
                    print("Docking failed for", args_list[8], flush=True)
                    print(f"\t{e}. Exit code {e.exitcode}", flush=True)
                    failed_runs += [args_list[8]]
                except Exception as e:
                    print(
                        "Docking failed for",
                        args_list[8],
                        "with Exception",
                        e,
                        flush=True,
                    )
                    print(e.traceback, flush=True)
                    failed_runs += [args_list[8]]
            print(f"Docking failed for {len(failed_runs)} runs", flush=True)

    else:
        results_df = [mp_func(*args_list) for args_list in mp_args]
=======

    # Apply ML arguments as kwargs to mp_func
    mp_func_ml_applied = partial(mp_func, GAT_model=GAT_model)

    nprocs = min(mp.cpu_count(), len(mp_args), args.num_cores)
    print(
        f"CPUs: {mp.cpu_count()}\n"
        f"N Processes: {mp_args}\n"
        f"N Cores: {args.num_cores}"
    )
    print(f"Running {len(mp_args)} docking runs over {nprocs} cores.")
    with mp.Pool(processes=nprocs) as pool:
        results_df = pool.starmap(mp_func_ml_applied, mp_args)
>>>>>>> 8f3e10b2
    results_df = [res for res_list in results_df for res in res_list]
    results_df = pandas.DataFrame(results_df, columns=results_cols)

    results_df.to_csv(f"{args.output_dir}/all_results.csv")

    # Concatenate all individual SDF files
    combined_sdf = f"{args.output_dir}/combined.sdf"
    with open(combined_sdf, "wb") as wfd:
        for f in results_df["docked_file"]:
            if f == "":
                continue
            with open(f, "rb") as fd:
                shutil.copyfileobj(fd, wfd)


if __name__ == "__main__":
    main()<|MERGE_RESOLUTION|>--- conflicted
+++ resolved
@@ -261,7 +261,10 @@
         "--timeout",
         type=int,
         default=30,
-        help="Timeout (in seconds) for each docking thread.",
+        help=(
+            "Timeout (in seconds) for each docking thread. "
+            "Set to a negative number to disable."
+        ),
     )
     parser.add_argument(
         "-t",
@@ -433,6 +436,9 @@
         ]
         mp_args.extend(new_args)
 
+    # Apply ML arguments as kwargs to mp_func
+    mp_func_ml_applied = partial(mp_func, GAT_model=GAT_model)
+
     results_cols = [
         "ligand_id",
         "du_structure",
@@ -446,15 +452,19 @@
         "SMILES",
         "GAT_score",
     ]
-<<<<<<< HEAD
     if args.num_cores > 0:
         nprocs = min(mp.cpu_count(), len(mp_args), args.num_cores)
+        print(
+            f"CPUs: {mp.cpu_count()}\n"
+            f"N Processes: {mp_args}\n"
+            f"N Cores: {args.num_cores}"
+        )
         print(f"Running {len(mp_args)} docking runs over {nprocs} cores.")
         with pebble.ProcessPool(max_workers=nprocs) as pool:
             if args.timeout <= 0:
                 args.timeout = None
             # Need to flip args structure for pebble
-            res = pool.map(mp_func, *zip(*mp_args), timeout=args.timeout)
+            res = pool.map(mp_func_ml_applied, *zip(*mp_args), timeout=args.timeout)
 
             # List to keep track of successful results
             results_df = []
@@ -492,22 +502,7 @@
             print(f"Docking failed for {len(failed_runs)} runs", flush=True)
 
     else:
-        results_df = [mp_func(*args_list) for args_list in mp_args]
-=======
-
-    # Apply ML arguments as kwargs to mp_func
-    mp_func_ml_applied = partial(mp_func, GAT_model=GAT_model)
-
-    nprocs = min(mp.cpu_count(), len(mp_args), args.num_cores)
-    print(
-        f"CPUs: {mp.cpu_count()}\n"
-        f"N Processes: {mp_args}\n"
-        f"N Cores: {args.num_cores}"
-    )
-    print(f"Running {len(mp_args)} docking runs over {nprocs} cores.")
-    with mp.Pool(processes=nprocs) as pool:
-        results_df = pool.starmap(mp_func_ml_applied, mp_args)
->>>>>>> 8f3e10b2
+        results_df = [mp_func_ml_applied(*args_list) for args_list in mp_args]
     results_df = [res for res_list in results_df for res in res_list]
     results_df = pandas.DataFrame(results_df, columns=results_cols)
 
