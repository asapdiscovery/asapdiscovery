import argparse
import json
import multiprocessing as mp

<<<<<<< HEAD
from asapdiscovery.data.fragalysis import parse_xtal
from asapdiscovery.docking.mcs import (
    rank_structures_openeye,
    rank_structures_rdkit,
)
from asapdiscovery.data.schema import (
    ExperimentalCompoundDataUpdate,
)

################################################################################
=======
sys.path.append(f"{os.path.dirname(os.path.abspath(__file__))}/../")
from asapdiscovery.data.fragalysis import parse_xtal  # noqa: E402
from asapdiscovery.data.schema import ExperimentalCompoundDataUpdate  # noqa: E402
from asapdiscovery.docking.mcs import rank_structures_openeye  # noqa: E402
from asapdiscovery.docking.mcs import rank_structures_rdkit  # noqa: 402


########################################
>>>>>>> 05f85ff2
def get_args():
    parser = argparse.ArgumentParser(description="")

    # Input arguments
    parser.add_argument(
        "-exp", required=True, help="JSON of ExperimentalCompoundDataUpdate."
    )
    parser.add_argument(
        "-x_dict",
        required=True,
        help="JSON of dict mapping compound_id: CrystalCompoundData.",
    )
    parser.add_argument(
        "-x_fn",
        required=True,
        help="CSV file with crystal compound information.",
    )
    parser.add_argument(
        "-x_dir", required=True, help="Directory with crystal structures."
    )

    # Output arguments
    parser.add_argument(
        "-o",
        required=False,
        help=(
            "Output JSON file for updated dict. If not provided, will "
            "overwrite the file given in -x_dict."
        ),
    )

    # Performance arguments
    parser.add_argument("-n", default=1, type=int, help="Number of processors to use.")
    parser.add_argument(
        "-sys",
        default="rdkit",
        help="Which package to use for MCS search [rdkit, oe].",
    )
    parser.add_argument(
        "-str",
        action="store_true",
        help=(
            "Use structure-based matching instead of element-based matching " "for MCS."
        ),
    )

    return parser.parse_args()


def main():
    args = get_args()

    # Load experimental data
    exp_compounds = ExperimentalCompoundDataUpdate(
        **json.load(open(args.exp))
    ).compounds

    # Load mapping of compound_ids to crystal structures
    xtal_dict = json.load(open(args.x_dict))

    # Load all crystal structure information
    xtal_compounds = parse_xtal(args.x_fn, args.x_dir)

    # Lists of all xtal ids/smiles
    xtal_ids = [x.dataset for x in xtal_compounds]
    xtal_smiles = [x.smiles for x in xtal_compounds]

    # Find which compounds we need to run MCSS on
    mcs_compounds = []
    for compound in exp_compounds:
        if not xtal_dict[compound.compound_id].dataset:
            mcs_compounds.append(exp_compounds)

    # Set up MCSS
    # TODO: What if we specify something different than "rdkit" or "oe"?
    #  Might cause problems with undefined `rank_fn` variable
    if args.sys.lower() == "rdkit":
        rank_fn = rank_structures_rdkit
    elif args.sys.lower() == "oe":
        rank_fn = rank_structures_openeye
    n_procs = min(args.n, mp.cpu_count(), len(mcs_compounds))

    # Prepare the arguments to pass to starmap
    mp_args = [
        (
            c.smiles,
            c.compound_id,
            xtal_smiles,
            xtal_ids,
            None,
            args.str,
        )
        for c in exp_compounds
    ]

    # Run MCSS
    with mp.Pool(n_procs) as pool:
        sort_idxs = pool.starmap(rank_fn, mp_args)

    # Update dict with MCS matches
    for c, sort_idx in zip(mcs_compounds, sort_idxs):
        xtal = xtal_compounds[sort_idx[0]]
        xtal.sdf_fn = get_sdf_fn_from_dataset(xtal.dataset, args.x_dir)  # noqa: F821
        xtal_dict[c.compound_id] = xtal

    # Dump updated dict
    if not args.o:
        out_fn = args.x_dict
    else:
        out_fn = args.o
    json.dump(xtal_dict, open(out_fn, "w"))


if __name__ == "__main__":
    main()<|MERGE_RESOLUTION|>--- conflicted
+++ resolved
@@ -2,27 +2,11 @@
 import json
 import multiprocessing as mp
 
-<<<<<<< HEAD
-from asapdiscovery.data.fragalysis import parse_xtal
-from asapdiscovery.docking.mcs import (
-    rank_structures_openeye,
-    rank_structures_rdkit,
-)
-from asapdiscovery.data.schema import (
-    ExperimentalCompoundDataUpdate,
-)
-
-################################################################################
-=======
-sys.path.append(f"{os.path.dirname(os.path.abspath(__file__))}/../")
 from asapdiscovery.data.fragalysis import parse_xtal  # noqa: E402
 from asapdiscovery.data.schema import ExperimentalCompoundDataUpdate  # noqa: E402
 from asapdiscovery.docking.mcs import rank_structures_openeye  # noqa: E402
 from asapdiscovery.docking.mcs import rank_structures_rdkit  # noqa: 402
 
-
-########################################
->>>>>>> 05f85ff2
 def get_args():
     parser = argparse.ArgumentParser(description="")
 
