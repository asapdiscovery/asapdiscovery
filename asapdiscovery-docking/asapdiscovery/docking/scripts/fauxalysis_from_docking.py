--- conflicted
+++ resolved
@@ -18,24 +18,11 @@
 import shutil
 
 import yaml
-<<<<<<< HEAD
+from asapdiscovery.data.openeye import save_openeye_design_unit  # noqa: E402
 from asapdiscovery.data.openeye import oechem
-
-repo_path = os.path.dirname(os.path.dirname(os.path.abspath(__file__)))
-sys.path.append(repo_path)
-
-from asapdiscovery.data.openeye import load_openeye_sdf  # noqa: 402
-from asapdiscovery.data.openeye import save_openeye_design_unit  # noqa: E402
 from asapdiscovery.data.openeye import save_openeye_pdb  # noqa: E402
 from asapdiscovery.data.openeye import save_openeye_sdf  # noqa: E402
 from asapdiscovery.data.openeye import split_openeye_design_unit
-=======
-from asapdiscovery.data.openeye import save_openeye_design_unit  # noqa: E402
-from asapdiscovery.data.openeye import oechem
-from asapdiscovery.data.utils import load_openeye_sdf  # noqa: 402
-from asapdiscovery.data.utils import save_openeye_pdb  # noqa: E402
-from asapdiscovery.data.utils import save_openeye_sdf  # noqa: E402
->>>>>>> 211bd574
 from asapdiscovery.docking.analysis import DockingResults  # noqa: E402
 
 
