"""
After having generated some docking results, this script takes a CSV file containing the
best structures for each Compound_ID and generates a fragalysis-like "fauxalysis"
dataset. This includes copying over the original structure of the compound bound to
SARS-2 Mpro from Fragalysis.

Example usage:
    python fauxalysis_from_docking.py
        -csv mers_fauxalysis.csv
        -i posit_hybrid_no_relax_keep_water_filter
        -o posit_hybrid_no_relax_keep_water_filter_frag
        -f aligned
"""
import argparse
import os
import pickle as pkl
import shutil
import sys

import yaml
from asapdiscovery.data.openeye import oechem

repo_path = os.path.dirname(os.path.dirname(os.path.abspath(__file__)))
sys.path.append(repo_path)

<<<<<<< HEAD
from asapdiscovery.docking.analysis import DockingResults
from asapdiscovery.data.openeye import (
    load_openeye_sdf,
    save_openeye_pdb,
    save_openeye_sdf,
)
from asapdiscovery.data.openeye import split_openeye_design_unit
=======
from asapdiscovery.data.openeye import save_openeye_design_unit  # noqa: E402
from asapdiscovery.data.utils import load_openeye_sdf  # noqa: 402
from asapdiscovery.data.utils import save_openeye_pdb  # noqa: E402
from asapdiscovery.data.utils import save_openeye_sdf  # noqa: E402
from asapdiscovery.docking.analysis import DockingResults  # noqa: E402
>>>>>>> 204073f4


def get_args():
    parser = argparse.ArgumentParser(description="")

    # Input arguments
    parser.add_argument(
        "-csv",
        "--input_csv",
        required=True,
        help="Path to CSV file containing best results.",
    )
    parser.add_argument(
        "-f",
        "--fragalysis_dir",
        default=None,
        help="Path to fragalysis results directory.",
    )
    parser.add_argument(
        "-y",
        "--fragalysis_yaml",
        default=os.path.join(
            repo_path,
            "data",
            "cmpd_to_frag.yaml",
        ),
        help="Path to yaml file containing a compound-to-fragalysis dictionary.",
    )
    parser.add_argument(
        "-i",
        "--input_dir",
        required=True,
        help="Path to directory containing all the docking results.",
    )
    parser.add_argument(
        "-o",
        "--output_dir",
        required=True,
        help="Path to newly created fauxalysis directory",
    )
    parser.add_argument(
        "--overwrite",
        action="store_true",
        default=False,
        help="Flag to enable overwriting output data, otherwise it will skip directories that exists already.",
    )
    parser.add_argument(
        "-p",
        "--prepped_path",
        default=None,
        help="Path to prepped receptors.",
    )

    return parser.parse_args()


def check_output(d):
    # First check for result pickle file
    try:
        pkl.load(open(f"{d}/results.pkl", "rb"))
    except FileNotFoundError:
        return False

    # Then check for other intermediate files
    # du = oechem.OEDesignUnit()
    # if not oechem.OEReadDesignUnit(f"{d}/predocked.oedu", du):
    #     return False
    #
    # if load_openeye_pdb(f"{d}/predocked.pdb").NumAtoms() == 0:
    #     return False

    if load_openeye_sdf(f"{d}/docked.sdf").NumAtoms() == 0:
        return False

    return True


# ToDo: Move this as well as other scripts to a more logical api
def write_fragalysis_output(
    in_dir, out_dir, best_structure_dict, frag_dir=None, cmpd_to_frag_dict=None
):
    """
    Convert original-style output structure to a fragalysis-style output
    structure.

    Parameters
    ----------
    in_dir : str
        Top-level directory of original-style output
    out_dir : str
        Top-level directory of new output
    frag_dir : str
        Path to fragalysis results directory.
    best_structure_dict : dict
        Of the form {'Complex_ID': {key: value}}
    """
    os.makedirs(f"{out_dir}", exist_ok=True)

    # Create list of sdf files we will make so that we can concatenate them at the end
    cmpd_sdf_list = []

    # Loop through dict and parse input files into output files
    for complex_id, complex_dict in best_structure_dict.items():
        # docked_sdf = complex_dict.get("Docked_File")
        receptor_oedu = complex_dict.get("Prepped_Receptor")
        compound_id = complex_dict.get("Compound_ID")
        # Make sure input exists
        compound_in_dir = os.path.dirname(complex_dict.get("Ligand_SDF"))
        compound_out_dir = os.path.join(out_dir, complex_id)

        # If inputs don't exist, else if the output directory already exists, don't
        # waste time
        if not check_output(compound_in_dir):
            print(
                (f"No results found for {compound_in_dir}, " "skipping"),
                flush=True,
            )
            continue
        else:
            print(
                (
                    f"Generating fauxalysis...\n"
                    f"\tfrom: {compound_in_dir}\n"
                    f"\tto: {compound_out_dir}"
                ),
                flush=True,
            )

        # Create output directory if necessary
        os.makedirs(compound_out_dir, exist_ok=True)

        # Load necessary files
        du = oechem.OEDesignUnit()
        # oechem.OEReadDesignUnit(f"{compound_in_dir}/predocked.oedu", du)
        oechem.OEReadDesignUnit(receptor_oedu, du)

        prot = oechem.OEGraphMol()
        du.GetProtein(prot)
        lig = load_openeye_sdf(f"{compound_in_dir}/docked.sdf")

<<<<<<< HEAD
        lig, prot, complex = split_openeye_design_unit(
            du, lig=lig, lig_title=complex_id
        )
=======
        lig, prot, complex = save_openeye_design_unit(du, lig=lig, lig_title=complex_id)
>>>>>>> 204073f4

        # First save apo
        save_openeye_pdb(prot, f"{compound_out_dir}/{complex_id}_apo.pdb")
        save_openeye_pdb(complex, f"{compound_out_dir}/{complex_id}_bound.pdb")

        # Save to sdf file and append to list of sdf files to combine
        cmpd_sdf = f"{compound_out_dir}/{complex_id}.sdf"
        cmpd_sdf_list.append(cmpd_sdf)
        save_openeye_sdf(lig, cmpd_sdf)

        # Copy over file from original fragalysis directory
        if frag_dir:
            compound_id_list = compound_id.split("_")
            compound_id_without_chain = compound_id_list[0]
            chain = compound_id_list[1]

            # If the compound_id has "_bound" in it, it was constructed directly from
            # the fragalysis dataset name
            # If not, then we have to get the fragalysis dataset name from the
            # cmpd_to_frag_dict
            if "_bound" in compound_id:
                # The way this code works, basically it drops the "_bound" suffix from
                # the original compound name
                frag_structure = f"{compound_id_without_chain}_{chain}"
            else:
                frag_structure = (
                    f"{cmpd_to_frag_dict[compound_id_without_chain]}_{chain}"
                )

            frag_compound_path = os.path.join(frag_dir, frag_structure)
            bound_pdb_path = os.path.join(
                frag_compound_path, f"{frag_structure}_bound.pdb"
            )
            copied_bound_pdb_path = os.path.join(
                compound_out_dir, f"fragalysis_{frag_structure}_bound.pdb"
            )
            if os.path.exists(bound_pdb_path):
                print(
                    f"Copying fragalysis source\n"
                    f"\tfrom {bound_pdb_path}\n"
                    f"\tto {copied_bound_pdb_path}"
                )
                shutil.copy2(
                    bound_pdb_path,
                    copied_bound_pdb_path,
                )
            else:
                print(f"Fragalysis source not found:\n" f"\t{bound_pdb_path}")

    # Use shutil again to concatenate all the sdf files into one combined file!
    # I did this because I was seeing errors in the combined.sdf when created using
    # OpenEye
    combined_sdf = f"{out_dir}/combined.sdf"

    with open(combined_sdf, "wb") as wfd:
        for f in cmpd_sdf_list:
            with open(f, "rb") as fd:
                shutil.copyfileobj(fd, wfd)


def main():
    args = get_args()
    print(args.fragalysis_yaml)

    assert os.path.exists(args.input_csv)
    if not os.path.exists(args.output_dir):
        os.mkdir(args.output_dir)
    assert os.path.exists(args.output_dir)

    docking_results = DockingResults(args.input_csv)

    best_structure_dict_all = {
        values["Complex_ID"]: values
        for values in docking_results.df.to_dict(orient="index").values()
    }

    # Get Prepped_Receptor
    if args.prepped_path:
        prepped_dir_list = os.listdir(args.prepped_path)
        for complex_id, values in best_structure_dict_all.items():
            dirname = [
                dirname
                for dirname in prepped_dir_list
                if values["Structure_Source"] in dirname
            ][0]
            values["Prepped_Receptor"] = os.path.join(
                args.prepped_path,
                dirname,
                "prepped_receptor.oedu",
            )
            best_structure_dict_all[complex_id] = values
    else:
        prepped_dir_list = os.listdir(args.input_dir)
        print(prepped_dir_list[0])
        for complex_id, values in best_structure_dict_all.items():
            dirname = [
                dirname
                for dirname in prepped_dir_list
                if values["Compound_ID"] in dirname
            ][0]
            oligomeric_state = (
                "dimer" if values["Dimer"] == True else "monomer"  # noqa E712
            )
            compound_input_path = os.path.join(
                args.input_dir,
                dirname,
                oligomeric_state,
                values["Structure_Source"],
            )
            values["Prepped_Receptor"] = os.path.join(
                compound_input_path, "predocked.oedu"
            )
            values["Ligand_SDF"] = os.path.join(compound_input_path, "docked.sdf")
            assert os.path.exists(values["Prepped_Receptor"])
            assert os.path.exists(values["Ligand_SDF"])
            best_structure_dict_all[complex_id] = values

    if args.overwrite:
        best_structure_dict = best_structure_dict_all
    else:
        # Filter if directory already exists:
        best_structure_dict = {}
        for complex_id, complex_dict in best_structure_dict_all.items():
            if not os.path.exists(f"{args.output_dir}/{complex_id}"):
                best_structure_dict[complex_id] = complex_dict
            else:
                print(
                    f"Skipping {complex_id} since output already exists at:\n"
                    f"\t{args.output_dir}/{complex_id}"
                )

    # Get cmpd_to_fragalysis source dict if required
    if args.fragalysis_dir:
        with open(args.fragalysis_yaml) as f:
            cmpd_to_frag_dict = yaml.safe_load(f)
    else:
        cmpd_to_frag_dict = None
    write_fragalysis_output(
        in_dir=args.input_dir,
        out_dir=args.output_dir,
        best_structure_dict=best_structure_dict,
        frag_dir=args.fragalysis_dir,
        cmpd_to_frag_dict=cmpd_to_frag_dict,
    )


if __name__ == "__main__":
    main()<|MERGE_RESOLUTION|>--- conflicted
+++ resolved
@@ -23,21 +23,12 @@
 repo_path = os.path.dirname(os.path.dirname(os.path.abspath(__file__)))
 sys.path.append(repo_path)
 
-<<<<<<< HEAD
-from asapdiscovery.docking.analysis import DockingResults
-from asapdiscovery.data.openeye import (
-    load_openeye_sdf,
-    save_openeye_pdb,
-    save_openeye_sdf,
-)
+from asapdiscovery.data.openeye import save_openeye_design_unit  # noqa: E402
+from asapdiscovery.data.openeye import load_openeye_sdf  # noqa: 402
+from asapdiscovery.data.openeye import save_openeye_pdb  # noqa: E402
+from asapdiscovery.data.openeye import save_openeye_sdf  # noqa: E402
 from asapdiscovery.data.openeye import split_openeye_design_unit
-=======
-from asapdiscovery.data.openeye import save_openeye_design_unit  # noqa: E402
-from asapdiscovery.data.utils import load_openeye_sdf  # noqa: 402
-from asapdiscovery.data.utils import save_openeye_pdb  # noqa: E402
-from asapdiscovery.data.utils import save_openeye_sdf  # noqa: E402
 from asapdiscovery.docking.analysis import DockingResults  # noqa: E402
->>>>>>> 204073f4
 
 
 def get_args():
@@ -178,13 +169,7 @@
         du.GetProtein(prot)
         lig = load_openeye_sdf(f"{compound_in_dir}/docked.sdf")
 
-<<<<<<< HEAD
-        lig, prot, complex = split_openeye_design_unit(
-            du, lig=lig, lig_title=complex_id
-        )
-=======
-        lig, prot, complex = save_openeye_design_unit(du, lig=lig, lig_title=complex_id)
->>>>>>> 204073f4
+        lig, prot, complex = split_openeye_design_unit(du, lig=lig, lig_title=complex_id)
 
         # First save apo
         save_openeye_pdb(prot, f"{compound_out_dir}/{complex_id}_apo.pdb")
