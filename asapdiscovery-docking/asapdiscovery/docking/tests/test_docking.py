--- conflicted
+++ resolved
@@ -162,41 +162,6 @@
         by_compound,
     ]
 
-<<<<<<< HEAD
-    if by_compound:
-        # should fail when specifying a single receptor and by_compound
-        args.append(by_compound)
-        ret = script_runner.run(*args)
-        assert not ret.success
-    else:
-        ret = script_runner.run(*args)
-        assert ret.success
-
-
-@pytest.mark.timeout(400)
-@pytest.mark.script_launch_mode("subprocess")
-def test_single_target_docking(
-    script_runner,
-    outputs,
-    docking_files_single,
-):
-    sdf, oedu, _, pdb = docking_files_single
-    args = [
-        "dock-small-scale-e2e",
-        "-m",
-        f"{sdf}",
-        "-r",
-        f"{pdb}",
-        "-o",
-        "./outputs",
-        "--target",
-        "sars2",
-        "--no-omega",
-    ]
-    ret = script_runner.run(*args)
-    assert ret.success
-=======
     # should fail when specifying a single receptor and by_compound
     ret = script_runner.run(*args)
-    assert not ret.success
->>>>>>> 1aa17eaa
+    assert not ret.success