--- conflicted
+++ resolved
@@ -111,6 +111,30 @@
     assert ret.success
 
 
+
+@pytest.mark.timeout(400)
+@pytest.mark.script_launch_mode("subprocess")
+def test_single_target_docking(
+    script_runner,
+    outputs,
+    docking_files_single,
+):
+    sdf, oedu, _, pdb = docking_files_single
+    args = [
+        "dock-small-scale-e2e",
+        "-m",
+        f"{sdf}",
+        "-r",
+        f"{pdb}",
+        "-o",
+        "./outputs",
+        "--target",
+        "sars2",
+        "--no-omega",
+    ]
+    ret = script_runner.run(*args)
+    assert ret.success
+
 @pytest.mark.timeout(400)
 @pytest.mark.parametrize("by_compound", ["--by_compound"])
 @pytest.mark.script_launch_mode("subprocess")
@@ -135,41 +159,6 @@
         by_compound,
     ]
 
-<<<<<<< HEAD
-    if by_compound:
-        # should fail when specifying a single receptor and by_compound
-        args.append(by_compound)
-        ret = script_runner.run(*args)
-        assert not ret.success
-    else:
-        ret = script_runner.run(*args)
-        assert ret.success
-
-
-@pytest.mark.timeout(400)
-@pytest.mark.script_launch_mode("subprocess")
-def test_single_target_docking(
-    script_runner,
-    outputs,
-    docking_files_single,
-):
-    sdf, oedu, _, pdb = docking_files_single
-    args = [
-        "dock-small-scale-e2e",
-        "-m",
-        f"{sdf}",
-        "-r",
-        f"{pdb}",
-        "-o",
-        "./outputs",
-        "--target",
-        "sars2",
-        "--no-omega",
-    ]
-    ret = script_runner.run(*args)
-    assert ret.success
-=======
     # should fail when specifying a single receptor and by_compound
     ret = script_runner.run(*args)
-    assert not ret.success
->>>>>>> 17e01b21
+    assert not ret.success