--- conflicted
+++ resolved
@@ -26,10 +26,6 @@
     LargeScaleDockingInputs,
     large_scale_docking_workflow,
 )
-<<<<<<< HEAD
-from asapdiscovery.ml.models import ASAPMLModelRegistry
-=======
->>>>>>> 0fb60df8
 
 
 @click.group()
