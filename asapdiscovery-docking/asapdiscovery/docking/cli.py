from typing import Optional

import click
from asapdiscovery.cli.cli_args import (
    cache_dir,
    dask_args,
    fragalysis_dir,
    input_json,
    ligands,
    md_args,
    ml_scorer,
    output_dir,
    pdb_file,
    postera_args,
    save_to_cache,
    structure_dir,
    target,
)
from asapdiscovery.data.dask_utils import DaskType
from asapdiscovery.data.postera.manifold_data_validation import TargetTags
from asapdiscovery.data.selectors.selector_list import StructureSelector
from asapdiscovery.docking.workflows.cross_docking import (
    CrossDockingWorkflowInputs,
    cross_docking_workflow,
)
from asapdiscovery.docking.workflows.large_scale_docking import (
    LargeScaleDockingInputs,
    large_scale_docking_workflow,
)
from asapdiscovery.docking.workflows.small_scale_docking import (
    SmallScaleDockingInputs,
    small_scale_docking_workflow,
)
from asapdiscovery.simulation.simulate import OpenMMPlatform


@click.group()
def docking():
    pass


@docking.command()
@target
@click.option(
    "--n-select",
    type=int,
    default=5,
    help="The number of targets to dock each ligand against, sorted by MCS",
)
@click.option(
    "--top-n",
    type=int,
    default=500,
    help="The maximum number of docking results to return, ordered by docking score",
)
@click.option(
    "--posit-confidence-cutoff",
    type=float,
    default=0.7,
    help="The confidence cutoff for POSIT results to be considered",
)
@click.option(
    "--use-omega",
    is_flag=True,
    default=False,
    help="Whether to use OEOmega conformer enumeration before docking (slower, more accurate)",
)
@click.option(
    "--allow-posit-retries",
    is_flag=True,
    default=False,
    help="Whether to allow POSIT to retry with relaxed parameters if docking fails (slower, more likely to succeed)",
)
@ligands
@postera_args
@pdb_file
@fragalysis_dir
@structure_dir
@save_to_cache
@cache_dir
@dask_args
@output_dir
@input_json
@ml_scorer
def large_scale(
    target: TargetTags,
    n_select: int = 5,
    top_n: int = 500,
    posit_confidence_cutoff: float = 0.7,
    use_omega: bool = False,
    allow_posit_retries: bool = False,
    ligands: Optional[str] = None,
    postera: bool = False,
    postera_molset_name: Optional[str] = None,
    postera_upload: bool = False,
    pdb_file: Optional[str] = None,
    fragalysis_dir: Optional[str] = None,
    structure_dir: Optional[str] = None,
    save_to_cache: Optional[bool] = True,
    cache_dir: Optional[str] = None,
    output_dir: str = "output",
    input_json: Optional[str] = None,
    use_dask: bool = False,
    dask_type: DaskType = DaskType.LOCAL,
    ml_scorer: Optional[list[str]] = None,
):
    """
    Run large scale docking on a set of ligands, against a set of targets.
    """

    if input_json is not None:
        print("Loading inputs from json file... Will override all other inputs.")
        inputs = LargeScaleDockingInputs.from_json_file(input_json)

    else:
        inputs = LargeScaleDockingInputs(
            postera=postera,
            postera_upload=postera_upload,
            target=target,
            n_select=n_select,
            top_n=top_n,
            use_dask=use_dask,
            dask_type=dask_type,
            posit_confidence_cutoff=posit_confidence_cutoff,
            use_omega=use_omega,
            allow_posit_retries=allow_posit_retries,
            ligands=ligands,
            pdb_file=pdb_file,
            fragalysis_dir=fragalysis_dir,
            structure_dir=structure_dir,
            postera_molset_name=postera_molset_name,
            cache_dir=cache_dir,
            save_to_cache=save_to_cache,
            ml_scorers=ml_scorer,
            output_dir=output_dir,
        )

    large_scale_docking_workflow(inputs)


@docking.command()
@target
@click.option(
    "--use-omega",
    is_flag=True,
    default=False,
    help="Whether to use OEOmega conformer enumeration before docking (slower, more accurate)",
)
@click.option(
    "--omega-dense",
    is_flag=True,
    default=False,
    help="Whether to use dense conformer enumeration with OEOmega (slower, more accurate)",
)
@click.option(
    "--allow-retries",
    is_flag=True,
    default=False,
    help="Whether to allow POSIT to retry with relaxed parameters if docking fails (slower, more likely to succeed)",
)
@click.option(
    "--allow-final-clash",
    is_flag=True,
    default=False,
    help="Allow clashing poses in last stage of docking",
)
@click.option(
    "--multi-reference",
    is_flag=True,
    default=False,
    help="Whether to pass multiple references to the docker for each ligand instead of just one at a time",
)
@click.option(
    "--structure-selector",
    type=click.Choice(StructureSelector.get_values(), case_sensitive=False),
    default=StructureSelector.PAIRWISE,
    help="The type of structure selector to use. Defaults to pairwise (all pairwise combinations of ligand and complex)",
)
@ligands
@pdb_file
@fragalysis_dir
@structure_dir
@save_to_cache
@cache_dir
@dask_args
@output_dir
@input_json
def cross_docking(
    target: TargetTags,
    multi_reference: bool = False,
    structure_selector: StructureSelector = StructureSelector.PAIRWISE,
    use_omega: bool = False,
    omega_dense: bool = False,
    allow_retries: bool = False,
    allow_final_clash: bool = False,
    ligands: Optional[str] = None,
    pdb_file: Optional[str] = None,
    fragalysis_dir: Optional[str] = None,
    structure_dir: Optional[str] = None,
    save_to_cache: Optional[bool] = True,
    cache_dir: Optional[str] = None,
    output_dir: str = "output",
    input_json: Optional[str] = None,
    use_dask: bool = False,
    dask_type: DaskType = DaskType.LOCAL,
):
    """
    Run cross docking on a set of ligands, against a set of targets.
    """

    if input_json is not None:
        print("Loading inputs from json file... Will override all other inputs.")
        inputs = CrossDockingWorkflowInputs.from_json_file(input_json)

    else:
        inputs = CrossDockingWorkflowInputs(
            target=target,
            multi_reference=multi_reference,
            structure_selector=structure_selector,
            use_dask=use_dask,
            dask_type=dask_type,
            use_omega=use_omega,
            omega_dense=omega_dense,
            allow_retries=allow_retries,
            ligands=ligands,
            pdb_file=pdb_file,
            fragalysis_dir=fragalysis_dir,
            structure_dir=structure_dir,
            cache_dir=cache_dir,
            save_to_cache=save_to_cache,
            output_dir=output_dir,
            allow_final_clash=allow_final_clash,
        )

    cross_docking_workflow(inputs)


@docking.command()
@target
@click.option(
    "--posit-confidence-cutoff",
    type=float,
    default=0.1,
    help="The confidence cutoff for POSIT results to be considered",
)
@click.option("--allow-dask-cuda/--no-allow-dask-cuda", default=True)
@click.option(
    "--no-omega",
    is_flag=True,
    default=False,
    help="Whether to use OEOmega conformer enumeration before docking (slower, more accurate)",
)
@ligands
@postera_args
@pdb_file
@fragalysis_dir
@structure_dir
@save_to_cache
@cache_dir
@dask_args
@output_dir
@input_json
@ml_scorer
@md_args
def small_scale(
    target: TargetTags,
    posit_confidence_cutoff: float = 0.1,
    allow_dask_cuda: bool = True,
    no_omega: bool = False,
    ligands: Optional[str] = None,
    postera: bool = False,
    postera_molset_name: Optional[str] = None,
    postera_upload: bool = False,
    pdb_file: Optional[str] = None,
    fragalysis_dir: Optional[str] = None,
    structure_dir: Optional[str] = None,
    save_to_cache: Optional[bool] = True,
    cache_dir: Optional[str] = None,
    output_dir: str = "output",
    input_json: Optional[str] = None,
    use_dask: bool = False,
    dask_type: DaskType = DaskType.LOCAL,
    ml_scorer: Optional[list[str]] = None,
    md: bool = False,
    md_steps: int = 2500000,  # 10 ns @ 4.0 fs timestep
    md_openmm_platform: OpenMMPlatform = OpenMMPlatform.Fastest,
):
    """
    Run small scale docking on a set of ligands, against a set of targets.
    """

    if input_json is not None:
        print("Loading inputs from json file... Will override all other inputs.")
        inputs = SmallScaleDockingInputs.from_json_file(input_json)

    else:
        inputs = SmallScaleDockingInputs(
            postera=postera,
            postera_upload=postera_upload,
            target=target,
            use_dask=use_dask,
            dask_type=dask_type,
            posit_confidence_cutoff=posit_confidence_cutoff,
<<<<<<< HEAD
            ligands=ligands,
=======
            allow_dask_cuda=allow_dask_cuda,
            use_omega=not no_omega,
            filename=ligands,
>>>>>>> f2726fed
            pdb_file=pdb_file,
            fragalysis_dir=fragalysis_dir,
            structure_dir=structure_dir,
            postera_molset_name=postera_molset_name,
            cache_dir=cache_dir,
            save_to_cache=save_to_cache,
            ml_scorers=ml_scorer,
            output_dir=output_dir,
            md=md,
            md_steps=md_steps,
            md_openmm_platform=md_openmm_platform,
        )

    small_scale_docking_workflow(inputs)


if __name__ == "__main__":
    docking()<|MERGE_RESOLUTION|>--- conflicted
+++ resolved
@@ -301,13 +301,9 @@
             use_dask=use_dask,
             dask_type=dask_type,
             posit_confidence_cutoff=posit_confidence_cutoff,
-<<<<<<< HEAD
-            ligands=ligands,
-=======
             allow_dask_cuda=allow_dask_cuda,
             use_omega=not no_omega,
-            filename=ligands,
->>>>>>> f2726fed
+            ligands=ligands,
             pdb_file=pdb_file,
             fragalysis_dir=fragalysis_dir,
             structure_dir=structure_dir,
