from typing import Optional

import click
from asapdiscovery.cli.cli_args import (
    cache_dir,
    dask_args,
    fragalysis_dir,
    input_json,
    ligands,
    md_args,
    ml_scorer,
    output_dir,
    pdb_file,
    postera_args,
    save_to_cache,
    structure_dir,
    target,
)
from asapdiscovery.data.dask_utils import DaskType
from asapdiscovery.data.postera.manifold_data_validation import TargetTags
from asapdiscovery.data.selectors.selector_list import StructureSelector
from asapdiscovery.docking.workflows.cross_docking import (
    CrossDockingWorkflowInputs,
    cross_docking_workflow,
)
from asapdiscovery.docking.workflows.large_scale_docking import (
    LargeScaleDockingInputs,
    large_scale_docking_workflow,
)
from asapdiscovery.docking.workflows.small_scale_docking import (
    SmallScaleDockingInputs,
    small_scale_docking_workflow,
)
from asapdiscovery.simulation.simulate import OpenMMPlatform


@click.group()
def docking():
    pass


@docking.command()
@target
@click.option(
    "--n-select",
    type=int,
    default=5,
    help="The number of targets to dock each ligand against, sorted by MCS",
)
@click.option(
    "--top-n",
    type=int,
    default=500,
    help="The maximum number of docking results to return, ordered by docking score",
)
@click.option(
    "--posit-confidence-cutoff",
    type=float,
    default=0.7,
    help="The confidence cutoff for POSIT results to be considered",
)
@click.option(
    "--use-omega",
    is_flag=True,
    default=False,
    help="Whether to use OEOmega conformer enumeration before docking (slower, more accurate)",
)
@click.option(
    "--allow-posit-retries",
    is_flag=True,
    default=False,
    help="Whether to allow POSIT to retry with relaxed parameters if docking fails (slower, more likely to succeed)",
)
@ligands
@postera_args
@pdb_file
@fragalysis_dir
@structure_dir
@save_to_cache
@cache_dir
@dask_args
@output_dir
@input_json
@ml_scorer
def large_scale(
    target: TargetTags,
    n_select: int = 5,
    top_n: int = 500,
    posit_confidence_cutoff: float = 0.7,
    use_omega: bool = False,
    allow_posit_retries: bool = False,
    ligands: Optional[str] = None,
    postera: bool = False,
    postera_molset_name: Optional[str] = None,
    postera_upload: bool = False,
    pdb_file: Optional[str] = None,
    fragalysis_dir: Optional[str] = None,
    structure_dir: Optional[str] = None,
    save_to_cache: Optional[bool] = True,
    cache_dir: Optional[str] = None,
    output_dir: str = "output",
    input_json: Optional[str] = None,
    use_dask: bool = False,
    dask_type: DaskType = DaskType.LOCAL,
    ml_scorer: Optional[list[str]] = None,
):
    """
    Run large scale docking on a set of ligands, against a set of targets.
    """

    if input_json is not None:
        print("Loading inputs from json file... Will override all other inputs.")
        inputs = LargeScaleDockingInputs.from_json_file(input_json)

    else:
        inputs = LargeScaleDockingInputs(
            postera=postera,
            postera_upload=postera_upload,
            target=target,
            n_select=n_select,
            top_n=top_n,
            use_dask=use_dask,
            dask_type=dask_type,
            posit_confidence_cutoff=posit_confidence_cutoff,
            use_omega=use_omega,
            allow_posit_retries=allow_posit_retries,
            filename=ligands,
            pdb_file=pdb_file,
            fragalysis_dir=fragalysis_dir,
            structure_dir=structure_dir,
            postera_molset_name=postera_molset_name,
            cache_dir=cache_dir,
            save_to_cache=save_to_cache,
            ml_scorers=ml_scorer,
            output_dir=output_dir,
        )

    large_scale_docking_workflow(inputs)


@docking.command()
@target
@click.option(
    "--use-omega",
    is_flag=True,
    default=False,
    help="Whether to use OEOmega conformer enumeration before docking (slower, more accurate)",
)
@click.option(
    "--omega-dense",
    is_flag=True,
    default=False,
    help="Whether to use dense conformer enumeration with OEOmega (slower, more accurate)",
)
@click.option(
    "--allow-retries",
    is_flag=True,
    default=False,
    help="Whether to allow POSIT to retry with relaxed parameters if docking fails (slower, more likely to succeed)",
)
@click.option(
    "--allow-final-clash",
    is_flag=True,
    default=False,
    help="Allow clashing poses in last stage of docking",
)
@click.option(
    "--multi-reference",
    is_flag=True,
    default=False,
    help="Whether to pass multiple references to the docker for each ligand instead of just one at a time",
)
@click.option(
    "--structure-selector",
    type=click.Choice(StructureSelector.get_values(), case_sensitive=False),
    default=StructureSelector.PAIRWISE,
    help="The type of structure selector to use. Defaults to pairwise (all pairwise combinations of ligand and complex)",
)
@ligands
@pdb_file
@fragalysis_dir
@structure_dir
@save_to_cache
@cache_dir
@dask_args
@output_dir
@input_json
def cross_docking(
    target: TargetTags,
    multi_reference: bool = False,
    structure_selector: StructureSelector = StructureSelector.PAIRWISE,
    use_omega: bool = False,
    omega_dense: bool = False,
    allow_retries: bool = False,
    allow_final_clash: bool = False,
    ligands: Optional[str] = None,
    pdb_file: Optional[str] = None,
    fragalysis_dir: Optional[str] = None,
    structure_dir: Optional[str] = None,
    save_to_cache: Optional[bool] = True,
    cache_dir: Optional[str] = None,
    output_dir: str = "output",
    input_json: Optional[str] = None,
    use_dask: bool = False,
    dask_type: DaskType = DaskType.LOCAL,
):
    """
    Run cross docking on a set of ligands, against a set of targets.
    """

    if input_json is not None:
        print("Loading inputs from json file... Will override all other inputs.")
        inputs = CrossDockingWorkflowInputs.from_json_file(input_json)

    else:
        inputs = CrossDockingWorkflowInputs(
            target=target,
            multi_reference=multi_reference,
            structure_selector=structure_selector,
            use_dask=use_dask,
            dask_type=dask_type,
            use_omega=use_omega,
            omega_dense=omega_dense,
            allow_retries=allow_retries,
            filename=ligands,
            pdb_file=pdb_file,
            fragalysis_dir=fragalysis_dir,
            structure_dir=structure_dir,
            cache_dir=cache_dir,
            save_to_cache=save_to_cache,
            output_dir=output_dir,
            allow_final_clash=allow_final_clash,
        )

    cross_docking_workflow(inputs)


@docking.command()
@target
@click.option(
    "--posit-confidence-cutoff",
    type=float,
    default=0.1,
    help="The confidence cutoff for POSIT results to be considered",
)
<<<<<<< HEAD
@click.option("--allow-dask-cuda/--no-allow-dask-cuda", default=True)
=======
@click.option(
    "--no-omega",
    is_flag=True,
    default=False,
    help="Whether to use OEOmega conformer enumeration before docking (slower, more accurate)",
)
>>>>>>> 8abb8e5f
@ligands
@postera_args
@pdb_file
@fragalysis_dir
@structure_dir
@save_to_cache
@cache_dir
@dask_args
@output_dir
@input_json
@ml_scorer
@md_args
def small_scale(
    target: TargetTags,
    posit_confidence_cutoff: float = 0.1,
<<<<<<< HEAD
    allow_dask_cuda: bool = True,
=======
    no_omega: bool = False,
>>>>>>> 8abb8e5f
    ligands: Optional[str] = None,
    postera: bool = False,
    postera_molset_name: Optional[str] = None,
    postera_upload: bool = False,
    pdb_file: Optional[str] = None,
    fragalysis_dir: Optional[str] = None,
    structure_dir: Optional[str] = None,
    save_to_cache: Optional[bool] = True,
    cache_dir: Optional[str] = None,
    output_dir: str = "output",
    input_json: Optional[str] = None,
    use_dask: bool = False,
    dask_type: DaskType = DaskType.LOCAL,
    ml_scorer: Optional[list[str]] = None,
    md: bool = False,
    md_steps: int = 2500000,  # 10 ns @ 4.0 fs timestep
    md_openmm_platform: OpenMMPlatform = OpenMMPlatform.Fastest,
):
    """
    Run small scale docking on a set of ligands, against a set of targets.
    """

    if input_json is not None:
        print("Loading inputs from json file... Will override all other inputs.")
        inputs = SmallScaleDockingInputs.from_json_file(input_json)

    else:
        inputs = SmallScaleDockingInputs(
            postera=postera,
            postera_upload=postera_upload,
            target=target,
            use_dask=use_dask,
            dask_type=dask_type,
            posit_confidence_cutoff=posit_confidence_cutoff,
<<<<<<< HEAD
            allow_dask_cuda=allow_dask_cuda,
=======
            use_omega=not no_omega,
>>>>>>> 8abb8e5f
            filename=ligands,
            pdb_file=pdb_file,
            fragalysis_dir=fragalysis_dir,
            structure_dir=structure_dir,
            postera_molset_name=postera_molset_name,
            cache_dir=cache_dir,
            save_to_cache=save_to_cache,
            ml_scorers=ml_scorer,
            output_dir=output_dir,
            md=md,
            md_steps=md_steps,
            md_openmm_platform=md_openmm_platform,
        )

    small_scale_docking_workflow(inputs)


if __name__ == "__main__":
    docking()<|MERGE_RESOLUTION|>--- conflicted
+++ resolved
@@ -243,16 +243,13 @@
     default=0.1,
     help="The confidence cutoff for POSIT results to be considered",
 )
-<<<<<<< HEAD
 @click.option("--allow-dask-cuda/--no-allow-dask-cuda", default=True)
-=======
 @click.option(
     "--no-omega",
     is_flag=True,
     default=False,
     help="Whether to use OEOmega conformer enumeration before docking (slower, more accurate)",
 )
->>>>>>> 8abb8e5f
 @ligands
 @postera_args
 @pdb_file
@@ -268,11 +265,8 @@
 def small_scale(
     target: TargetTags,
     posit_confidence_cutoff: float = 0.1,
-<<<<<<< HEAD
     allow_dask_cuda: bool = True,
-=======
     no_omega: bool = False,
->>>>>>> 8abb8e5f
     ligands: Optional[str] = None,
     postera: bool = False,
     postera_molset_name: Optional[str] = None,
@@ -307,11 +301,8 @@
             use_dask=use_dask,
             dask_type=dask_type,
             posit_confidence_cutoff=posit_confidence_cutoff,
-<<<<<<< HEAD
             allow_dask_cuda=allow_dask_cuda,
-=======
             use_omega=not no_omega,
->>>>>>> 8abb8e5f
             filename=ligands,
             pdb_file=pdb_file,
             fragalysis_dir=fragalysis_dir,
