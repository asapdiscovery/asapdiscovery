from typing import Optional

import click
from asapdiscovery.cli.cli_args import (
    cache_dir,
    cache_type,
    dask_args,
    fragalysis_dir,
    gen_cache,
    input_json,
    ligands,
    ml_scorer,
    output_dir,
    pdb_file,
    postera_args,
    structure_dir,
    target,
    md,
    md_steps,
    md_openmm_platform,
)
from asapdiscovery.data.dask_utils import DaskType
from asapdiscovery.data.postera.manifold_data_validation import TargetTags
<<<<<<< HEAD
from asapdiscovery.simulation.simulate import OpenMMPlatform
=======
from asapdiscovery.docking.workflows.cross_docking import (
    CrossDockingWorkflowInputs,
    cross_docking_workflow,
)
>>>>>>> 671776df
from asapdiscovery.docking.workflows.large_scale_docking import (
    LargeScaleDockingInputs,
    large_scale_docking_workflow,
)

from asapdiscovery.docking.workflows.small_scale_docking import (
    SmallScaleDockingInputs,
    small_scale_docking_workflow,
)


@click.group()
def docking():
    pass


@docking.command()
@target
@click.option(
    "--n-select",
    type=int,
    default=5,
    help="The number of targets to dock each ligand against, sorted by MCS",
)
@click.option(
    "--top-n",
    type=int,
    default=500,
    help="The maximum number of docking results to return, ordered by docking score",
)
@click.option(
    "--posit-confidence-cutoff",
    type=float,
    default=0.7,
    help="The confidence cutoff for POSIT results to be considered",
)
@click.option(
    "--use-omega",
    is_flag=True,
    default=False,
    help="Whether to use OEOmega conformer enumeration before docking (slower, more accurate)",
)
@click.option(
    "--allow-posit-retries",
    is_flag=True,
    default=False,
    help="Whether to allow POSIT to retry with relaxed parameters if docking fails (slower, more likely to succeed)",
)
@ligands
@postera_args
@pdb_file
@fragalysis_dir
@structure_dir
@gen_cache
@cache_dir
@cache_type
@dask_args
@output_dir
@input_json
@ml_scorer
def large_scale(
    target: TargetTags,
    n_select: int = 5,
    top_n: int = 500,
    posit_confidence_cutoff: float = 0.7,
    use_omega: bool = False,
    allow_posit_retries: bool = False,
    ligands: Optional[str] = None,
    postera: bool = False,
    postera_molset_name: Optional[str] = None,
    postera_upload: bool = False,
    pdb_file: Optional[str] = None,
    fragalysis_dir: Optional[str] = None,
    structure_dir: Optional[str] = None,
    gen_cache: Optional[str] = None,
    cache_dir: Optional[str] = None,
    cache_type: Optional[str] = None,
    output_dir: str = "output",
    input_json: Optional[str] = None,
    use_dask: bool = False,
    dask_type: DaskType = DaskType.LOCAL,
    ml_scorer: Optional[list[str]] = None,
):
    """
    Run large scale docking on a set of ligands, against a set of targets.
    """

    if input_json is not None:
        print("Loading inputs from json file... Will override all other inputs.")
        inputs = LargeScaleDockingInputs.from_json_file(input_json)

    else:
        inputs = LargeScaleDockingInputs(
            postera=postera,
            postera_upload=postera_upload,
            target=target,
            n_select=n_select,
            top_n=top_n,
            use_dask=use_dask,
            dask_type=dask_type,
            posit_confidence_cutoff=posit_confidence_cutoff,
            use_omega=use_omega,
            allow_posit_retries=allow_posit_retries,
            filename=ligands,
            pdb_file=pdb_file,
            fragalysis_dir=fragalysis_dir,
            structure_dir=structure_dir,
            postera_molset_name=postera_molset_name,
            cache_dir=cache_dir,
            gen_cache=gen_cache,
            cache_type=cache_type,
            ml_scorers=ml_scorer,
            output_dir=output_dir,
        )

    large_scale_docking_workflow(inputs)


@docking.command()
@target
@click.option(
<<<<<<< HEAD
    "--posit-confidence-cutoff",
    type=float,
    default=0.1,
    help="The confidence cutoff for POSIT results to be considered",
)
@ligands
@postera_args
=======
    "--use-omega",
    is_flag=True,
    default=False,
    help="Whether to use OEOmega conformer enumeration before docking (slower, more accurate)",
)
@click.option(
    "--allow-retries",
    is_flag=True,
    default=False,
    help="Whether to allow POSIT to retry with relaxed parameters if docking fails (slower, more likely to succeed)",
)
@click.option(
    "--allow-final-clash",
    is_flag=True,
    default=False,
    help="Allow clashing poses in last stage of docking",
)
@ligands
>>>>>>> 671776df
@pdb_file
@fragalysis_dir
@structure_dir
@gen_cache
@cache_dir
@cache_type
@dask_args
@output_dir
@input_json
<<<<<<< HEAD
@ml_scorer
@md
@md_steps
@md_openmm_platform
def small_scale(
    target: TargetTags,
    posit_confidence_cutoff: float = 0.1,
    ligands: Optional[str] = None,
    postera: bool = False,
    postera_molset_name: Optional[str] = None,
    postera_upload: bool = False,
=======
def cross_docking(
    target: TargetTags,
    use_omega: bool = False,
    allow_retries: bool = False,
    allow_final_clash: bool = False,
    ligands: Optional[str] = None,
>>>>>>> 671776df
    pdb_file: Optional[str] = None,
    fragalysis_dir: Optional[str] = None,
    structure_dir: Optional[str] = None,
    gen_cache: Optional[str] = None,
    cache_dir: Optional[str] = None,
    cache_type: Optional[str] = None,
    output_dir: str = "output",
    input_json: Optional[str] = None,
    use_dask: bool = False,
    dask_type: DaskType = DaskType.LOCAL,
<<<<<<< HEAD
    ml_scorer: Optional[list[str]] = None,
    md: bool = False,
    md_steps: int = 2500000,  # 10 ns @ 4.0 fs timestep
    md_openmm_platform: OpenMMPlatform = OpenMMPlatform.Fastest,
):
    """
    Run small scale docking on a set of ligands, against a set of targets.
=======
):
    """
    Run cross docking on a set of ligands, against a set of targets.
>>>>>>> 671776df
    """

    if input_json is not None:
        print("Loading inputs from json file... Will override all other inputs.")
<<<<<<< HEAD
        inputs = SmallScaleDockingInputs.from_json_file(input_json)

    else:
        inputs = SmallScaleDockingInputs(
            postera=postera,
            postera_upload=postera_upload,
            target=target,
            use_dask=use_dask,
            dask_type=dask_type,
            posit_confidence_cutoff=posit_confidence_cutoff,
=======
        inputs = CrossDockingWorkflowInputs.from_json_file(input_json)

    else:
        inputs = CrossDockingWorkflowInputs(
            target=target,
            use_dask=use_dask,
            dask_type=dask_type,
            use_omega=use_omega,
            allow_retries=allow_retries,
>>>>>>> 671776df
            filename=ligands,
            pdb_file=pdb_file,
            fragalysis_dir=fragalysis_dir,
            structure_dir=structure_dir,
<<<<<<< HEAD
            postera_molset_name=postera_molset_name,
            cache_dir=cache_dir,
            gen_cache=gen_cache,
            cache_type=cache_type,
            ml_scorers=ml_scorer,
            output_dir=output_dir,
            md=md,
            md_steps=md_steps,
            md_openmm_platform=md_openmm_platform,
        )

    small_scale_docking_workflow(inputs)
=======
            cache_dir=cache_dir,
            gen_cache=gen_cache,
            cache_type=cache_type,
            output_dir=output_dir,
            allow_final_clash=allow_final_clash,
        )

    cross_docking_workflow(inputs)
>>>>>>> 671776df


if __name__ == "__main__":
    docking()<|MERGE_RESOLUTION|>--- conflicted
+++ resolved
@@ -21,14 +21,11 @@
 )
 from asapdiscovery.data.dask_utils import DaskType
 from asapdiscovery.data.postera.manifold_data_validation import TargetTags
-<<<<<<< HEAD
 from asapdiscovery.simulation.simulate import OpenMMPlatform
-=======
 from asapdiscovery.docking.workflows.cross_docking import (
     CrossDockingWorkflowInputs,
     cross_docking_workflow,
 )
->>>>>>> 671776df
 from asapdiscovery.docking.workflows.large_scale_docking import (
     LargeScaleDockingInputs,
     large_scale_docking_workflow,
@@ -150,34 +147,24 @@
 @docking.command()
 @target
 @click.option(
-<<<<<<< HEAD
-    "--posit-confidence-cutoff",
-    type=float,
-    default=0.1,
-    help="The confidence cutoff for POSIT results to be considered",
+    "--use-omega",
+    is_flag=True,
+    default=False,
+    help="Whether to use OEOmega conformer enumeration before docking (slower, more accurate)",
+)
+@click.option(
+    "--allow-retries",
+    is_flag=True,
+    default=False,
+    help="Whether to allow POSIT to retry with relaxed parameters if docking fails (slower, more likely to succeed)",
+)
+@click.option(
+    "--allow-final-clash",
+    is_flag=True,
+    default=False,
+    help="Allow clashing poses in last stage of docking",
 )
 @ligands
-@postera_args
-=======
-    "--use-omega",
-    is_flag=True,
-    default=False,
-    help="Whether to use OEOmega conformer enumeration before docking (slower, more accurate)",
-)
-@click.option(
-    "--allow-retries",
-    is_flag=True,
-    default=False,
-    help="Whether to allow POSIT to retry with relaxed parameters if docking fails (slower, more likely to succeed)",
-)
-@click.option(
-    "--allow-final-clash",
-    is_flag=True,
-    default=False,
-    help="Allow clashing poses in last stage of docking",
-)
-@ligands
->>>>>>> 671776df
 @pdb_file
 @fragalysis_dir
 @structure_dir
@@ -187,7 +174,72 @@
 @dask_args
 @output_dir
 @input_json
-<<<<<<< HEAD
+def cross_docking(
+    target: TargetTags,
+    use_omega: bool = False,
+    allow_retries: bool = False,
+    allow_final_clash: bool = False,
+    ligands: Optional[str] = None,
+    pdb_file: Optional[str] = None,
+    fragalysis_dir: Optional[str] = None,
+    structure_dir: Optional[str] = None,
+    gen_cache: Optional[str] = None,
+    cache_dir: Optional[str] = None,
+    cache_type: Optional[str] = None,
+    output_dir: str = "output",
+    input_json: Optional[str] = None,
+    use_dask: bool = False,
+    dask_type: DaskType = DaskType.LOCAL,
+):
+    """
+    Run cross docking on a set of ligands, against a set of targets.
+    """
+
+    if input_json is not None:
+        print("Loading inputs from json file... Will override all other inputs.")
+        inputs = CrossDockingWorkflowInputs.from_json_file(input_json)
+
+    else:
+        inputs = CrossDockingWorkflowInputs(
+            target=target,
+            use_dask=use_dask,
+            dask_type=dask_type,
+            use_omega=use_omega,
+            allow_retries=allow_retries,
+            filename=ligands,
+            pdb_file=pdb_file,
+            fragalysis_dir=fragalysis_dir,
+            structure_dir=structure_dir,
+            cache_dir=cache_dir,
+            gen_cache=gen_cache,
+            cache_type=cache_type,
+            output_dir=output_dir,
+            allow_final_clash=allow_final_clash,
+        )
+
+    cross_docking_workflow(inputs)
+
+
+
+@docking.command()
+@target
+@click.option(
+    "--posit-confidence-cutoff",
+    type=float,
+    default=0.1,
+    help="The confidence cutoff for POSIT results to be considered",
+)
+@ligands
+@postera_args
+@pdb_file
+@fragalysis_dir
+@structure_dir
+@gen_cache
+@cache_dir
+@cache_type
+@dask_args
+@output_dir
+@input_json
 @ml_scorer
 @md
 @md_steps
@@ -199,14 +251,6 @@
     postera: bool = False,
     postera_molset_name: Optional[str] = None,
     postera_upload: bool = False,
-=======
-def cross_docking(
-    target: TargetTags,
-    use_omega: bool = False,
-    allow_retries: bool = False,
-    allow_final_clash: bool = False,
-    ligands: Optional[str] = None,
->>>>>>> 671776df
     pdb_file: Optional[str] = None,
     fragalysis_dir: Optional[str] = None,
     structure_dir: Optional[str] = None,
@@ -217,7 +261,6 @@
     input_json: Optional[str] = None,
     use_dask: bool = False,
     dask_type: DaskType = DaskType.LOCAL,
-<<<<<<< HEAD
     ml_scorer: Optional[list[str]] = None,
     md: bool = False,
     md_steps: int = 2500000,  # 10 ns @ 4.0 fs timestep
@@ -225,16 +268,10 @@
 ):
     """
     Run small scale docking on a set of ligands, against a set of targets.
-=======
-):
-    """
-    Run cross docking on a set of ligands, against a set of targets.
->>>>>>> 671776df
     """
 
     if input_json is not None:
         print("Loading inputs from json file... Will override all other inputs.")
-<<<<<<< HEAD
         inputs = SmallScaleDockingInputs.from_json_file(input_json)
 
     else:
@@ -245,22 +282,10 @@
             use_dask=use_dask,
             dask_type=dask_type,
             posit_confidence_cutoff=posit_confidence_cutoff,
-=======
-        inputs = CrossDockingWorkflowInputs.from_json_file(input_json)
-
-    else:
-        inputs = CrossDockingWorkflowInputs(
-            target=target,
-            use_dask=use_dask,
-            dask_type=dask_type,
-            use_omega=use_omega,
-            allow_retries=allow_retries,
->>>>>>> 671776df
             filename=ligands,
             pdb_file=pdb_file,
             fragalysis_dir=fragalysis_dir,
             structure_dir=structure_dir,
-<<<<<<< HEAD
             postera_molset_name=postera_molset_name,
             cache_dir=cache_dir,
             gen_cache=gen_cache,
@@ -273,17 +298,6 @@
         )
 
     small_scale_docking_workflow(inputs)
-=======
-            cache_dir=cache_dir,
-            gen_cache=gen_cache,
-            cache_type=cache_type,
-            output_dir=output_dir,
-            allow_final_clash=allow_final_clash,
-        )
-
-    cross_docking_workflow(inputs)
->>>>>>> 671776df
-
 
 if __name__ == "__main__":
     docking()