import logging
import os
import pickle as pkl
from collections import namedtuple
from datetime import datetime
from pathlib import Path  # noqa: F401
from typing import List, Optional, Tuple  # noqa: F401

import numpy as np
import pandas as pd
from asapdiscovery.data.logging import FileLogger
from asapdiscovery.data.openeye import (
    combine_protein_ligand,
    load_openeye_sdf,
    oechem,
    oedocking,
    save_openeye_pdb,
    save_openeye_sdf,
<<<<<<< HEAD
    oedocking,
)
from asapdiscovery.modeling.modeling import split_openeye_design_unit

from collections import namedtuple

=======
)
>>>>>>> 6e78302f
from asapdiscovery.docking.analysis import calculate_rmsd_openeye
from asapdiscovery.modeling.modeling import split_openeye_design_unit

POSIT_METHODS = ("all", "hybrid", "fred", "mcs", "shapefit")

posit_methods = namedtuple("posit_methods", POSIT_METHODS)
posit_method_ints = posit_methods(
    oedocking.OEPositMethod_ALL,
    oedocking.OEPositMethod_HYBRID,
    oedocking.OEPositMethod_FRED,
    oedocking.OEPositMethod_MCS,
    oedocking.OEPositMethod_SHAPEFIT,
)


def run_docking_oe(
    du,
    orig_mol,
    dock_sys,
    relax="none",
    posit_method: str = "all",
    compound_name=None,
    use_omega=False,
    num_poses=1,
    log_name="run_docking_oe",
):
    """
    Run docking using OpenEye. The returned OEGraphMol object will have the
    following SD tags set:
      * Docking_<docking_id>_RMSD: RMSD score to original molecule
      * Docking_<docking_id>_POSIT: POSIT probability
      * Docking_<docking_id>_POSIT_method: POSIT method used in docking
      * Docking_<docking_id>_Chemgauss4: Chemgauss4 score
      * Docking_<docking_id>_clash: clash results

    Parameters
    ----------
    du : oechem.OEDesignUnit
        DesignUnit receptor to dock to
    orig_mol : oechem.OEMol
        Mol object to dock
    dock_sys : str
        Which docking system to use ["posit", "hybrid"]
    relax : str, default="none"
        When to check for relaxation ["clash", "all", "none"]
    posit_method : bool, default=False
        Set POSIT method to use one of the POSIT_METHODS
    log_name : str, optional
        Name of high-level logger to use
    compound_name : str, optional
        Compound name, used for error messages if given
    use_omega : bool, default=False
        Use OEOmega to manually generate conformations
    num_poses : int, default=1
        Number of poses to return from docking (only relevant for POSIT)

    Returns
    -------
    bool
        If docking succeeded
    oechem.OEMol
        Molecule with each pose as a different conformation
        (each with set SD tags)
    str
        Generated docking_id, used to access SD tag data
    """
    import sys

    if compound_name:
        logname = f"{log_name}.{compound_name}"
    else:
        logname = log_name
    logger = logging.getLogger(logname)

    if not logger.hasHandlers():
        logger.setLevel(logging.DEBUG)
        handler = logging.StreamHandler(sys.stdout)
        handler.setLevel(logging.DEBUG)
        formatter = logging.Formatter(
            "%(asctime)s | %(name)s | %(levelname)s | %(filename)s | %(funcName)s | %(message)s"
        )
        handler.setFormatter(formatter)
        logger.addHandler(handler)
        logger.warning(f"No logfile with name '{logname}' exists, using stdout instead")
    logger.info(f"Running docking for {compound_name}")

    oechem.OEThrow.Debug("Confirm that OE logging is working")

    # Make copy so we can keep the original for RMSD purposes
    orig_mol = orig_mol.CreateCopy()

    # Convert to OEMol for docking purposes
    dock_lig = oechem.OEMol(orig_mol.CreateCopy())

    # Perform OMEGA sampling
    if use_omega:
        from asapdiscovery.data.openeye import oeomega

        omegaOpts = oeomega.OEOmegaOptions()
        omegaOpts.GetTorDriveOptions().SetUseGPU(False)
        omega = oeomega.OEOmega(omegaOpts)
        ret_code = omega.Build(dock_lig)
        if ret_code:
            logger.error(f"Omega failed with error {oeomega.OEGetOmegaError(ret_code)}")

    # Set docking string id (for SD tags)
    docking_id = [dock_sys]

    # Keep track of if there's a clash (-1 if not using POSIT, 0 if no clash,
    #  1 if there was a clash that couldn't be resolved)
    clash = -1

    # Get ligand to dock
    if dock_sys == "posit":
        # Set up POSIT docking options
        opts = oedocking.OEPositOptions()
        # kinoml has the below option set, but the accompanying comment implies
        #  that we should be ignoring N stereochemistry, which, paradoxically,
        #  corresponds to a False option (the default)
        opts.SetIgnoreNitrogenStereo(True)
        # Set the POSIT methods to only be hybrid (otherwise leave as default
        #  of all)
        if posit_method not in POSIT_METHODS:
            raise ValueError(
                f"Unknown POSIT method {posit_method}. Must be one of {POSIT_METHODS}"
            )
        else:
            method = posit_method_ints._asdict()[posit_method]
            opts.SetPositMethods(method)
            docking_id.append(posit_method)

        # Set up pose relaxation
        if relax == "clash":
            clash = 0
            opts.SetPoseRelaxMode(oedocking.OEPoseRelaxMode_CLASHED)
        elif relax == "all":
            clash = 0
            opts.SetPoseRelaxMode(oedocking.OEPoseRelaxMode_ALL)
        elif relax != "none":
            # Don't need to do anything for none bc that's already the default
            raise ValueError(f'Unknown arg for relaxation "{relax}"')
        docking_id.append(relax)

        if compound_name:
            logger.info(
                f"Running POSIT method '{posit_method}' docking with "
                f"{relax} relaxation for {compound_name}"
            )

        # Set up poser object
        poser = oedocking.OEPosit(opts)
        if not poser.AddReceptor(du):
            logger.critical("Failed to add receptor to POSIT object")
            raise RuntimeError("Failed to add receptor to POSIT object")

        # Run posing
        pose_res = oedocking.OEPositResults()
        try:
            ret_code = poser.Dock(pose_res, dock_lig, num_poses)
        except TypeError as e:
            logger.error(pose_res, dock_lig, type(dock_lig))
            raise e
    elif dock_sys == "hybrid":
        if compound_name:
            logger.info(f"Running Hybrid docking for {compound_name}")

        # Set up poser object
        poser = oedocking.OEHybrid()

        # Ensure poser is initialized
        if not poser.Initialize(du):
            logger.critical("Failed to add receptor to HYBRID object")
            raise RuntimeError("Failed to add receptor to HYBRID object")

        # Run posing
        posed_mol = oechem.OEMol()
        ret_code = poser.DockMultiConformerMolecule(posed_mol, dock_lig)

        # Place in list to match output
        posed_mols = [posed_mol]

        posit_probs = [-1.0]
        posit_methods = ["NA"]
    else:
        raise ValueError(f'Unknown docking system "{dock_sys}"')

    if ret_code == oedocking.OEDockingReturnCode_NoValidNonClashPoses:
        # For POSIT with clash removal, if no non-clashing pose can be found,
        #  re-run with no clash removal
        opts.SetPoseRelaxMode(oedocking.OEPoseRelaxMode_NONE)
        clash = 1

        if compound_name:
            logger.info(
                f"Re-running POSIT with method '{posit_method}' docking with no relaxation for {compound_name}",
            )

        # Set up poser object
        poser = oedocking.OEPosit(opts)
        poser.AddReceptor(du)

        # Run posing
        pose_res = oedocking.OEPositResults()
        ret_code = poser.Dock(pose_res, dock_lig, num_poses)

    # Check results
    if ret_code == oedocking.OEDockingReturnCode_Success and dock_sys == "posit":
        posed_mols = []
        posit_probs = []
        posit_methods = []
        for single_res in pose_res.GetSinglePoseResults():
            posed_mols.append(single_res.GetPose())
            posit_probs.append(single_res.GetProbability())
            posit_methods.append(
                oedocking.OEPositMethodGetName(single_res.GetPositMethod())
            )
    else:
        err_type = oedocking.OEDockingReturnCodeGetName(ret_code)
        if compound_name:
            logger.error(
                f"Pose generation failed for {compound_name} ({err_type})",
            )
        return False, None, None

    # Set docking_id key for SD tags
    docking_id = "_".join(docking_id)

    for i, (mol, prob, method) in enumerate(
        zip(posed_mols, posit_probs, posit_methods)
    ):
        # Get the Chemgauss4 score (adapted from kinoml)
        pose_scorer = oedocking.OEScore(oedocking.OEScoreType_Chemgauss4)
        pose_scorer.Initialize(du)
        chemgauss_score = pose_scorer.ScoreLigand(mol)

        # Calculate RMSD
        posed_copy = mol.CreateCopy()
        rmsd = calculate_rmsd_openeye(orig_mol.CreateCopy(), posed_copy)

        # First copy over original SD tags
        for sd_data in oechem.OEGetSDDataPairs(orig_mol):
            oechem.OESetSDData(mol, sd_data)

        # Set SD tags for molecule
        oechem.OESetSDData(mol, f"Docking_{docking_id}_RMSD", str(rmsd))
        oechem.OESetSDData(mol, f"Docking_{docking_id}_POSIT", str(prob))
        oechem.OESetSDData(mol, f"Docking_{docking_id}_POSIT_method", method)
        oechem.OESetSDData(
            mol, f"Docking_{docking_id}_Chemgauss4", str(chemgauss_score)
        )
        oechem.OESetSDData(mol, f"Docking_{docking_id}_clash", str(clash))
        oechem.OESetSDData(mol, "SMILES", oechem.OEMolToSmiles(mol))

        # Set molecule name if given
        if compound_name:
            mol.SetTitle(f"{compound_name}_{i}")

    # Combine all the conformations into one
    combined_mol = oechem.OEMol(posed_mols[0])
    for mol in posed_mols[1:]:
        combined_mol.NewConf(mol)
    assert combined_mol.NumConfs() == len(posed_mols)

    return True, combined_mol, docking_id


def docking_result_cols() -> list[str]:
    return [
        "ligand_id",
        "du_structure",
        "docked_file",
        "pose_id",
        "docked_RMSD",
        "POSIT_prob",
        "POSIT_method",
        "chemgauss4_score",
        "clash",
        "SMILES",
        "GAT_score",
        "SCHNET_score",
    ]


def make_docking_result_dataframe(
    results: list,
    output_dir: Path,
    save_csv: bool = True,
    results_cols: Optional[list[str]] = docking_result_cols(),
    csv_name: Optional[str] = "results.csv",
) -> tuple[pd.DataFrame, Path]:
    """
    Save results to a CSV file

    Parameters
    ----------
    results : List
        List of results from docking
    output_dir : Path
        Path to output directory
    results_cols : Optional[List[str]], optional
        List of column names for results, by default will use a set of hardcoded column names
    csv_name : Optional[str], optional
        Name of CSV file, by default "results.csv"

    Returns
    -------
    pandas.DataFrame
        DataFrame of results
    Path
        Path to CSV file
    """
    _results_cols = results_cols

    flattened_results_list = [res for res_list in results for res in res_list]
    results_df = pd.DataFrame(flattened_results_list, columns=_results_cols)
    if save_csv:
        csv = output_dir / csv_name
        results_df.to_csv(csv, index=False)
    else:
        csv = None
    return results_df, csv


def check_results(d):
    """
    Check if results exist already so we can skip.

    Parameters
    ----------
    d : str
        Directory

    Returns
    -------
    bool
        Results already exist
    """
    if (not os.path.isfile(os.path.join(d, "docked.sdf"))) or (
        not os.path.isfile(os.path.join(d, "results.pkl"))
    ):
        return False

    try:
        _ = load_openeye_sdf(os.path.join(d, "docked.sdf"))
    except Exception:
        return False

    try:
        _ = pkl.load(open(os.path.join(d, "results.pkl"), "rb"))
    except Exception:
        return False

    return True


def dock_and_score_pose_oe(
    out_dir,
    lig_name,
    du_name,
    log_name,
    compound_name,
    du,
    *args,
    GAT_model=None,
    schnet_model=None,
    **kwargs,
):
    """
    Wrapper function for multiprocessing. Everything other than the named args
    will be passed directly to run_docking_oe.

    Parameters
    ----------
    out_dir : str
        Output file
    lig_name : str
        Ligand name
    du_name : str
        DesignUnit name
    log_name : str
        High-level logger name
    compound_name : str
        Compound name, used for error messages if given
    GAT_model : GATInference, optional
        GAT model to use for inference. If None, will not perform inference.
    schnet_model : SchNetInference, optional
        SchNet model to use for inference. If None, will not perform inference.

    Returns
    -------
    """
    logname = f"{log_name}.{compound_name}"

    before = datetime.now().isoformat()
    if check_results(out_dir):
        logger = FileLogger(logname, path=str(out_dir)).getLogger()
        logger.info(f"Found results for {compound_name}")
        after = datetime.now().isoformat()
        results = pkl.load(open(os.path.join(out_dir, "results.pkl"), "rb"))
        logger.info(f"Start: {before}, End: {after}")
        return results
    else:
        os.makedirs(out_dir, exist_ok=True)
        logger = FileLogger(logname, path=str(out_dir)).getLogger()
        logger.info(f"No results for {compound_name} found, running docking")
        # this interferes with OEOmega see https://github.com/openforcefield/openff-toolkit/issues/1615
        errfs = oechem.oeofstream(os.path.join(out_dir, f"openeye_{logname}-log.txt"))
        oechem.OEThrow.SetOutputStream(errfs)
        oechem.OEThrow.SetLevel(oechem.OEErrorLevel_Debug)
        oechem.OEThrow.Info(f"Starting docking for {logname}")

    success, posed_mol, docking_id = run_docking_oe(
        du, *args, log_name=log_name, **kwargs
    )
    if success:
        out_fn = os.path.join(out_dir, "docked.sdf")
        save_openeye_sdf(posed_mol, out_fn)

        rmsds = []
        posit_probs = []
        posit_methods = []
        chemgauss_scores = []
        schnet_scores = []

        # grab the du passed in and split it
        lig, prot, complex = split_openeye_design_unit(du.CreateCopy())

        for conf in posed_mol.GetConfs():
            rmsds.append(float(oechem.OEGetSDData(conf, f"Docking_{docking_id}_RMSD")))
            posit_probs.append(
                float(oechem.OEGetSDData(conf, f"Docking_{docking_id}_POSIT"))
            )
            posit_methods.append(
                oechem.OEGetSDData(conf, f"Docking_{docking_id}_POSIT_method")
            )
            chemgauss_scores.append(
                float(oechem.OEGetSDData(conf, f"Docking_{docking_id}_Chemgauss4"))
            )
            if schnet_model is not None:
                # TODO: this is a hack, we should be able to do this without saving
                # the file to disk see # 253
                outpath = Path(out_dir) / Path(".posed_mol_schnet_temp.pdb")
                # join with the protein only structure
                combined = combine_protein_ligand(prot, conf)
                pdb_temp = save_openeye_pdb(combined, outpath)
                schnet_score = schnet_model.predict_from_structure_file(pdb_temp)
                schnet_scores.append(schnet_score)
                outpath.unlink()
            else:
                schnet_scores.append(np.nan)

        smiles = oechem.OEGetSDData(conf, "SMILES")
        clash = int(oechem.OEGetSDData(conf, f"Docking_{docking_id}_clash"))
        if GAT_model is not None:
            GAT_score = GAT_model.predict_from_smiles(smiles)
        else:
            GAT_score = np.nan

    else:
        out_fn = ""
        rmsds = [-1.0]
        posit_probs = [-1.0]
        posit_methods = [""]
        chemgauss_scores = [-1.0]
        clash = -1
        smiles = "None"
        GAT_score = np.nan
        schnet_scores = [np.nan]

    results = [
        (
            lig_name,
            du_name,
            out_fn,
            i,
            rmsd,
            prob,
            method,
            chemgauss,
            clash,
            smiles,
            GAT_score,
            schnet,
        )
        for i, (rmsd, prob, method, chemgauss, schnet) in enumerate(
            zip(rmsds, posit_probs, posit_methods, chemgauss_scores, schnet_scores)
        )
    ]

    pkl.dump(results, open(os.path.join(out_dir, "results.pkl"), "wb"))
    after = datetime.now().isoformat()
    errfs.close()
    logger.info(f"Start: {before}, End: {after}")
    return results<|MERGE_RESOLUTION|>--- conflicted
+++ resolved
@@ -16,16 +16,12 @@
     oedocking,
     save_openeye_pdb,
     save_openeye_sdf,
-<<<<<<< HEAD
     oedocking,
 )
 from asapdiscovery.modeling.modeling import split_openeye_design_unit
 
 from collections import namedtuple
 
-=======
-)
->>>>>>> 6e78302f
 from asapdiscovery.docking.analysis import calculate_rmsd_openeye
 from asapdiscovery.modeling.modeling import split_openeye_design_unit
 
