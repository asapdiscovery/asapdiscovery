"""
Defines docking base schema.
"""

import abc
import logging
from pathlib import Path
from typing import Any, Literal, Optional, Union

import numpy as np
<<<<<<< HEAD
from asapdiscovery.data.backend.openeye import (
    combine_protein_ligand,
    oechem,
    save_openeye_pdb,
)
from asapdiscovery.data.schema.complex import PreppedComplex
from asapdiscovery.data.schema.ligand import Ligand
from asapdiscovery.data.schema.pairs import CompoundStructurePair
from asapdiscovery.data.schema.sets import MultiStructureBase
from asapdiscovery.data.util.dask_utils import (
    BackendType,
    DaskFailureMode,
    actualise_dask_delayed_iterable,
)
=======
from asapdiscovery.data.dask_utils import BackendType, DaskFailureMode
from asapdiscovery.data.openeye import combine_protein_ligand, oechem, save_openeye_pdb
from asapdiscovery.data.schema_v2.complex import PreppedComplex
from asapdiscovery.data.schema_v2.ligand import Ligand
from asapdiscovery.data.schema_v2.pairs import CompoundStructurePair
from asapdiscovery.data.schema_v2.sets import MultiStructureBase
>>>>>>> 7c2e3d3e
from asapdiscovery.modeling.modeling import split_openeye_design_unit
from pydantic import BaseModel, Field, PositiveFloat

logger = logging.getLogger(__name__)


class DockingInputBase(BaseModel):
    """
    Base class for functionality all docking inputs should have.
    """

    @abc.abstractmethod
    def to_design_units(self) -> list[oechem.OEDesignUnit]:
        ...


class DockingInputPair(CompoundStructurePair, DockingInputBase):
    """
    Schema for a DockingInputPair, containing both a PreppedComplex and Ligand
    This is designed to track a matched ligand and complex pair for investigation
    but with the complex prepped for docking, ie in OEDesignUnit format.
    """

    complex: PreppedComplex = Field(description="Target schema object")

    @classmethod
    def from_compound_structure_pair(
        cls, compound_structure_pair: CompoundStructurePair
    ) -> "DockingInputPair":
        prepped_complex = PreppedComplex.from_complex(compound_structure_pair.complex)
        return cls(complex=prepped_complex, ligand=compound_structure_pair.ligand)

    def to_design_units(self) -> list[oechem.OEDesignUnit]:
        return [self.complex.target.to_oedu()]


class DockingInputMultiStructure(MultiStructureBase):
    """
    Schema for one ligand to many possible reference structures.
    """

    ligand: Ligand = Field(description="Ligand schema object")
    complexes: list[PreppedComplex] = Field(description="List of reference structures")

    @classmethod
    def from_pairs(
        cls, pair_list: list[DockingInputPair]
    ) -> list["DockingInputMultiStructure"]:
        return cls._from_pairs(pair_list)

    def to_design_units(self) -> list[oechem.OEDesignUnit]:
        return [protein_complex.target.to_oedu() for protein_complex in self.complexes]


class DockingBase(BaseModel):
    """
    Base class for running docking
    """

    type: Literal["DockingBase"] = "DockingBase"

    @abc.abstractmethod
    def _dock(
        self, inputs: list[DockingInputPair], output_dir: Union[str, Path]
    ) -> list["DockingResult"]:
        ...

    def dock(
        self,
        inputs: list[DockingInputPair],
        output_dir: Optional[Union[str, Path]] = None,
        use_dask: bool = False,
        dask_client=None,
        dask_failure_mode=DaskFailureMode.SKIP,
        return_for_disk_backend: bool = False,
    ) -> list["DockingResult"]:
        """
        Run docking on a list of DockingInputPairs

        Parameters
        ----------
        inputs : list[DockingInputPair]
            List of DockingInputPairs
        output_dir : Optional[Union[str, Path]], optional
            Output directory, to write docking results to, by default None
            means no output files are written
        use_dask : bool, optional
            Whether to use dask, by default False
        dask_client : dask.distributed.Client, optional
            Dask client to use, by default None
        dask_failure_mode : DaskFailureMode, optional
            Dask failure mode, by default DaskFailureMode.SKIP
        return_for_disk_backend : bool, optional
            Whether to return the results for disk backend, by default False

        Returns
        -------
        Union[list[DockingResult], list[Path]]]
            List of DockingResults or paths to DockingResult json files
        """
        # make output dir if it doesn't exist
        if output_dir is not None:
            Path(output_dir).mkdir(parents=True, exist_ok=True)

        outputs = self._dock(
            inputs=inputs,
            output_dir=output_dir,
            use_dask=use_dask,
            dask_client=dask_client,
            dask_failure_mode=dask_failure_mode,
            return_for_disk_backend=return_for_disk_backend,
        )

        return outputs

    @staticmethod
    def write_docking_files(
        docking_results: list["DockingResult"], output_dir: Union[str, Path]
    ):
        """
        Write docking results to files in output_dir

        Parameters
        ----------
        docking_results : list[DockingResult]
            List of DockingResults
        output_dir : Union[str, Path]
            Output directory

        Raises
        ------
        """
        output_dir = Path(output_dir)

        # write out the docked poses and info
        for result in docking_results:
            result.write_docking_files(output_dir)

    @abc.abstractmethod
    def provenance(self) -> dict[str, str]:
        ...


class DockingResult(BaseModel):
    """
    Schema for a DockingResult, containing both a DockingInputPair used as input to the workflow
    and a Ligand object containing the docked pose.
    Also contains the probability of the docked pose if applicable.

    Parameters
    ----------
    input_pair : DockingInputPair
        Input pair
    posed_ligand : Ligand
        Posed ligand
    probability : float, optional
        Probability of the docked pose, by default None
    provenance : dict[str, str]
        Provenance information

    """

    type: Literal["DockingResult"] = "DockingResult"
    input_pair: DockingInputPair = Field(description="Input pair")
    posed_ligand: Ligand = Field(description="Posed ligand")
    probability: Optional[PositiveFloat] = Field(
        description="Probability"
    )  # not easy to get the probability from rescoring
    provenance: dict[str, str] = Field(description="Provenance")

    def to_json_file(self, file: str | Path):
        with open(file, "w") as f:
            f.write(self.json(indent=2))

    @classmethod
    def from_json_file(cls, file: str | Path) -> "DockingResult":
        with open(file) as f:
            return cls.parse_raw(f.read())

    def get_output(self) -> dict:
        """
        return a dictionary of some of the fields of the DockingResult
        """
        dct = self.dict()
        dct.pop("input_pair")
        dct.pop("posed_ligand")
        dct.pop("type")
        return dct

    def to_posed_oemol(self) -> oechem.OEMol:
        """
        Combine the original target and posed ligand into a single oemol

        Returns
        -------
        oechem.OEMol
            Combined oemol
        """
        return combine_protein_ligand(self.to_protein(), self.posed_ligand.to_oemol())

    def to_protein(self) -> oechem.OEMol:
        """
        Return the protein from the original target

        Returns
        -------
        oechem.OEMol
            Protein oemol
        """
        _, prot, _ = split_openeye_design_unit(self.input_pair.complex.target.to_oedu())
        return prot

    @property
    def unique_name(self):
        return self.input_pair.unique_name

    @staticmethod
    def make_df_from_docking_results(results: list["DockingResult"]):
        """
        Make a dataframe from a list of DockingResults

        Parameters
        ----------
        results : list[DockingResult]
            List of DockingResults

        Returns
        -------
        pd.DataFrame
            Dataframe of DockingResults
        """
        import pandas as pd

        return pd.DataFrame([r.get_output() for r in results])

    def write_docking_files(self, output_dir: Union[str, Path]):
        """
        Write docking files to output_dir

        Parameters
        ----------
        output_dir : Union[str, Path]
            Output directory
        """
        self._write_docking_files(self, output_dir)

    @staticmethod
    def _write_docking_files(result: "DockingResult", output_dir: Union[str, Path]):
        output_dir = Path(output_dir)
        output_pref = result.unique_name
        compound_dir = output_dir / output_pref
        compound_dir.mkdir(parents=True, exist_ok=True)
        output_sdf_file = compound_dir / "docked.sdf"
        output_pdb_file = compound_dir / "docked_complex.pdb"
        output_json_file = compound_dir / "docking_result.json"
        result.posed_ligand.to_sdf(output_sdf_file)
        combined_oemol = result.to_posed_oemol()
        save_openeye_pdb(combined_oemol, output_pdb_file)
        result.to_json_file(output_json_file)

    def __eq__(self, other: Any) -> bool:
        if not isinstance(other, DockingResult):
            raise NotImplementedError

        # Just check that both Complexs and Ligands are the same
        return (
            (self.input_pair == other.input_pair)
            and (self.posed_ligand == other.posed_ligand)
            and (np.isclose(self.probability, other.probability))
        )

    def __neq__(self, other: Any) -> bool:
        return not self.__eq__(other)


def write_results_to_multi_sdf(
    sdf_file: Union[str, Path],
    results: Union[list[DockingResult], list[Path]],
    backend=BackendType.IN_MEMORY,
    reconstruct_cls=None,
):
    """
    Write a list of DockingResults to a single sdf file
    Can accept either a list of DockingResults or a list of paths to DockingResult json files
    depending on the backend used

    Parameters
    ----------
    results : Union[list[DockingResult], list[Path]]
        List of DockingResults or paths to DockingResult json files
    backend : BackendType, optional
        Backend to use, by default BackendType.IN_MEMORY
    reconstruct_cls : Optional[DockingResult], optional
        DockingResult class to use for disk backend, by default None

    Raises
    ------
    ValueError
        If backend is disk and no reconstruct_cls is provided
    """
    if backend == BackendType.DISK and not reconstruct_cls:
        raise ValueError("Must provide reconstruct_cls if using disk backend")

    for res in results:
        if backend == BackendType.IN_MEMORY:
            lig = res.posed_ligand
        elif backend == BackendType.DISK:
            lig = reconstruct_cls.from_json_file(res).posed_ligand
        else:
            raise ValueError(f"Unknown backend type {backend}")

        lig.to_sdf(sdf_file, allow_append=True)<|MERGE_RESOLUTION|>--- conflicted
+++ resolved
@@ -8,7 +8,6 @@
 from typing import Any, Literal, Optional, Union
 
 import numpy as np
-<<<<<<< HEAD
 from asapdiscovery.data.backend.openeye import (
     combine_protein_ligand,
     oechem,
@@ -21,16 +20,7 @@
 from asapdiscovery.data.util.dask_utils import (
     BackendType,
     DaskFailureMode,
-    actualise_dask_delayed_iterable,
 )
-=======
-from asapdiscovery.data.dask_utils import BackendType, DaskFailureMode
-from asapdiscovery.data.openeye import combine_protein_ligand, oechem, save_openeye_pdb
-from asapdiscovery.data.schema_v2.complex import PreppedComplex
-from asapdiscovery.data.schema_v2.ligand import Ligand
-from asapdiscovery.data.schema_v2.pairs import CompoundStructurePair
-from asapdiscovery.data.schema_v2.sets import MultiStructureBase
->>>>>>> 7c2e3d3e
 from asapdiscovery.modeling.modeling import split_openeye_design_unit
 from pydantic import BaseModel, Field, PositiveFloat
 
