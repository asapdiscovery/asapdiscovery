--- conflicted
+++ resolved
@@ -1,5 +1,4 @@
 import logging
-<<<<<<< HEAD
 import os
 import pickle as pkl
 from datetime import datetime
@@ -15,11 +14,11 @@
     oechem,
     save_openeye_pdb,
     save_openeye_sdf,
-    split_openeye_design_unit,
-=======
+    split_openeye_design_unit
+    oedocking 
+    )
 from collections import namedtuple
 
-from asapdiscovery.data.openeye import oechem, oedocking
 from asapdiscovery.docking.analysis import calculate_rmsd_openeye
 
 POSIT_METHODS = ("all", "hybrid", "fred", "mcs", "shapefit")
@@ -31,7 +30,6 @@
     oedocking.OEPositMethod_FRED,
     oedocking.OEPositMethod_MCS,
     oedocking.OEPositMethod_SHAPEFIT,
->>>>>>> 17e01b21
 )
 
 
@@ -211,11 +209,7 @@
 
         if compound_name:
             logger.info(
-<<<<<<< HEAD
-                f"Re-running POSIT {'hybrid' if hybrid else 'all'} docking with none relaxation for {compound_name}",
-=======
                 f"Re-running POSIT with method '{posit_method}' docking with no relaxation for {compound_name}",
->>>>>>> 17e01b21
             )
 
         # Set up poser object
