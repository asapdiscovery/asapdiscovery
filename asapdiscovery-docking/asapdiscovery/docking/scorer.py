--- conflicted
+++ resolved
@@ -452,13 +452,7 @@
 
 class MLModelScorer(ScorerBase):
     """
-<<<<<<< HEAD
-    Score from some kind of ML model
-
-    This is a base class for all the ML model scorers
-=======
     Baseclass to score from some kind of ML model, including 2D or 3D models
->>>>>>> 37e6d367
     """
 
     model_type: ClassVar[ModelType.INVALID] = ModelType.INVALID
@@ -515,26 +509,6 @@
                 inference_cls=inference_instance,
             )
 
-<<<<<<< HEAD
-=======
-    @staticmethod
-    def from_latest_by_target_and_type(target: TargetTags, type: ModelType):
-        """
-        Get the latest ML Scorer by target and type.
-
-        Parameters
-        ----------
-        target : TargetTags
-            Target to get the scorer for
-        type : ModelType
-            Type of model to get the scorer for
-        """
-        if type == ModelType.INVALID:
-            raise Exception("trying to instantiate some kind a baseclass")
-        scorer_class = get_ml_scorer_cls_from_model_type(type)
-        return scorer_class.from_latest_by_target(target)
-
->>>>>>> 37e6d367
     @classmethod
     def from_model_name(
         cls, model_name: str, error: str = "skip"
@@ -601,6 +575,16 @@
 
     @staticmethod
     def from_latest_by_target_and_type(target: TargetTags, type: ModelType):
+        """
+        Get the latest ML Scorer by target and type.
+
+        Parameters
+        ----------
+        target : TargetTags
+            Target to get the scorer for
+        type : ModelType
+            Type of model to get the scorer for
+        """
         if type == ModelType.INVALID:
             raise Exception("trying to instantiate some kind a baseclass")
         scorer_class = get_ml_scorer_cls_from_model_type(type)
