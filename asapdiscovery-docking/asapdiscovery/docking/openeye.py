"""
This module contains the inputs, docker, and output schema for using POSIT
"""

import logging
<<<<<<< HEAD

from asapdiscovery.data.util.intenum import IntEnum
=======
from enum import Enum
>>>>>>> 5885c6b2
from pathlib import Path
from typing import ClassVar, Literal, Optional, Union

import pandas as pd
from asapdiscovery.data.backend.openeye import oechem, oedocking, oeomega
from asapdiscovery.data.schema.ligand import Ligand
from asapdiscovery.data.util.dask_utils import dask_vmap
from asapdiscovery.data.util.intenum import IntEnum
from asapdiscovery.docking.docking import (
    DockingBase,
    DockingInputBase,
    DockingInputMultiStructure,
    DockingInputPair,
    DockingResult,
)
from asapdiscovery.docking.docking_data_validation import DockingResultCols
from pydantic import Field, PositiveInt, root_validator

logger = logging.getLogger(__name__)


class POSIT_METHOD(IntEnum):
    """
    Enum for POSIT methods
    """

    ALL = oedocking.OEPositMethod_ALL
    HYBRID = oedocking.OEPositMethod_HYBRID
    FRED = oedocking.OEPositMethod_FRED
    # this is a fake method but it is in the docs
    # MCS = oedocking.OEPositMethod_MCS
    SHAPEFIT = oedocking.OEPositMethod_SHAPEFIT


class POSIT_RELAX_MODE(IntEnum):
    """
    Enum for POSIT relax modes
    """

    CLASH = oedocking.OEPoseRelaxMode_CLASHED
    ALL = oedocking.OEPoseRelaxMode_ALL
    NONE = oedocking.OEPoseRelaxMode_NONE


class POSITDockingResults(DockingResult):
    """
    Schema for a DockingResult from OEPosit, containing both a DockingInputPair used as input to the workflow
    and a Ligand object containing the docked pose.
    """

    type: Literal["POSITDockingResults"] = "POSITDockingResults"

    @staticmethod
    def make_df_from_docking_results(results: list["DockingResult"]):
        """
        Make a dataframe from a list of DockingResults

        Parameters
        ----------
        results : list[DockingResult]
            List of DockingResults

        Returns
        -------
        pd.DataFrame
            Dataframe of results
        """
        import pandas as pd

        df_prep = []
        for result in results:
            docking_dict = {}
            docking_dict[DockingResultCols.LIGAND_ID.value] = (
                result.input_pair.ligand.compound_name
            )
            docking_dict[DockingResultCols.TARGET_ID.value] = (
                result.input_pair.complex.target.target_name
            )
            docking_dict["target_bound_compound_smiles"] = (
                result.input_pair.complex.ligand.smiles
            )
            docking_dict[DockingResultCols.SMILES.value] = (
                result.input_pair.ligand.smiles
            )
            docking_dict[DockingResultCols.DOCKING_CONFIDENCE_POSIT.value] = (
                result.probability
            )
            df_prep.append(docking_dict)

        df = pd.DataFrame(df_prep)
        return df

    def to_df(self) -> pd.DataFrame:
        """
        Make a dataframe from a DockingResult

        Returns
        -------
        pd.DataFrame
            Dataframe of results
        """
        return self.make_df_from_docking_results([self])


class POSITDocker(DockingBase):
    type: Literal["POSITDocker"] = "POSITDocker"

    result_cls: ClassVar[POSITDockingResults] = POSITDockingResults

    relax_mode: POSIT_RELAX_MODE = Field(
        POSIT_RELAX_MODE.NONE,
        description="When to check for relaxation either, 'clash', 'all', 'none'",
    )
    posit_method: POSIT_METHOD = Field(
        POSIT_METHOD.ALL, description="POSIT method to use"
    )
    use_omega: bool = Field(True, description="Use omega to generate conformers")
    omega_dense: bool = Field(
        False, description="Use dense conformer generation with omega"
    )
    num_poses: PositiveInt = Field(1, description="Number of poses to generate")
    allow_low_posit_prob: bool = Field(False, description="Allow low posit probability")
    low_posit_prob_thresh: float = Field(
        0.1,
        description="Minimum posit probability threshold if allow_low_posit_prob is False",
    )
    allow_final_clash: bool = Field(
        False, description="Allow clashing poses in last stage of docking"
    )
    allow_retries: bool = Field(
        True,
        description="Allow retries with different options if docking fails initially",
    )

    @root_validator
    @classmethod
    def omega_dense_check(cls, values):
        """
        Validate omega_dense
        """
        omega_dense = values.get("omega_dense")
        use_omega = values.get("use_omega")
        if omega_dense and not use_omega:
            raise ValueError("Cannot use omega_dense without use_omega")
        return values

    @staticmethod
    def to_result_type():
        return POSITDockingResults

    @staticmethod
    def run_oe_posit_docking(
        opts, pose_res, dus: list[oechem.OEDesignUnit], lig, num_poses
    ):
        """
        Helper function to run OEPosit docking

        Parameters
        ----------
        opts : oedocking.OEPositOptions
            OEPosit options
        pose_res : oedocking.OEPositResults
            OEPosit results
        dus : list[oedocking.OEDesignUnit]
            OEDesignUnit
        lig : oechem.OEMol
            Ligand
        num_poses : int
            Number of poses to generate

        Returns
        -------
        oedocking.OEPositResults
            OEPosit results
        int
            Return code
        """
        poser = oedocking.OEPosit(opts)
        retcodes = [poser.AddReceptor(du) for du in dus]
        if not all(retcodes):
            raise ValueError("Failed to add receptor(s) to POSIT")
        retcode = poser.Dock(pose_res, lig, num_poses)
        return pose_res, retcode

    @dask_vmap(["inputs"], has_failure_mode=True)
    def _dock(
        self,
        inputs: list[DockingInputBase],
        output_dir: Optional[Union[str, Path]] = None,
        failure_mode="skip",
        return_for_disk_backend=False,
        **kwargs,
    ) -> list[DockingResult]:
        """
        Docking workflow using OEPosit
        """
        if output_dir is None and return_for_disk_backend:
            raise ValueError(
                "Cannot specify return_for_disk_backend and not output_dir"
            )

        docking_results = []

        for set in inputs:
            try:
                if output_dir is not None:
                    docked_result_json_path = Path(
                        Path(output_dir) / set.unique_name / "docking_result.json"
                    )

                if (
                    set.is_cacheable
                    and (output_dir is not None)
                    and (docked_result_json_path.exists())
                ):
                    logger.info(
                        f"Docking result for {set.unique_name} already exists, reading from disk"
                    )
                    output_dir = Path(output_dir)
                    if return_for_disk_backend:
                        docking_results.append(docked_result_json_path)
                    else:
                        docking_results.append(
                            POSITDockingResults.from_json_file(docked_result_json_path)
                        )
                else:
                    dus = set.to_design_units()
                    lig_oemol = oechem.OEMol(set.ligand.to_oemol())
                    if self.use_omega:
                        if self.omega_dense:
                            omegaOpts = oeomega.OEOmegaOptions(
                                oeomega.OEOmegaSampling_Dense
                            )
                        else:
                            omegaOpts = oeomega.OEOmegaOptions()
                        # set stereochemistry to non-strict
                        omegaOpts.SetStrictStereo(False)
                        omega = oeomega.OEOmega(omegaOpts)
                        omega_retcode = omega.Build(lig_oemol)
                        if omega_retcode:
                            error_msg = f"Omega failed with error code: {omega_retcode} : {oeomega.OEGetOmegaError(omega_retcode)}"
                            if failure_mode == "skip":
                                logger.error(error_msg)
                            elif failure_mode == "raise":
                                raise ValueError(error_msg)
                            else:
                                raise ValueError(
                                    f"Unknown error handling option {failure_mode}"
                                )

                    opts = oedocking.OEPositOptions()
                    opts.SetIgnoreNitrogenStereo(True)
                    opts.SetPositMethods(self.posit_method.value)
                    opts.SetPoseRelaxMode(self.relax_mode.value)

                    pose_res = oedocking.OEPositResults()
                    pose_res, retcode = self.run_oe_posit_docking(
                        opts, pose_res, dus, lig_oemol, self.num_poses
                    )

                    if self.allow_retries:
                        # try again with no relaxation
                        if (
                            retcode
                            == oedocking.OEDockingReturnCode_NoValidNonClashPoses
                        ):
                            opts.SetPoseRelaxMode(oedocking.OEPoseRelaxMode_NONE)
                            pose_res, retcode = self.run_oe_posit_docking(
                                opts, pose_res, dus, lig_oemol, self.num_poses
                            )

                        # try again with low posit probability
                        if (
                            retcode
                            == oedocking.OEDockingReturnCode_NoValidNonClashPoses
                            and self.allow_low_posit_prob
                        ):
                            opts.SetPoseRelaxMode(oedocking.OEPoseRelaxMode_ALL)
                            opts.SetMinProbability(self.low_posit_prob_thresh)
                            pose_res, retcode = self.run_oe_posit_docking(
                                opts, pose_res, dus, lig_oemol, self.num_poses
                            )

                        # try again allowing clashes
                        if (
                            self.allow_final_clash
                            and retcode
                            == oedocking.OEDockingReturnCode_NoValidNonClashPoses
                        ):
                            opts.SetPoseRelaxMode(oedocking.OEPoseRelaxMode_ALL)
                            opts.SetAllowedClashType(oedocking.OEAllowedClashType_ANY)
                            pose_res, retcode = self.run_oe_posit_docking(
                                opts, pose_res, dus, lig_oemol, self.num_poses
                            )

                    if retcode == oedocking.OEDockingReturnCode_Success:
                        for result in pose_res.GetSinglePoseResults():
                            posed_mol = result.GetPose()
                            prob = result.GetProbability()

                            posed_ligand = Ligand.from_oemol(
                                posed_mol, **set.ligand.dict()
                            )
                            # set SD tags
                            sd_data = {
                                DockingResultCols.DOCKING_CONFIDENCE_POSIT.value: prob,
                                DockingResultCols.POSIT_METHOD.value: oedocking.OEPositMethodGetName(
                                    result.GetPositMethod()
                                ),
                            }
                            posed_ligand.set_SD_data(sd_data)

                            # Generate info about which target was actually used by multi-reference docking
                            if isinstance(set, DockingInputMultiStructure):
                                docked_target = set.complexes[result.GetReceptorIndex()]
                                input_pair = DockingInputPair(
                                    ligand=set.ligand, complex=docked_target
                                )
                            else:
                                input_pair = set

                            docking_result = POSITDockingResults(
                                input_pair=input_pair,
                                posed_ligand=posed_ligand,
                                probability=prob,
                                provenance=self.provenance(),
                            )
                            if return_for_disk_backend:
                                docking_results.append(docked_result_json_path)
                            else:
                                docking_results.append(docking_result)
                            if output_dir is not None:
                                docking_result.write_docking_files(output_dir)
            except Exception as e:
                error_msg = f"docking failed for input pair with compound name: {set.ligand.compound_name}, smiles: {set.ligand.smiles} and target name: {set.complex.target.target_name} with error: {e}"
                if failure_mode == "skip":
                    logger.error(error_msg)
                elif failure_mode == "raise":
                    raise ValueError(error_msg)
                else:
                    raise ValueError(f"Unknown error handling option {failure_mode}")

        return docking_results

    def provenance(self) -> dict[str, str]:
        return {
            "oechem": oechem.OEChemGetVersion(),
            "oeomega": oeomega.OEOmegaGetVersion(),
            "oedocking": oedocking.OEDockingGetVersion(),
        }<|MERGE_RESOLUTION|>--- conflicted
+++ resolved
@@ -3,12 +3,7 @@
 """
 
 import logging
-<<<<<<< HEAD
-
-from asapdiscovery.data.util.intenum import IntEnum
-=======
-from enum import Enum
->>>>>>> 5885c6b2
+
 from pathlib import Path
 from typing import ClassVar, Literal, Optional, Union
 
