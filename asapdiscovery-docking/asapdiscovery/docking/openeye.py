--- conflicted
+++ resolved
@@ -8,14 +8,9 @@
 from typing import ClassVar, Literal, Optional, Union
 
 import pandas as pd
-<<<<<<< HEAD
 from asapdiscovery.data.backend.openeye import oechem, oedocking, oeomega
 from asapdiscovery.data.schema.ligand import Ligand
-=======
-from asapdiscovery.data.dask_utils import dask_vmap
-from asapdiscovery.data.openeye import oechem, oedocking, oeomega
-from asapdiscovery.data.schema_v2.ligand import Ligand
->>>>>>> 7c2e3d3e
+from asapdiscovery.data.util.dask_utils import dask_vmap
 from asapdiscovery.docking.docking import (
     DockingBase,
     DockingInputMultiStructure,
