"""
This module contains the inputs, docker, and output schema for using POSIT
"""
from enum import Enum
from pathlib import Path
<<<<<<< HEAD
from typing import Literal
from asapdiscovery.data.openeye import (
    oechem,
    oedocking,
    oeomega,
)
from asapdiscovery.data.schema_v2.ligand import Ligand
=======
from typing import Literal, Union

from asapdiscovery.data.openeye import oechem, oedocking, oeomega, save_openeye_pdb
from asapdiscovery.data.schema_v2.ligand import Ligand, compound_names_unique
>>>>>>> cb40bf8c
from asapdiscovery.data.schema_v2.pairs import DockingInputPair
from asapdiscovery.docking.docking_data_validation import (
    DockingResultColsV2 as DockingResultCols,
)
from asapdiscovery.docking.docking_v2 import (
    DockingBase,
    DockingInputsBase,
    DockingResult,
)
from pydantic import Field, PositiveInt, root_validator


class POSIT_METHOD(Enum):
    """
    Enum for POSIT methods
    """

    ALL = oedocking.OEPositMethod_ALL
    HYBRID = oedocking.OEPositMethod_HYBRID
    FRED = oedocking.OEPositMethod_FRED
    MCS = oedocking.OEPositMethod_MCS
    SHAPEFIT = oedocking.OEPositMethod_SHAPEFIT

    @classmethod
    def reverse_lookup(cls, value):
        return cls(value).name


class POSIT_RELAX_MODE(Enum):
    """
    Enum for POSIT relax modes
    """

    CLASH = oedocking.OEPoseRelaxMode_CLASHED
    ALL = oedocking.OEPoseRelaxMode_ALL
    NONE = oedocking.OEPoseRelaxMode_NONE


class POSITInputs(DockingInputsBase):
    """
    POSITInputs schema

    Parameters
    ----------
    relax : POSIT_RELAX_MODE
        whether to allow receptor relaxation either, 'clash', 'all', 'none', by default POSIT_RELAX_MODE.NONE
    posit_method : POSIT_METHOD
        POSIT method to use, by default POSIT_METHOD.ALL
    use_omega : bool
        Whether to use OEOmega to generate conformers, by default True
    num_poses : PositiveInt
        Number of poses to generate, by default 1
    allow_low_posit_prob : bool
        Whether to allow low posit probability, by default False
    low_posit_prob_thresh : float
        Minimum posit probability threshold if allow_low_posit_prob is False, by default 0.1
    allow_final_clash : bool
        Whether to allow clashing poses in last stage of docking, by default False
    """

    relax: POSIT_RELAX_MODE = Field(
        POSIT_RELAX_MODE.NONE,
        description="When to check for relaxation either, 'clash', 'all', 'none'",
    )
    posit_method: POSIT_METHOD = Field(
        POSIT_METHOD.ALL, description="POSIT method to use"
    )
    use_omega: bool = Field(True, description="Use omega to generate conformers")
    num_poses: PositiveInt = Field(1, description="Number of poses to generate")
    allow_low_posit_prob: bool = Field(False, description="Allow low posit probability")
    low_posit_prob_thresh: float = Field(
        0.1,
        description="Minimum posit probability threshold if allow_low_posit_prob is False",
    )
    allow_final_clash: bool = Field(
        False, description="Allow clashing poses in last stage of docking"
    )
    allow_retries: bool = Field(
        True,
        description="Allow retries with different options if docking fails initially",
    )


class POSITDocker(DockingBase):
    posit_inputs: POSITInputs = Field(..., description="POSIT inputs")
    type: Literal["POSITDocker"] = "POSITDocker"

    @staticmethod
    def to_result_type():
        return POSITDockingResults

    @root_validator
    @classmethod
    def _output_dir_write_file(cls, values):
        output_dir = values.get("output_dir")
        write_files = values.get("write_file")
        if write_files and not output_dir:
            raise ValueError("Output directory must be set if write_file is True")

        if write_files and not Path(output_dir).exists():
            raise ValueError("Output directory does not exist")
        return values

    @staticmethod
    def run_oe_posit_docking(opts, pose_res, du, lig, num_poses):
        """
        Helper function to run OEPosit docking

        Parameters
        ----------
        opts : oedocking.OEPositOptions
            OEPosit options
        pose_res : oedocking.OEPositResults
            OEPosit results
        du : oedocking.OEDesignUnit
            OEDesignUnit
        lig : oechem.OEMol
            Ligand
        num_poses : int
            Number of poses to generate

        Returns
        -------
        oedocking.OEPositResults
            OEPosit results
        int
            Return code
        """
        poser = oedocking.OEPosit(opts)
        retcode = poser.AddReceptor(du)
        if not retcode:
            raise ValueError("Failed to add receptor to POSIT")
        retcode = poser.Dock(pose_res, lig, num_poses)
        return pose_res, retcode

    def _dock(
        self, inputs: list[DockingInputPair], error="skip"
    ) -> list[DockingResult]:
        """
        Docking workflow using OEPosit
        """

        docking_results = []

        for pair in inputs:
            du = pair.complex.target.to_oedu()
            lig_oemol = oechem.OEMol(pair.ligand.to_oemol())
            if self.posit_inputs.use_omega:
                omegaOpts = oeomega.OEOmegaOptions()
                omega = oeomega.OEOmega(omegaOpts)
                omega_retcode = omega.Build(lig_oemol)
                if omega_retcode:
                    if error == "skip":
                        print(
                            f"Omega failed with error code {oeomega.OEGetOmegaError(omega_retcode)}"
                        )
                    elif error == "raise":
                        raise ValueError(
                            f"Omega failed with error code {oeomega.OEGetOmegaError(omega_retcode)}"
                        )
                    else:
                        raise ValueError(f"Unknown error handling option {error}")

            opts = oedocking.OEPositOptions()
            opts.SetIgnoreNitrogenStereo(True)
            opts.SetPositMethods(self.posit_inputs.posit_method.value)
            opts.SetPoseRelaxMode(self.posit_inputs.relax.value)

            pose_res = oedocking.OEPositResults()
            pose_res, retcode = self.run_oe_posit_docking(
                opts, pose_res, du, lig_oemol, self.posit_inputs.num_poses
            )

            if self.posit_inputs.allow_retries:
                # try again with no relaxation
                if retcode == oedocking.OEDockingReturnCode_NoValidNonClashPoses:
                    opts.SetPoseRelaxMode(oedocking.OEPoseRelaxMode_NONE)
                    pose_res, retcode = self.run_oe_posit_docking(
                        opts, pose_res, du, lig_oemol, self.posit_inputs.num_poses
                    )

                # try again with low posit probability
                if (
                    retcode == oedocking.OEDockingReturnCode_NoValidNonClashPoses
                    and self.posit_inputs.allow_low_posit_prob
                ):
                    opts.SetPoseRelaxMode(oedocking.OEPoseRelaxMode_ALL)
                    opts.SetMinProbability(self.posit_inputs.low_posit_prob_thresh)
                    pose_res, retcode = self.run_oe_posit_docking(
                        opts, pose_res, du, lig_oemol, self.posit_inputs.num_poses
                    )

                # try again allowing clashes
                if (
                    self.posit_inputs.allow_final_clash
                    and retcode == oedocking.OEDockingReturnCode_NoValidNonClashPoses
                ):
                    opts.SetPoseRelaxMode(oedocking.OEPoseRelaxMode_ALL)
                    opts.SetAllowedClashType(oedocking.OEAllowedClashType_ANY)
                    pose_res, retcode = self.run_oe_posit_docking(
                        opts, pose_res, du, lig_oemol, self.posit_inputs.num_poses
                    )

            if retcode == oedocking.OEDockingReturnCode_Success:
                for result in pose_res.GetSinglePoseResults():
                    posed_mol = result.GetPose()
                    prob = result.GetProbability()

                    posed_ligand = Ligand.from_oemol(posed_mol, **pair.ligand.dict())
                    # set SD tags
                    sd_data = {
                        DockingResultCols.DOCKING_CONFIDENCE_POSIT.value: prob,
                        DockingResultCols.POSIT_METHOD.value: POSIT_METHOD.reverse_lookup(
                            self.posit_inputs.posit_method.value
                        ),
                    }
                    posed_ligand.set_SD_data(sd_data)

                    docking_result = POSITDockingResults(
                        input_pair=pair,
                        posed_ligand=posed_ligand,
                        probability=prob,
                        provenance=self.provenance(),
                    )
                    docking_results.append(docking_result)

            else:
                if error == "skip":
                    print(
                        f"docking failed for input pair with compound name: {pair.ligand.compound_name}, smiles: {pair.ligand.smiles} and target name: {pair.complex.target.target_name}"
                    )
                    docking_results.append(None)
                elif error == "raise":
                    raise ValueError(
                        f"docking failed for input pair with compound name: {pair.ligand.compound_name}, smiles: {pair.ligand.smiles} and target name: {pair.complex.target.target_name}"
                    )
                else:
                    raise ValueError(f"Unknown error handling option {error}")

        return docking_results

    def provenance(self) -> dict[str, str]:
        return {
            "oechem": oechem.OEChemGetVersion(),
            "oeomega": oeomega.OEOmegaGetVersion(),
            "oedocking": oedocking.OEDockingGetVersion(),
        }


class POSITDockingResults(DockingResult):
    """
    Schema for a DockingResult from OEPosit, containing both a DockingInputPair used as input to the workflow
    and a Ligand object containing the docked pose.
    """

    type: Literal["POSITDockingResults"] = "POSITDockingResults"

    @staticmethod
    def make_df_from_docking_results(results: list["DockingResult"]):
        """
        Make a dataframe from a list of DockingResults

        Parameters
        ----------
        results : list[DockingResult]
            List of DockingResults

        Returns
        -------
        pd.DataFrame
            Dataframe of results
        """
        import pandas as pd

        df_prep = []
        for result in results:
            docking_dict = {}
            docking_dict[
                DockingResultCols.LIGAND_ID
            ] = result.input_pair.ligand.compound_name
            docking_dict[
                DockingResultCols.TARGET_ID
            ] = result.input_pair.complex.target.target_name
            docking_dict[
                "target_bound_compound_smiles"
            ] = result.input_pair.complex.ligand.smiles
            docking_dict[DockingResultCols.SMILES] = result.input_pair.ligand.smiles
            docking_dict[
                DockingResultCols.DOCKING_CONFIDENCE_POSIT
            ] = result.probability
            docking_dict[DockingResultCols.DOCKING_SCORE_POSIT] = result.score
            docking_dict["score_type"] = result.score_type.value
            df_prep.append(docking_dict)

        df = pd.DataFrame(df_prep)
        return df<|MERGE_RESOLUTION|>--- conflicted
+++ resolved
@@ -3,7 +3,6 @@
 """
 from enum import Enum
 from pathlib import Path
-<<<<<<< HEAD
 from typing import Literal
 from asapdiscovery.data.openeye import (
     oechem,
@@ -11,12 +10,6 @@
     oeomega,
 )
 from asapdiscovery.data.schema_v2.ligand import Ligand
-=======
-from typing import Literal, Union
-
-from asapdiscovery.data.openeye import oechem, oedocking, oeomega, save_openeye_pdb
-from asapdiscovery.data.schema_v2.ligand import Ligand, compound_names_unique
->>>>>>> cb40bf8c
 from asapdiscovery.data.schema_v2.pairs import DockingInputPair
 from asapdiscovery.docking.docking_data_validation import (
     DockingResultColsV2 as DockingResultCols,
@@ -257,6 +250,66 @@
                     raise ValueError(f"Unknown error handling option {error}")
 
         return docking_results
+
+    @staticmethod
+    def write_docking_files(
+        docking_results: list[DockingResult], output_dir: Union[str, Path]
+    ):
+        """
+        Write docking results to files in output_dir, directories will have the form:
+        {target_name}_+_{ligand_name}/docked.sdf
+        {target_name}_+_{ligand_name}/docked_complex.pdb
+
+        Parameters
+        ----------
+        docking_results : list[DockingResult]
+            List of DockingResults
+        output_dir : Union[str, Path]
+            Output directory
+
+        Raises
+        ------
+        ValueError
+            If compound names of input pair and posed ligand do not match
+
+        """
+        ligs = [docking_result.input_pair.ligand for docking_result in docking_results]
+        names_unique = compound_names_unique(ligs)
+        output_dir = Path(output_dir)
+        # if names are not unique, we will use unknown_ligand_{i} as the ligand portion of directory
+        # when writing files
+
+        # write out the docked pose
+        for i, result in enumerate(docking_results):
+            if (
+                not result.input_pair.ligand.compound_name
+                == result.posed_ligand.compound_name
+            ):
+                raise ValueError(
+                    "Compound names of input pair and posed ligand do not match"
+                )
+            if names_unique:
+                output_pref = (
+                    result.input_pair.complex.target.target_name
+                    + "_+_"
+                    + result.posed_ligand.compound_name
+                )
+            else:
+                output_pref = (
+                    result.input_pair.complex.target.target_name
+                    + "_+_"
+                    + f"unknown_ligand_{i}"
+                )
+
+            compound_dir = output_dir / output_pref
+            compound_dir.mkdir(parents=True, exist_ok=True)
+            output_sdf_file = compound_dir / "docked.sdf"
+            output_pdb_file = compound_dir / "docked_complex.pdb"
+
+            result.posed_ligand.to_sdf(output_sdf_file)
+
+            combined_oemol = result.to_posed_oemol()
+            save_openeye_pdb(combined_oemol, output_pdb_file)
 
     def provenance(self) -> dict[str, str]:
         return {
