--- conflicted
+++ resolved
@@ -110,8 +110,6 @@
 
     return return_dict
 
-
-<<<<<<< HEAD
 def save_openeye_design_unit(du, lig=None, lig_title=None):
     """
     Parameters
@@ -160,7 +158,7 @@
     )
     oechem.OEPerceiveResidues(prot, preserve)
     return lig, prot, complex
-=======
+
 def save_receptor_grid(du_fn, out_fn):
     du = oechem.OEDesignUnit()
     oechem.OEReadDesignUnit(du_fn, du)
@@ -168,5 +166,4 @@
     oegrid.OEWriteGrid(
         out_fn,
         oegrid.OEScalarGrid(du.GetReceptor().GetNegativeImageGrid()),
-    )
->>>>>>> f013d886
+    )