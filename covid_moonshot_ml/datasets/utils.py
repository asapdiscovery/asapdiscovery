--- conflicted
+++ resolved
@@ -371,118 +371,4 @@
     for cmpd_id, xtal in sars_xtals.items():
         print(xtal.compound_id, xtal.dataset)
 
-    return sars_xtals
-
-<<<<<<< HEAD
-=======
-def load_openeye_pdb(pdb_fn, alt_loc=False):
-    ifs = oechem.oemolistream()
-    ifs_flavor = oechem.OEIFlavor_PDB_Default | oechem.OEIFlavor_PDB_DATA
-    ## Add option for keeping track of alternat locations in PDB file
-    if alt_loc:
-        ifs_flavor |= oechem.OEIFlavor_PDB_ALTLOC
-    ifs.SetFlavor(
-        oechem.OEFormat_PDB,
-        ifs_flavor,
-    )
-    ifs.open(pdb_fn)
-    in_mol = oechem.OEGraphMol()
-    oechem.OEReadMolecule(ifs, in_mol)
-    ifs.close()
-
-    return in_mol
-
-def load_openeye_sdf(sdf_fn):
-    ifs = oechem.oemolistream()
-    ifs.SetFlavor(
-        oechem.OEFormat_SDF,
-        oechem.OEIFlavor_SDF_Default,
-    )
-    ifs.open(sdf_fn)
-    coords_mol = oechem.OEGraphMol()
-    oechem.OEReadMolecule(ifs, coords_mol)
-    ifs.close()
-
-    return coords_mol
-
-def save_openeye_pdb(mol, pdb_fn):
-    ofs = oechem.oemolostream()
-    ofs.SetFlavor(oechem.OEFormat_PDB, oechem.OEOFlavor_PDB_Default)
-    ofs.open(pdb_fn)
-    oechem.OEWriteMolecule(ofs, mol)
-    ofs.close()
-
-def save_openeye_sdf(mol, sdf_fn):
-    ofs = oechem.oemolostream()
-    ofs.SetFlavor(oechem.OEFormat_SDF, oechem.OEOFlavor_SDF_Default)
-    ofs.open(sdf_fn)
-    oechem.OEWriteMolecule(ofs, mol)
-    ofs.close()
-
-def split_openeye_mol(complex_mol: oechem.OEMolBase):
-    ## Test splitting
-    lig_mol = oechem.OEGraphMol()
-    prot_mol = oechem.OEGraphMol()
-    water_mol = oechem.OEGraphMol()
-    oth_mol = oechem.OEGraphMol()
-
-    ## Make splitting split out covalent ligands
-    ## TODO: look into different covalent-related options here
-    opts = oechem.OESplitMolComplexOptions()
-    opts.SetSplitCovalent(True)
-    opts.SetSplitCovalentCofactors(True)
-    print(
-        oechem.OESplitMolComplex(lig_mol, prot_mol, water_mol, oth_mol, complex_mol)
-    )
-
-    print(
-        complex_mol.NumAtoms(),
-        lig_mol.NumAtoms(),
-        prot_mol.NumAtoms(),
-        water_mol.NumAtoms(),
-        oth_mol.NumAtoms(),
-    )
-    return {'complex': complex_mol,
-            'lig': lig_mol,
-            'pro': prot_mol,
-            'water': water_mol,
-            'other': oth_mol}
-
-def get_ligand_rmsd_openeye(ref: oechem.OEMolBase,
-                    mobile: oechem.OEMolBase):
-
-    return oechem.OERMSD(ref, mobile)
-
-
->>>>>>> 3db1dd92
-def get_ligand_RMSD_mdtraj(ref_fn, mobile_fn):
-    import mdtraj as md
-    ref = md.load_pdb(ref_fn)
-    mobile = md.load_pdb(mobile_fn)
-
-    ref_idx = ref.topology.select("resname LIG and not type H and chainid 1")
-    mobile_idx = mobile.topology.select("resname LIG and not type H")
-    print(ref_idx)
-    print(mobile_idx)
-
-    ref_lig = ref.atom_slice(ref_idx)
-    mobile_lig = mobile.atom_slice(mobile_idx)
-    print(ref_lig)
-    print(mobile_lig)
-
-
-    rmsd_array = md.rmsd(ref_lig,
-                         mobile_lig,
-                         precentered=True
-                         )
-    per_res_rmsd = rmsd_array[0] / ref_lig.n_atoms
-    #
-    rmsd_array2 = md.rmsd(ref,
-                         mobile,
-                         atom_indices=mobile_idx,
-                          ref_atom_indices=ref_idx
-                         )
-    print(rmsd_array,
-          per_res_rmsd,
-          rmsd_array2)
-
+    return sars_xtals