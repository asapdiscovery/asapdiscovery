--- conflicted
+++ resolved
@@ -1,11 +1,7 @@
 BASE_URL = "https://app.collaborativedrug.com/api/v1/vaults/5549/"
 ## All molecules with SMILES (public)
-<<<<<<< HEAD
-ALL_SMI_SEARCH = 'searches/9469227-zd2doWwzJ63bZYaI_vkjXg'
-=======
-ALL_SMI_SEARCH = "searches/8975987-kmJ-vR0fhkdccPw5UdWiIA"
+ALL_SMI_SEARCH = "searches/9469227-zd2doWwzJ63bZYaI_vkjXg"
 
->>>>>>> 3c68708e
 
 def download_url(url, header):
     """
@@ -91,21 +87,14 @@
     )
     mol_df = mol_df.loc[~idx, :].copy()
     ## Some of the SMILES from CDD have extra info at the end
-<<<<<<< HEAD
-    mol_df.loc[:,'shipment_SMILES'] = [s.strip('|').split()[0] \
-        if not pandas.isna(s) else s \
-        for s in mol_df.loc[:,'shipment_SMILES']]
-    mol_df.loc[:,'suspected_SMILES'] = [s.strip('|').split()[0] \
-        if not pandas.isna(s) else s \
-        for s in mol_df.loc[:,'suspected_SMILES']]
-=======
     mol_df.loc[:, "shipment_SMILES"] = [
-        s.strip("|").split()[0] for s in mol_df.loc[:, "shipment_SMILES"]
+        s.strip("|").split()[0] if not pandas.isna(s) else s
+        for s in mol_df.loc[:, "shipment_SMILES"]
     ]
     mol_df.loc[:, "suspected_SMILES"] = [
-        s.strip("|").split()[0] for s in mol_df.loc[:, "suspected_SMILES"]
+        s.strip("|").split()[0] if not pandas.isna(s) else s
+        for s in mol_df.loc[:, "suspected_SMILES"]
     ]
->>>>>>> 3c68708e
 
     ## Remove chiral molecules
     achiral_df = get_achiral_molecules(mol_df)
