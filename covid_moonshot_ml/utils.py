--- conflicted
+++ resolved
@@ -351,7 +351,6 @@
             target = torch.tensor(
                 [[target_dict[compound_id]["pIC50"]]], device=device
             ).float()
-<<<<<<< HEAD
             in_range = torch.tensor(
                 [[target_dict[compound_id]["pIC50_range"]]], device=device
             ).float()
@@ -359,11 +358,8 @@
                 [[target_dict[compound_id]["pIC50_stderr"]]], device=device
             ).float()
             loss = loss_fn(pred, target, in_range, uncertainty)
-=======
-            loss = loss_fn(pred, target)
 
             ## Keep track of loss for each sample
->>>>>>> c67323e9
             tmp_loss.append(loss.item())
 
             ## Update batch_loss
