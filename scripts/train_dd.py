import argparse
from e3nn import o3
from e3nn.nn.models.gate_points_2101 import Network
from glob import glob
import json
import os
import pickle as pkl
import re
import sys
import torch
from torch_geometric.nn import SchNet
from torch_geometric.datasets import QM9

sys.path.append(f'{os.path.dirname(os.path.abspath(__file__))}/../')
from covid_moonshot_ml.data.dataset import DockedDataset
from covid_moonshot_ml.nn import E3NNBind, SchNetBind
from covid_moonshot_ml.schema import ExperimentalCompoundDataUpdate
from covid_moonshot_ml.utils import (
    calc_e3nn_model_info,
    find_most_recent,
    train,
    plot_loss,
)


def add_one_hot_encodings(ds):
    """
    Add 100-length one-hot encoding of the atomic number for each entry in ds.
    Needed to match the expected format for e3nn model.

    Parameters
    ----------
    ds : data.dataset.DockedDataset
        Dataset to add encodings to

    Returns
    -------
    data.dataset.DockedDataset
        Dataset with one-hot encodings
    """
    for _, pose in ds:
        ## Use length 100 for one-hot encoding to account for atoms up to element
        ##  number 100
        pose["x"] = torch.nn.functional.one_hot(pose["z"] - 1, 100).float()

    return ds


def add_lig_labels(ds):
    """
    Convert boolean ligand labels into 0/1 labels. Needed to be able to pass
    ligand labels as node attributes in e3nn model.

    Parameters
    ----------
    ds : data.dataset.DockedDataset
        Dataset to add encodings to

    Returns
    -------
    data.dataset.DockedDataset
        Dataset with added ligand labels
    """
    ## Change key values for ligand labels
    for _, pose in ds:
        pose["z"] = pose["lig"].reshape((-1, 1)).float()

    return ds


def load_affinities(fn, achiral=True):
    """
    Load binding affinities from JSON file of
    schema.ExperimentalCompoundDataUpdate.

    Parameters
    ----------
    fn : str
        Path to JSON file
    achiral : bool, default=True
        Whether to only take achiral molecules

    Returns
    -------
    dict[str->float]
        Dictionary mapping coumpound id to experimental pIC50 value
    """
    ## Load all compounds with experimental data and filter to only achiral
    ##  molecules (to start)
    exp_compounds = ExperimentalCompoundDataUpdate(
        **json.load(open(fn, "r"))
    ).compounds
    exp_compounds = [c for c in exp_compounds if c.achiral == achiral]

    affinity_dict = {
        c.compound_id: c.experimental_data["pIC50"]
        for c in exp_compounds
        if "pIC50" in c.experimental_data
    }

    return affinity_dict


def build_model_e3nn(
    n_atom_types, num_neighbors, num_nodes, node_attr=False, dg=False
):
    """
    Build appropriate e3nn model.

    Parameters
    ----------
    n_atom_types : int
        Number off atom types in one-hot encodings. This will define the
        dimensionality of the input into the model
    num_neighbors : int
        Approximate number of neighbor nodes that get convolved over for each
        node. Used as a normalization factor in the model
    num_nodes : int
        Approximate number of nodes per graph. Used as a normalization factor in
        the model
    node_attr : bool, default=False
        Whether the inputs will include node attributes (ligand labels)
    dg : bool, default=False
        Whether to use E3NNBind model (True) or regular e3nn network (False)

    Returns
    -------
    e3nn.nn.models.gate_points_2101.Network
        e3nn/E3NNBind model created from input parameters
    """

    # input is one-hot encoding of atom type => n_atom_types scalars
    # output is scalar valued binding energy/pIC50 value
    # hidden layers taken from e3nn tutorial (should be tuned eventually)
    # same with edge attribute irreps (and all hyperparameters)
    # need to calculate num_neighbors and num_nodes
    # reduce_output because we just want the one binding energy prediction
    #  across the whole graph
    model_kwargs = {
        "irreps_in": f"{n_atom_types}x0e",
        "irreps_hidden": [
            (mul, (l, p))
            for l, mul in enumerate([10, 3, 2, 1])
            for p in [-1, 1]
        ],
        "irreps_out": "1x0e",
        "irreps_node_attr": "1x0e" if node_attr else None,
        "irreps_edge_attr": o3.Irreps.spherical_harmonics(3),
        "layers": 3,
        "max_radius": 3.5,
        "number_of_basis": 10,
        "radial_layers": 1,
        "radial_neurons": 128,
        "num_neighbors": num_neighbors,
        "num_nodes": num_nodes,
        "reduce_output": True,
    }

    if dg:
        model = E3NNBind(**model_kwargs)
    else:
        model = Network(**model_kwargs)
    return model


def build_model_schnet(qm9=None, dg=False, qm9_target=10, remove_atomref=False):
    """
    Build appropriate SchNet model.

    Parameters
    ----------
    qm9 : str, optional
        Path to QM9 dataset, if starting with a QM9-pretrained model
    dg : bool, default=False
        Whether to use SchNetBind model (True) or regular SchNet model (False)
    qm9_target : int, default=10
        Which QM9 target to use. Must be in the range of [0, 11]
    remove_atomref : bool, default=False
        Whether to remove the reference atom propoerties learned from the QM9
        dataset

    Returns
    -------
    torch_geometric.nn.SchNet
        SchNet/SchNetBind model created from input parameters
    """

    ## Load pretrained model if requested, otherwise create a new SchNet
    if qm9 is None:
        if dg:
            model = SchNetBind()
        else:
            model = SchNet()
    else:
        qm9_dataset = QM9(qm9)

        # target=10 is free energy (eV)
        model_qm9, _ = SchNet.from_qm9_pretrained(qm9, qm9_dataset, qm9_target)

        if remove_atomref:
            atomref = None
            ## Get rid of entries in state_dict that correspond to atomref
            wts = {
                k: v
                for k, v in model_qm9.state_dict().items()
                if "atomref" not in k
            }
        else:
            atomref = model_qm9.atomref.weight.detach().clone()
            wts = model_qm9.state_dict()

        model_params = (
            model_qm9.hidden_channels,
            model_qm9.num_filters,
            model_qm9.num_interactions,
            model_qm9.num_gaussians,
            model_qm9.cutoff,
            model_qm9.max_num_neighbors,
            model_qm9.readout,
            model_qm9.dipole,
            model_qm9.mean,
            model_qm9.std,
            atomref,
        )

        if dg:
            model = SchNetBind(*model_params)
        else:
            model = SchNet(*model_params)
        model.load_state_dict(wts)

    ## Set interatomic cutoff to 3.5A (default of 10) to make the graph smaller
    model.cutoff = 3.5

    return model


################################################################################
def get_args():
    parser = argparse.ArgumentParser(description="")

    ## Input arguments
    parser.add_argument(
        "-i", required=True, help="Input directory containing docked PDB files."
    )
    parser.add_argument(
        "-exp", required=True, help="JSON file giving experimental results."
    )
    parser.add_argument("-model_params", help="e3nn model parameters.")
    parser.add_argument("-qm9", help="QM9 directory for pretrained model.")
    parser.add_argument(
        "-qm9_target", type=int, default=10, help="QM9 pretrained target."
    )
    parser.add_argument(
        "-cont",
        action="store_true",
        help="Whether to restore training with most recent model weights.",
    )

    ## Output arguments
    parser.add_argument("-model_o", help="Where to save model weights.")
    parser.add_argument("-plot_o", help="Where to save training loss plot.")

    ## Model parameters
    parser.add_argument(
        "-model",
        required=True,
        help="Which type of model to use (e3nn or schnet).",
    )
    parser.add_argument(
        "-lig",
        action="store_true",
        help="Whether to treat the ligand and protein atoms separately.",
    )
    parser.add_argument(
        "-dg",
        action="store_true",
        help="Whether to predict pIC50 directly or via dG prediction.",
    )
    parser.add_argument(
        "-rm_atomref",
        action="store_true",
        help="Remove atomref embedding in QM9 pretrained SchNet.",
    )

    ## Training arguments
    parser.add_argument(
        "-n_epochs",
        type=int,
        default=1000,
        help="Number of epochs to train for (defaults to 1000).",
    )
    parser.add_argument(
        "-device",
        default="cuda",
        help="Device to use for training (defaults to GPU).",
    )
    parser.add_argument(
        "-lr",
        type=float,
        default=1e-4,
        help="Learning rate for Adam optimizer (defaults to 1e-4).",
    )

    return parser.parse_args()


def init(args, rank=False):
    """
    Initialization steps that are common to all analyses.
    """

    ## Get all docked structures
    all_fns = glob(f"{args.i}/*complex.pdb")
    ## Extract crystal structure and compound id from file name
    re_pat = r"(Mpro-P[0-9]{4}_0[AB]).*?([A-Z]{3}-[A-Z]{3}-.*?)_complex.pdb"
    compounds = [re.search(re_pat, fn).groups() for fn in all_fns]

    if rank:
        exp_affinities = None
    else:
        ## Load the experimental affinities
        exp_affinities = load_affinities(args.exp)

        ## Trim docked structures and filenames to remove compounds that don't have
        ##  experimental data
        all_fns, compounds = zip(
            *[o for o in zip(all_fns, compounds) if o[1][1] in exp_affinities]
        )

    ## Load the dataset
    ds = DockedDataset(all_fns, compounds)

    ## Split dataset into train/val/test (80/10/10 split)
    n_train = int(len(ds) * 0.8)
<<<<<<< HEAD
    n_val = int(len(ds) * 0.1)
    n_test = len(ds) - n_train - n_val
    print((f'{n_train} training samples, {n_val} validation samples, '
        f'{n_test} testing samples'), flush=True)
    # use fixed seed for reproducibility
    ds_train, ds_val, ds_test = torch.utils.data.random_split(ds,
        [n_train, n_val, n_test], torch.Generator().manual_seed(42))
=======
    n_test = len(ds) - n_train
    print(f"{n_train} training samples, {n_test} testing samples", flush=True)
    # use fixed seed for reproducibility
    ds_train, ds_test = torch.utils.data.random_split(
        ds, [n_train, n_test], torch.Generator().manual_seed(42)
    )
>>>>>>> 20ce7a3c

    ## Build the model
    if args.model == "e3nn":
        ## Need to add one-hot encodings to the dataset
        ds_train = add_one_hot_encodings(ds_train)
        ds_val = add_one_hot_encodings(ds_val)
        ds_test = add_one_hot_encodings(ds_test)

        ## Load or calculate model parameters
        if args.model_params is None:
            model_params = calc_e3nn_model_info(ds_train, 3.5)
        elif os.path.isfile(args.model_params):
            model_params = pkl.load(open(args.model_params, "rb"))
        else:
            model_params = calc_e3nn_model_info(ds_train, 3.5)
            pkl.dump(model_params, open(args.model_params, "wb"))
        model = build_model_e3nn(
            100, *model_params[1:], node_attr=args.lig, dg=args.dg
        )
        model_call = lambda model, d: model(d)

        ## Add lig labels as node attributes if requested
        if args.lig:
            ds_train = add_lig_labels(ds_train)
            ds_val = add_lig_labels(ds_val)
            ds_test = add_lig_labels(ds_test)

        for k, v in ds_train[0][1].items():
            print(k, v.shape, flush=True)
    elif args.model == "schnet":
        model = build_model_schnet(
            args.qm9, args.dg, args.qm9_target, args.rm_atomref
        )
        if args.dg:
            model_call = lambda model, d: model(d["z"], d["pos"], d["lig"])
        else:
            model_call = lambda model, d: model(d["z"], d["pos"])
    else:
        raise ValueError(f"Unknown model type {args.model}.")

    return (exp_affinities, ds_train, ds_test, model, model_call)

<<<<<<< HEAD
    return(exp_affinities, ds_train, ds_val, ds_test, model, model_call)
=======
>>>>>>> 20ce7a3c

def main():
    args = get_args()
    exp_affinities, ds_train, ds_val, ds_test, model, model_call = init(args)

    ## Load model weights as necessary
    if args.cont:
        start_epoch, wts_fn = find_most_recent(args.model_o)
        model.load_state_dict(torch.load(wts_fn))

        ## Load error dicts
        if os.path.isfile(f"{args.model_o}/train_err.pkl"):
            train_loss = pkl.load(
                open(f"{args.model_o}/train_err.pkl", "rb")
            ).tolist()
        else:
            train_loss = []
<<<<<<< HEAD
        if os.path.isfile(f'{args.model_o}/val_err.pkl'):
            val_loss = pkl.load(open(f'{args.model_o}/val_err.pkl',
                'rb')).tolist()
        else:
            val_loss = []
        if os.path.isfile(f'{args.model_o}/test_err.pkl'):
            test_loss = pkl.load(open(f'{args.model_o}/test_err.pkl',
                'rb')).tolist()
=======
        if os.path.isfile(f"{args.model_o}/test_err.pkl"):
            test_loss = pkl.load(
                open(f"{args.model_o}/test_err.pkl", "rb")
            ).tolist()
>>>>>>> 20ce7a3c
        else:
            test_loss = []

        ## Need to add 1 to start_epoch bc the found idx is the last epoch
        ##  successfully trained, not the one we want to start at
        start_epoch += 1
    else:
        start_epoch = 0
        train_loss = []
        val_loss = []
        test_loss = []

    ## Train the model
<<<<<<< HEAD
    model, train_loss, val_loss, test_loss = train(model, ds_train, ds_val,
        ds_test, exp_affinities, args.n_epochs, torch.device(args.device),
        model_call, args.model_o, args.lr, start_epoch, train_loss, val_loss,
        test_loss)
=======
    model, train_loss, test_loss = train(
        model,
        ds_train,
        ds_test,
        exp_affinities,
        args.n_epochs,
        torch.device(args.device),
        model_call,
        args.model_o,
        args.lr,
        start_epoch,
        train_loss,
        test_loss,
    )
>>>>>>> 20ce7a3c

    ## Plot loss
    if args.plot_o is not None:
        plot_loss(train_loss.mean(axis=1), val_loss.mean(axis=1),
            test_loss.mean(axis=1), args.plot_o)


if __name__ == "__main__":
    main()<|MERGE_RESOLUTION|>--- conflicted
+++ resolved
@@ -333,22 +333,14 @@
 
     ## Split dataset into train/val/test (80/10/10 split)
     n_train = int(len(ds) * 0.8)
-<<<<<<< HEAD
     n_val = int(len(ds) * 0.1)
     n_test = len(ds) - n_train - n_val
-    print((f'{n_train} training samples, {n_val} validation samples, '
-        f'{n_test} testing samples'), flush=True)
+    print((f"{n_train} training samples, {n_val} validation samples, "
+        f"{n_test} testing samples"), flush=True)
     # use fixed seed for reproducibility
-    ds_train, ds_val, ds_test = torch.utils.data.random_split(ds,
-        [n_train, n_val, n_test], torch.Generator().manual_seed(42))
-=======
-    n_test = len(ds) - n_train
-    print(f"{n_train} training samples, {n_test} testing samples", flush=True)
-    # use fixed seed for reproducibility
-    ds_train, ds_test = torch.utils.data.random_split(
-        ds, [n_train, n_test], torch.Generator().manual_seed(42)
-    )
->>>>>>> 20ce7a3c
+    ds_train, ds_val, ds_test = torch.utils.data.random_split(
+        ds, [n_train, n_val, n_test], torch.Generator().manual_seed(42)
+    )
 
     ## Build the model
     if args.model == "e3nn":
@@ -389,12 +381,8 @@
     else:
         raise ValueError(f"Unknown model type {args.model}.")
 
-    return (exp_affinities, ds_train, ds_test, model, model_call)
-
-<<<<<<< HEAD
-    return(exp_affinities, ds_train, ds_val, ds_test, model, model_call)
-=======
->>>>>>> 20ce7a3c
+    return (exp_affinities, ds_train, ds_val, ds_test, model, model_call)
+
 
 def main():
     args = get_args()
@@ -412,21 +400,16 @@
             ).tolist()
         else:
             train_loss = []
-<<<<<<< HEAD
-        if os.path.isfile(f'{args.model_o}/val_err.pkl'):
-            val_loss = pkl.load(open(f'{args.model_o}/val_err.pkl',
-                'rb')).tolist()
+        if os.path.isfile(f"{args.model_o}/val_err.pkl"):
+            val_loss = pkl.load(
+                open(f"{args.model_o}/val_err.pkl", 'rb')
+            ).tolist()
         else:
             val_loss = []
-        if os.path.isfile(f'{args.model_o}/test_err.pkl'):
-            test_loss = pkl.load(open(f'{args.model_o}/test_err.pkl',
-                'rb')).tolist()
-=======
         if os.path.isfile(f"{args.model_o}/test_err.pkl"):
             test_loss = pkl.load(
                 open(f"{args.model_o}/test_err.pkl", "rb")
             ).tolist()
->>>>>>> 20ce7a3c
         else:
             test_loss = []
 
@@ -440,15 +423,10 @@
         test_loss = []
 
     ## Train the model
-<<<<<<< HEAD
-    model, train_loss, val_loss, test_loss = train(model, ds_train, ds_val,
-        ds_test, exp_affinities, args.n_epochs, torch.device(args.device),
-        model_call, args.model_o, args.lr, start_epoch, train_loss, val_loss,
-        test_loss)
-=======
-    model, train_loss, test_loss = train(
+    model, train_loss, val_loss, test_loss = train(
         model,
         ds_train,
+        ds_val,
         ds_test,
         exp_affinities,
         args.n_epochs,
@@ -458,9 +436,9 @@
         args.lr,
         start_epoch,
         train_loss,
+        val_loss,
         test_loss,
     )
->>>>>>> 20ce7a3c
 
     ## Plot loss
     if args.plot_o is not None:
