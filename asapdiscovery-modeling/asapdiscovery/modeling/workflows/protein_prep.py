--- conflicted
+++ resolved
@@ -224,8 +224,14 @@
         logger.info(f"Loading and aligning to reference structure: {inputs.align}")
         align_struct = inputs.align
     else:
-<<<<<<< HEAD
-        ref_complex = None
+        logger.info("No reference structure specified, using canonical structure")
+        align_struct = master_structures[inputs.target]
+
+    ref_complex = Complex.from_pdb(
+        align_struct,
+        target_kwargs={"target_name": "ref"},
+        ligand_kwargs={"compound_name": "ref_ligand"},
+    )
 
     # setup the path to cached structures
     cache_path = output_dir / inputs.gen_cache
@@ -255,16 +261,6 @@
         # update the list of jobs by removing any already in the cache
         complexes = [inp for inp in complexes if inp.hash() not in cached_by_hash]
 
-=======
-        logger.info("No reference structure specified, using canonical structure")
-        align_struct = master_structures[inputs.target]
-
-    ref_complex = Complex.from_pdb(
-        align_struct,
-        target_kwargs={"target_name": "ref"},
-        ligand_kwargs={"compound_name": "ref_ligand"},
-    )
->>>>>>> 75153b54
     # prep complexes
     logger.info("Prepping complexes")
     prepper = ProteinPrepper(
