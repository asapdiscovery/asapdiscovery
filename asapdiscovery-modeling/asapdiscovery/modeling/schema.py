--- conflicted
+++ resolved
@@ -1,13 +1,6 @@
 from enum import Enum
 from pathlib import Path
-<<<<<<< HEAD
-from pydantic import BaseModel, Field
 from asapdiscovery.data.schema import CrystalCompoundData, Dataset
-=======
-
->>>>>>> 58592a01
-from asapdiscovery.data.openeye import oechem
-from asapdiscovery.data.schema import CrystalCompoundData, CrystalCompoundDataset
 from pydantic import BaseModel, Field
 
 
