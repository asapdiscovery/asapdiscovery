--- conflicted
+++ resolved
@@ -8,17 +8,6 @@
 import yaml
 from asapdiscovery.data import pdb  # noqa: E402
 from asapdiscovery.data.openeye import save_openeye_pdb  # noqa: E402
-<<<<<<< HEAD
-from asapdiscovery.data.openeye import du_to_complex, load_openeye_pdb  # noqa: E402
-from asapdiscovery.data.utils import edit_pdb_file  # noqa: E402
-from asapdiscovery.data.utils import seqres_to_res_list  # noqa: E402
-from asapdiscovery.modeling.modeling import (
-    align_receptor,
-    mutate_residues,
-    prep_receptor,
-)
-from openeye import oechem
-=======
 from asapdiscovery.data.openeye import oechem
 from asapdiscovery.data.utils import edit_pdb_file  # noqa: E402
 from asapdiscovery.data.utils import seqres_to_res_list  # noqa: E402
@@ -26,7 +15,6 @@
 from asapdiscovery.docking.modeling import du_to_complex  # noqa: E402
 from asapdiscovery.docking.modeling import mutate_residues  # noqa: E402
 from asapdiscovery.docking.modeling import prep_receptor  # noqa: E402
->>>>>>> c62ce37a
 
 
 def get_args():
