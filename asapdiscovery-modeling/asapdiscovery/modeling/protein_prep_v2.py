--- conflicted
+++ resolved
@@ -1,9 +1,6 @@
 import abc
-<<<<<<< HEAD
-=======
 import logging
 import warnings
->>>>>>> 6eea2c3e
 from pathlib import Path
 from typing import Literal, Optional, Union, TYPE_CHECKING
 
@@ -23,12 +20,10 @@
 )
 from pydantic import BaseModel, Field, root_validator
 
-<<<<<<< HEAD
 if TYPE_CHECKING:
     from distributed import Client
-=======
+
 logger = logging.getLogger(__name__)
->>>>>>> 6eea2c3e
 
 
 class CacheType(StringEnum):
@@ -103,12 +98,8 @@
 
         Returns
         -------
-            A list of prepared complexs.
-        """
-        import logging
-        logger = logging.getLogger(__name__)
-        logger.setLevel(logging.INFO)
-
+            A list of prepared complexes.
+        """
         all_outputs = []
 
         if cache_dir is not None:
