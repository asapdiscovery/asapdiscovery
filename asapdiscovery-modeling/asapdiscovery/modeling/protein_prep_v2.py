import abc
<<<<<<< HEAD
from enum import Enum
=======
import warnings
>>>>>>> 96c970f6
from pathlib import Path
from typing import Literal, Optional, Union

import dask
import yaml
from pydantic import BaseModel, Field, root_validator

from asapdiscovery.data.dask_utils import actualise_dask_delayed_iterable
from asapdiscovery.data.enum import StringEnum
from asapdiscovery.data.openeye import oechem
from asapdiscovery.data.schema_v2.complex import Complex, PreppedComplex
from asapdiscovery.data.schema_v2.target import PreppedTarget
from asapdiscovery.data.utils import seqres_to_res_list
from asapdiscovery.modeling.modeling import (
    make_design_unit,
    mutate_residues,
    spruce_protein,
    superpose_molecule,
)


class CacheType(StringEnum):
    """
    Enum for cache types.
    """

    DesignUnit = "DesignUnit"
    JSON = "JSON"


class ProteinPrepperBase(BaseModel):
    """
    Base class for protein preppers.
    """

    prepper_type: Literal["ProteinPrepperBase"] = Field(
        "ProteinPrepperBase", description="The type of prepper to use"
    )

    class Config:
        arbitrary_types_allowed = True

    @abc.abstractmethod
    def _prep(self) -> list[PreppedComplex]:
        ...

    def prep(
        self, inputs: list[Complex], use_dask: bool = False, dask_client=None
    ) -> list[PreppedComplex]:
        """
        Prepare the list of input receptor ligand complexs re-using any found in the cache.

        Parameters
        ----------
        inputs: The list of complexs to prepare.
        use_dask: If dask should be used to distribute the jobs.
        dask_client: The dask client that should be used to submit the jobs.

        Returns
        -------
            A list of prepared complexs.
        """
        if use_dask:
            delayed_outputs = []
            for inp in inputs:
                out = dask.delayed(self._prep)(inputs=[inp])
                delayed_outputs.append(out[0])  # flatten
            outputs = actualise_dask_delayed_iterable(
                delayed_outputs, dask_client, errors="skip"
            )  # skip here as some complexes may fail for various reasons
        else:
            outputs = self._prep(inputs=inputs)

        outputs = [o for o in outputs if o is not None]
        if len(outputs) == 0:
            raise ValueError(
                "No complexes were successfully prepped, likely that nothing was passed in, cache was mis-specified or cache was empty."
            )
        return outputs

    @abc.abstractmethod
    def provenance(self) -> dict[str, str]:
        ...

    @staticmethod
    def cache(
        prepped_complexes: list[PreppedComplex],
        dir: Union[str, Path],
    ) -> None:
        """
        Cache the list of PreppedComplex in its own folder. Each is saved as a JSON, oedu PDB and ligand SDF for vis.
        """
        dir = Path(dir)
        if not dir.exists():
            dir.mkdir(parents=True)

        for pc in prepped_complexes:
            # create a folder for the complex data
            complex_folder = dir.joinpath(f"{pc.target.target_name}-{pc.hash()}")
            complex_folder.mkdir(parents=True, exist_ok=True)
            pc.to_json_file(complex_folder.joinpath(pc.target.target_name + ".json"))
            pc.target.to_oedu_file(
                complex_folder.joinpath(pc.target.target_name + ".oedu")
            )
            pc.target.to_pdb_file(
                complex_folder.joinpath(pc.target.target_name + ".pdb")
            )
            pc.ligand.to_sdf(complex_folder.joinpath(pc.ligand.compound_name + ".sdf"))

    @staticmethod
    def load_cache(
        cache_dir: Union[str, Path],
    ) -> list[PreppedComplex]:
        """
        Load a set of cached PreppedComplexes which can be reused.
        """
        if not (cache_dir := Path(cache_dir)).exists():
            raise ValueError(f"Cache directory {cache_dir} does not exist.")

        prepped_complexes = []
        for complex_file in cache_dir.rglob("*.json"):
            prepped_complexes.append(PreppedComplex.from_json_file(complex_file))

        return prepped_complexes


class ProteinPrepper(ProteinPrepperBase):
    """
    Protein prepper class that uses OESpruce to prepare a protein for docking.
    """

    prepper_type: Literal["ProteinPrepper"] = Field(
        "ProteinPrepper", description="The type of prepper to use"
    )

    align: Optional[Complex] = Field(
        None, description="Reference structure to align to."
    )
    ref_chain: Optional[str] = Field(
        None, description="Reference chain ID to align to."
    )
    active_site_chain: Optional[str] = Field(
        None, description="Chain ID to align to reference."
    )
    seqres_yaml: Optional[Path] = Field(
        None, description="Path to seqres yaml to mutate to."
    )
    loop_db: Optional[Path] = Field(
        None, description="Path to loop database to use for prepping"
    )
    oe_active_site_residue: Optional[str] = Field(
        None, description="OE formatted string of active site residue to use"
    )
    cache_dir: Optional[Path] = Field(
        None, description="Path to a directory where design units are cached"
    )

    fail_missing_cache: bool = Field(
        False, description="Whether to fail on missing files when loading from cache"
    )

    @root_validator
    @classmethod
    def _check_align_and_chain_info(cls, values):
        """
        Check that align and chain info is provided correctly.
        """
        align = values.get("align")
        ref_chain = values.get("ref_chain")
        active_site_chain = values.get("active_site_chain")
        if align and not ref_chain:
            raise ValueError("Must provide ref_chain if align is provided")
        if align and not active_site_chain:
            raise ValueError("Must provide active_site_chain if align is provided")
        return values

    def _prep(self, inputs: list[Complex]) -> list[PreppedComplex]:
        """
        Prepares a series of proteins for docking using OESpruce.
        """
        prepped_complexes = []
        if self.cache_dir:
            prepped_complexes = self.load_cache(
                complexes=inputs,
                cache_dir=self.cache_dir,
                fail_missing_cache=self.fail_missing_cache,
            )
        else:
            for complex in inputs:
                # load protein
                prot = complex.to_combined_oemol()

                if self.align:
                    prot, _ = superpose_molecule(
                        self.align.to_combined_oemol(),
                        prot,
                        self.ref_chain,
                        self.active_site_chain,
                    )

                # mutate residues
                if self.seqres_yaml:
                    with open(self.seqres_yaml) as f:
                        seqres_dict = yaml.safe_load(f)
                    seqres = seqres_dict["SEQRES"]
                    res_list = seqres_to_res_list(seqres)
                    prot = mutate_residues(prot, res_list, place_h=True)
                    protein_sequence = " ".join(res_list)
                else:
                    seqres = None
                    protein_sequence = None

                # spruce protein
                success, spruce_error_message, spruced = spruce_protein(
                    initial_prot=prot,
                    protein_sequence=protein_sequence,
                    loop_db=self.loop_db,
                )

                if not success:
                    raise ValueError(
                        f"Prep failed, with error message: {spruce_error_message}"
                    )

                success, du = make_design_unit(
                    spruced,
                    site_residue=self.oe_active_site_residue,
                    protein_sequence=protein_sequence,
                )
                if not success:
                    raise ValueError("Failed to make design unit.")

                prepped_target = PreppedTarget.from_oedu(
                    du,
                    ids=complex.target.ids,
                    target_name=complex.target.target_name,
                    ligand_chain=complex.ligand_chain,
                    target_hash=complex.target.hash(),
                )
                pc = PreppedComplex(target=prepped_target, ligand=complex.ligand)
                prepped_complexes.append(pc)

        return prepped_complexes

    def provenance(self) -> dict[str, str]:
        return {
            "prepper_type": self.prepper_type,
            "oechem": oechem.OEChemGetVersion(),
            "oespruce": oechem.OESpruceGetVersion(),
        }<|MERGE_RESOLUTION|>--- conflicted
+++ resolved
@@ -1,9 +1,4 @@
 import abc
-<<<<<<< HEAD
-from enum import Enum
-=======
-import warnings
->>>>>>> 96c970f6
 from pathlib import Path
 from typing import Literal, Optional, Union
 
