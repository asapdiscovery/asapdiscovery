--- conflicted
+++ resolved
@@ -2,23 +2,18 @@
 
 import pandas as pd
 import pkg_resources
-<<<<<<< HEAD
 import json 
 import numpy as np
 
 from asapdiscovery.data.postera.manifold_data_validation import (
     TargetTags
     )
-=======
-from asapdiscovery.data.postera.manifold_data_validation import TargetTags
->>>>>>> 45f71f72
 
 _TARGET_TO_GENE = {
     "SARS-CoV-2-Mpro": "nsp5 (Mpro)",
     "MERS-CoV-Mpro": "TBD",
     "SARS-CoV-2-Mac1": "TBD",
 }
-
 
 def apply_bloom_abstraction(fitness_dataframe) -> dict:
     """
@@ -87,7 +82,6 @@
     with open(fitness_json) as f:
         data = json.load(f)
     data = data["data"]
-<<<<<<< HEAD
     fitness_scores_bloom = pd.DataFrame(data)
 
     # now get the target-specific entries.
@@ -96,8 +90,4 @@
     # now apply the abstraction currently recommended by Bloom et al to get to a single float per residue.
 
     print(fitness_dict)
-    
-=======
-    fitness_scores = pd.DataFrame(data)
-    print(fitness_scores)
->>>>>>> 45f71f72
+    