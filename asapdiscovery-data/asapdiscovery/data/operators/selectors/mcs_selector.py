import logging
from typing import ClassVar, Union

import numpy as np
from asapdiscovery.data.backend.openeye import oechem
from asapdiscovery.data.operators.selectors.selector import SelectorBase
from asapdiscovery.data.schema.complex import Complex, ComplexBase, PreppedComplex
from asapdiscovery.data.schema.ligand import Ligand
from asapdiscovery.data.schema.pairs import CompoundStructurePair
from asapdiscovery.data.util.dask_utils import (
    FailureMode,
    actualise_dask_delayed_iterable,
)
from asapdiscovery.docking.docking import DockingInputPair  # TODO: move to backend
from pydantic import Field

logger = logging.getLogger(__name__)


def sort_by_mcs(
    reference_ligand: Ligand,
    target_ligands: list[Ligand],
    structure_matching: bool = False,
) -> np.array:
    """
    Get the sorted order of the target ligands by the MCS overlap with the reference ligand.

    Args:
        reference_ligand: The ligand the targets should be matched to.
        target_ligands: The list of target ligands which should be ordered.
        structure_matching: If structure-based matching `True` should be used or element-based `False`.

    Returns:
        An array of the target ligand indices ordered by MCS overlap.
    """

    # generate the matching expressions
    if structure_matching is True:
        """
        For structure based matching
        Options for atom matching:
        * Aromaticity
        * HvyDegree - # heavy atoms bonded to
        * RingMember
        Options for bond matching:
        * Aromaticity
        * BondOrder
        * RingMember
        """
        atomexpr = (
            oechem.OEExprOpts_Aromaticity
            | oechem.OEExprOpts_HvyDegree
            | oechem.OEExprOpts_RingMember
        )
        bondexpr = (
            oechem.OEExprOpts_Aromaticity
            | oechem.OEExprOpts_BondOrder
            | oechem.OEExprOpts_RingMember
        )
    else:
        """
        For atom based matching
        Options for atom matching (predefined AutomorphAtoms):
        * AtomicNumber
        * Aromaticity
        * RingMember
        * HvyDegree - # heavy atoms bonded to
        Options for bond matching:
        * Aromaticity
        * BondOrder
        * RingMember
        """
        atomexpr = oechem.OEExprOpts_AutomorphAtoms
        bondexpr = (
            oechem.OEExprOpts_Aromaticity
            | oechem.OEExprOpts_BondOrder
            | oechem.OEExprOpts_RingMember
        )

    # use the ref mol as the pattern
    pattern_query = oechem.OEQMol(reference_ligand.to_oemol())
    pattern_query.BuildExpressions(atomexpr, bondexpr)
    mcss = oechem.OEMCSSearch(pattern_query)
    mcss.SetMCSFunc(oechem.OEMCSMaxAtomsCompleteCycles())

    mcs_matches = []

    for ligand in target_ligands:
        # MCS search on each ligand
        try:
            mcs = next(iter(mcss.Match(ligand.to_oemol(), True)))
            mcs_matches.append((mcs.NumBonds(), mcs.NumAtoms()))
        except StopIteration:  # no match found
            mcs_matches.append((0, 0))

    # sort by the size of the MCS match
    sort_args = np.asarray(mcs_matches)
    sort_idx = np.lexsort(-sort_args.T)
    return sort_idx


class MCSSelector(SelectorBase):
    """
    Selects ligand and complex pairs based on a maximum common substructure
    (MCS) search.
    """

    selector_type: ClassVar[str] = "MCSSelector"

    structure_based: bool = Field(
        False,
        description="Whether to use a structure-based search (True) or a more strict element-based search (False).",
    )
    approximate: bool = Field(
        False,
        description="Whether to use an approximate MCS search (True) or an exact MCS search (False).",
    )

    def select(
        self,
        ligands: list[Ligand],
        complexes: list[Union[Complex, PreppedComplex]],
        **kwargs,
    ) -> list[Union[CompoundStructurePair, DockingInputPair]]:
        outputs = self._select(ligands=ligands, complexes=complexes, **kwargs)
        return outputs

    def _select(
        self,
        ligands: list[Ligand],
        complexes: list[Union[Complex, PreppedComplex]],
        n_select: int = 1,
    ) -> list[Union[CompoundStructurePair, DockingInputPair]]:
        """
        Selects ligand and complex pairs based on maximum common substructure
        (MCS) search.

        Parameters
        ----------
        ligands : list[Ligand]
            List of ligands to search for
        complexes : list[Union[Complex, PreppedComplex]]]
            List of complexes to search in
        n_select : int, optional
            Draw top n_select matched molecules for each ligand (default: 1) this means that the
            number of pairs returned is n_select * len(ligands)

        Returns
        -------
        list[tuple[Ligand, Complex]]
            List of ligand and complex pairs
        """

        if not all(isinstance(c, ComplexBase) for c in complexes):
            raise ValueError("All complexes must be of type Complex, or PreppedComplex")

        if not all(isinstance(c, type(complexes[0])) for c in complexes):
            raise ValueError("All complexes must be of the same type")

        pair_cls = self._pair_type_from_complex(complexes[0])

        # clip n_select if it is larger than length of complexes to search from
        n_select = min(n_select, len(complexes))

        if self.structure_based:
            """
            For structure based matching
            Options for atom matching:
            * Aromaticity
            * HvyDegree - # heavy atoms bonded to
            * RingMember
            Options for bond matching:
            * Aromaticity
            * BondOrder
            * RingMember
            """
            atomexpr = (
                oechem.OEExprOpts_Aromaticity
                | oechem.OEExprOpts_HvyDegree
                | oechem.OEExprOpts_RingMember
            )
            bondexpr = (
                oechem.OEExprOpts_Aromaticity
                | oechem.OEExprOpts_BondOrder
                | oechem.OEExprOpts_RingMember
            )
        else:
            """
            For atom based matching
            Options for atom matching (predefined AutomorphAtoms):
            * AtomicNumber
            * Aromaticity
            * RingMember
            * HvyDegree - # heavy atoms bonded to
            Options for bond matching:
            * Aromaticity
            * BondOrder
            * RingMember
            """
            atomexpr = oechem.OEExprOpts_AutomorphAtoms
            bondexpr = (
                oechem.OEExprOpts_Aromaticity
                | oechem.OEExprOpts_BondOrder
                | oechem.OEExprOpts_RingMember
            )

        # Set up the search pattern and MCS objects
        pairs = []

        for ligand in ligands:

            # If only one complex is available, skip the MCS search
            if len(complexes) == 1:
                pairs.append(pair_cls(ligand=ligand, complex=complexes[0]))
                continue

            pattern_query = oechem.OEQMol(ligand.to_oemol())
            pattern_query.BuildExpressions(atomexpr, bondexpr)
            if self.approximate:
                mcs_stype = oechem.OEMCSType_Approximate
            else:
                mcs_stype = oechem.OEMCSType_Exhaustive
            mcss = oechem.OEMCSSearch(pattern_query, True, mcs_stype)
            mcss.SetMCSFunc(oechem.OEMCSMaxAtomsCompleteCycles())

            sort_args = []
            for complex in complexes:
                complex_mol = complex.ligand.to_oemol()
                # MCS search
                try:
                    mcs = next(iter(mcss.Match(complex_mol, True)))
                    sort_args.append((mcs.NumBonds(), mcs.NumAtoms()))
                except StopIteration:  # no match found
                    sort_args.append((0, 0))
            sort_args = np.asarray(sort_args)
            sort_idx = np.lexsort(-sort_args.T)
            complexes_sorted = np.asarray(complexes)[sort_idx]

            for i in range(n_select):
                pairs.append(pair_cls(ligand=ligand, complex=complexes_sorted[i]))

        return pairs

    def provenance(self):
<<<<<<< HEAD
        return {"selector": self.dict(), "oechem": oechem.OEChemGetVersion()}
=======
        return {"selector": self.dict(), "oechem": oechem.OEChemGetVersion()}


def _mcs_inner_row(mcss, complexes, n_select, ligand, pair_cls):
    """
    Do one dimension of the NxM MCS search, ie for a single ligand
    check all complexes for MCS overlap.
    """
    for complex in complexes:
        complex_mol = complex.ligand.to_oemol()
        # MCS search
        sort_args = []
        try:
            mcs = next(iter(mcss.Match(complex_mol, True)))
            sort_args.append((mcs.NumBonds(), mcs.NumAtoms()))
        except StopIteration:
            sort_args.append((0, 0))

    sort_args = np.asarray(sort_args)
    sort_idx = np.lexsort(-sort_args.T)
    complexes_sorted = np.asarray(complexes)[sort_idx]

    pairs = []
    for i in range(n_select):
        pairs.append(pair_cls(ligand=ligand, complex=complexes_sorted[i]))
    return pairs
>>>>>>> 7cf6a6ab
<|MERGE_RESOLUTION|>--- conflicted
+++ resolved
@@ -242,33 +242,4 @@
         return pairs
 
     def provenance(self):
-<<<<<<< HEAD
-        return {"selector": self.dict(), "oechem": oechem.OEChemGetVersion()}
-=======
-        return {"selector": self.dict(), "oechem": oechem.OEChemGetVersion()}
-
-
-def _mcs_inner_row(mcss, complexes, n_select, ligand, pair_cls):
-    """
-    Do one dimension of the NxM MCS search, ie for a single ligand
-    check all complexes for MCS overlap.
-    """
-    for complex in complexes:
-        complex_mol = complex.ligand.to_oemol()
-        # MCS search
-        sort_args = []
-        try:
-            mcs = next(iter(mcss.Match(complex_mol, True)))
-            sort_args.append((mcs.NumBonds(), mcs.NumAtoms()))
-        except StopIteration:
-            sort_args.append((0, 0))
-
-    sort_args = np.asarray(sort_args)
-    sort_idx = np.lexsort(-sort_args.T)
-    complexes_sorted = np.asarray(complexes)[sort_idx]
-
-    pairs = []
-    for i in range(n_select):
-        pairs.append(pair_cls(ligand=ligand, complex=complexes_sorted[i]))
-    return pairs
->>>>>>> 7cf6a6ab
+        return {"selector": self.dict(), "oechem": oechem.OEChemGetVersion()}