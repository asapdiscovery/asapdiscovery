import warnings
from typing import Optional

from asapdiscovery.data.schema.ligand import Ligand, LigandIdentifiers
from asapdiscovery.data.services.postera.molecule_set import MoleculeSetAPI
from asapdiscovery.data.services.services_config import PosteraSettings
from pydantic import BaseModel, Field


class PosteraFactory(BaseModel):
    settings: PosteraSettings = Field(default_factory=PosteraSettings)
    molecule_set_name: Optional[str] = Field(
        None, description="Name of the molecule set to pull from Postera"
    )
    molecule_set_id: Optional[str] = Field(
        None, description="ID of the molecule set to pull from Postera"
    )

    @staticmethod
    def _pull_molecule_set(
        ms_api: MoleculeSetAPI,
        molecule_set_id: Optional[str] = None,
        molecule_set_name: Optional[str] = None,
    ) -> list[Ligand]:
        if molecule_set_id is None and molecule_set_name is None:
            raise ValueError("You must provide either a molecule set name or ID")

        mols, _ = ms_api.get_molecules_from_id_or_name(
            name=molecule_set_name, id=molecule_set_id
        )

        # check if there are any custom columns in this moleculeset
        standard_columns = ["smiles", "id", "idx", "label"]
        custom_data_columns = [
            col for col in mols.columns if col not in standard_columns
        ]

        ligands = []
        for _, mol in mols.iterrows():
            # create the ligand with relevant metadata
            try:
                smiles = mol.smiles
                ligand = Ligand.from_smiles(
                    compound_name=mol.id,
                    smiles=smiles,
                    ids=LigandIdentifiers(manifold_api_id=mol.id),
                )

                # now append custom data to the Ligand's tags, if there is any
                tags = {}
                for custom_col in custom_data_columns:
                    if custom_col in Ligand.__fields__.keys():
                        warnings.warn(
                            f"Custom column name {custom_col} is already a field in Ligand, skipping.."
                        )
                        continue
<<<<<<< HEAD
                    
                    if mol[custom_col] is None:
                        mol[custom_col] = ""
                    
=======

                    if mol[custom_col] is None:
                        mol[custom_col] = ""

>>>>>>> bb6c53a3
                    tags[custom_col] = mol[custom_col]


                ligand.tags = tags
                ligands.append(ligand)
            except Exception as e:  # noqa: E722
<<<<<<< HEAD
                warnings.warn(f"Failed to create ligand from smiles: {smiles}, error is: {e}")
=======
                warnings.warn(
                    f"Failed to create ligand from smiles: {smiles}, error is: {e}"
                )
>>>>>>> bb6c53a3
        return ligands

    def pull(self) -> list[Ligand]:
        """
        Pull molecules from a Postera molecule set

        Returns
        -------
        List[Ligand]
            List of ligands
        """
        ms_api = MoleculeSetAPI.from_settings(self.settings)
        return self._pull_molecule_set(
            ms_api, self.molecule_set_id, self.molecule_set_name
        )

    def pull_all(self, progress=True) -> list[dict]:
        """
        Pull all molecules from all Postera molecule sets

        Parameters
        ----------
        progress: bool, optional
            Whether to show a progress bar, by default True

        Returns
        -------
        List[Dict]
            List of dictionaries, where each dict is a moleculeset with metadata and ligand data
        """
        from rich.progress import track

        ms_api = MoleculeSetAPI.from_settings(self.settings)
        available_msets = ms_api.list_available()

        if progress:
            wrapper = track
        else:
            wrapper = lambda x, **kwargs: x  # noqa: E731

        all_mset_data = []
        for mset_uuid, _ in wrapper(
            available_msets.items(),
            total=len(available_msets),
            description=f"Processing {len(available_msets)} available moleculesets..",
        ):
            # gather metadata of this mset
            mset_metadata = ms_api.get(
                mset_uuid
            )  # need to use UUID here instead of name for postera API reasons.

            # gather compound data contained in this mset
            mset_compound_data = self._pull_molecule_set(
                ms_api, molecule_set_id=mset_uuid
            )

            # add to metadata, and add the whole thing to the data bucket
            mset_metadata["ligand_data"] = mset_compound_data
            all_mset_data.append(mset_metadata)

        return all_mset_data<|MERGE_RESOLUTION|>--- conflicted
+++ resolved
@@ -54,30 +54,19 @@
                             f"Custom column name {custom_col} is already a field in Ligand, skipping.."
                         )
                         continue
-<<<<<<< HEAD
-                    
-                    if mol[custom_col] is None:
-                        mol[custom_col] = ""
-                    
-=======
 
                     if mol[custom_col] is None:
                         mol[custom_col] = ""
 
->>>>>>> bb6c53a3
                     tags[custom_col] = mol[custom_col]
 
 
                 ligand.tags = tags
                 ligands.append(ligand)
             except Exception as e:  # noqa: E722
-<<<<<<< HEAD
-                warnings.warn(f"Failed to create ligand from smiles: {smiles}, error is: {e}")
-=======
                 warnings.warn(
                     f"Failed to create ligand from smiles: {smiles}, error is: {e}"
                 )
->>>>>>> bb6c53a3
         return ligands
 
     def pull(self) -> list[Ligand]:
