from collections.abc import Iterable
from enum import Enum
from typing import Optional, Iterable

import dask
from dask import config as cfg
import distributed
import dask
from distributed import Client
from dask.utils import parse_timedelta
from dask_jobqueue import LSFCluster
from distributed import Client
from pydantic import BaseModel, Field

from .execution_utils import guess_network_interface

# some reasonable defaults for distributed timeouts, warning overrides on import
# TODO: probably should be wrapped in a function to avoid global state
cfg.set({"distributed.scheduler.worker-ttl": None})
cfg.set({"distributed.admin.tick.limit": "2h"})


def actualise_dask_delayed_iterable(
<<<<<<< HEAD
    delayed_iterable: Iterable,
    dask_client: Optional[Client] = None,
    errors: str = "raise",
=======
    delayed_iterable: Iterable, dask_client: Optional[Client] = None
>>>>>>> 3d83ef36
):
    """
    Run a list of dask delayed functions or collections, and return the results
    If a dask client is provided is run as a future, otherwise as a compute
<<<<<<< HEAD
=======

>>>>>>> 3d83ef36
    Parameters
    ----------
    delayed_iterable : Iterable
        List of dask delayed functions
    dask_client Client, optional
        Dask client to use, by default None
<<<<<<< HEAD
=======

>>>>>>> 3d83ef36
    Returns
    -------
    iterable: Iterable
        Iterable of computed results from the dask delayed functions
    """
    if dask_client is None:
        return dask.compute(*delayed_iterable)
    else:
<<<<<<< HEAD
        futures = dask_client.compute(delayed_iterable)
    return dask_client.gather(futures, errors=errors)


class DaskType(Enum):
    """
    Enum for Dask types
    """

    LOCAL = "local"
    LILAC_GPU = "lilac-gpu"
    LILAC_CPU = "lilac-cpu"


def dask_client_from_type(dask_type: DaskType):
    """
    Get a dask client from a DaskType

    Parameters
    ----------
    dask_type : DaskType
        The type of dask client to get

    Returns
    -------
    dask.distributed.Client
        A dask client
    """
    if dask_type == DaskType.LOCAL:
        from distributed import Client

        client = Client()
    elif dask_type == DaskType.LILAC_GPU:
        from distributed import Client

        client = Client(
            LilacGPUDaskCluster.from_gpu().to_cluster(exclude_interface="lo")
        )
    elif dask_type == DaskType.LILAC_CPU:
        from distributed import Client

        client = Client(LilacDaskCluster().to_cluster(exclude_interface="lo"))
    else:
        raise ValueError(f"Unknown dask type {dask_type}")

    return client
=======
        futures = dask_client.submit(delayed_iterable)
    return dask_client.gather(futures)
>>>>>>> 3d83ef36


class GPU(str, Enum):
    """
    Enum for GPU types
    """

    GTX1080TI = "GTX1080TI"

    @classmethod
    def get_values(cls):
        return [gpu.value for gpu in cls]


_LILAC_GPU_GROUPS = {
    GPU.GTX1080TI: "lt-gpu",
}

_LILAC_GPU_EXTRAS = {
    GPU.GTX1080TI: [
        '-R "select[hname!=lt16]"'
    ],  # random node that has something wrong with its GPU driver versioning
}


def dask_timedelta_to_hh_mm(time_str: str) -> str:
    """
    Convert a dask timedelta string to a hh:mm string

    Parameters
    ----------
    time_str : str
        A dask timedelta string, e.g. "1h30m"

    Returns
    -------
    str
        A string in the format hh:mm, e.g. "01:30"
    """
    seconds = parse_timedelta(time_str)
    hours = seconds // 3600
    minutes = (seconds % 3600) // 60
    return f"{hours:02d}:{minutes:02d}"


class DaskCluster(BaseModel):
    class Config:
        allow_mutation = False
        extra = "forbid"

    name: str = Field("dask-worker", description="Name of the dask worker")
    cores: int = Field(1, description="Number of cores per job")
    memory: str = Field("20 GB", description="Amount of memory per job")
    death_timeout: int = Field(
        120, description="Timeout in seconds for a worker to be considered dead"
    )


class LilacDaskCluster(DaskCluster):
    shebang: str = Field("#!/usr/bin/env bash", description="Shebang for the job")
    queue: str = Field("cpuqueue", description="LSF queue to submit jobs to")
    project: str = Field(None, description="LSF project to submit jobs to")
    walltime: str = Field("1h", description="Walltime for the job")
    use_stdin: bool = Field(True, description="Whether to use stdin for job submission")
    job_extra_directives: Optional[list[str]] = Field(
        None, description="Extra directives to pass to LSF"
    )

    def to_cluster(self, exclude_interface: Optional[str] = "lo") -> LSFCluster:
        interface = guess_network_interface(exclude=[exclude_interface])
        _walltime = dask_timedelta_to_hh_mm(self.walltime)
        return LSFCluster(
            interface=interface,
            scheduler_options={"interface": interface},
            worker_extra_args=[
                "--lifetime",
                f"{self.walltime}",
                "--lifetime-stagger",
                "2m",
            ],  # leave a slight buffer
            walltime=_walltime,  # convert to LSF units manually
            **self.dict(exclude={"walltime"}),
        )


class LilacGPUConfig(BaseModel):
    gpu: GPU = Field(..., description="GPU type")
    gpu_group: str = Field(..., description="GPU group")
    extra: Optional[list[str]] = Field(
        None, description="Extra directives to pass to LSF"
    )

    def to_job_extra_directives(self):
        return [
            "-gpu num=1:j_exclusive=yes:mode=shared",
            f"-m {self.gpu_group}",
            *self.extra,
        ]

    @classmethod
    def from_gpu(cls, gpu: GPU):
        return cls(
            gpu=gpu, gpu_group=_LILAC_GPU_GROUPS[gpu], extra=_LILAC_GPU_EXTRAS[gpu]
        )


class LilacGPUDaskCluster(LilacDaskCluster):
    queue: str = "gpuqueue"
    walltime = "24h"
    memory = "48 GB"

    @classmethod
    def from_gpu(cls, gpu: GPU = GPU.GTX1080TI):
        gpu_config = LilacGPUConfig.from_gpu(gpu)
        return cls(job_extra_directives=gpu_config.to_job_extra_directives())<|MERGE_RESOLUTION|>--- conflicted
+++ resolved
@@ -21,31 +21,19 @@
 
 
 def actualise_dask_delayed_iterable(
-<<<<<<< HEAD
     delayed_iterable: Iterable,
     dask_client: Optional[Client] = None,
     errors: str = "raise",
-=======
-    delayed_iterable: Iterable, dask_client: Optional[Client] = None
->>>>>>> 3d83ef36
 ):
     """
     Run a list of dask delayed functions or collections, and return the results
     If a dask client is provided is run as a future, otherwise as a compute
-<<<<<<< HEAD
-=======
-
->>>>>>> 3d83ef36
     Parameters
     ----------
     delayed_iterable : Iterable
         List of dask delayed functions
     dask_client Client, optional
         Dask client to use, by default None
-<<<<<<< HEAD
-=======
-
->>>>>>> 3d83ef36
     Returns
     -------
     iterable: Iterable
@@ -54,7 +42,6 @@
     if dask_client is None:
         return dask.compute(*delayed_iterable)
     else:
-<<<<<<< HEAD
         futures = dask_client.compute(delayed_iterable)
     return dask_client.gather(futures, errors=errors)
 
@@ -101,10 +88,6 @@
         raise ValueError(f"Unknown dask type {dask_type}")
 
     return client
-=======
-        futures = dask_client.submit(delayed_iterable)
-    return dask_client.gather(futures)
->>>>>>> 3d83ef36
 
 
 class GPU(str, Enum):
