--- conflicted
+++ resolved
@@ -3,10 +3,6 @@
 from typing import Optional
 
 import dask
-<<<<<<< HEAD
-import distributed
-=======
->>>>>>> f1ce8972
 from dask import config as cfg
 from dask.utils import parse_timedelta
 from dask_jobqueue import LSFCluster
@@ -22,31 +18,19 @@
 
 
 def actualise_dask_delayed_iterable(
-<<<<<<< HEAD
     delayed_iterable: Iterable,
     dask_client: Optional[Client] = None,
     errors: str = "raise",
-=======
-    delayed_iterable: Iterable, dask_client: Optional[Client] = None
->>>>>>> f1ce8972
 ):
     """
     Run a list of dask delayed functions or collections, and return the results
     If a dask client is provided is run as a future, otherwise as a compute
-<<<<<<< HEAD
-=======
-
->>>>>>> f1ce8972
     Parameters
     ----------
     delayed_iterable : Iterable
         List of dask delayed functions
     dask_client Client, optional
         Dask client to use, by default None
-<<<<<<< HEAD
-=======
-
->>>>>>> f1ce8972
     Returns
     -------
     iterable: Iterable
@@ -55,7 +39,6 @@
     if dask_client is None:
         return dask.compute(*delayed_iterable)
     else:
-<<<<<<< HEAD
         futures = dask_client.compute(delayed_iterable)
     return dask_client.gather(futures, errors=errors)
 
@@ -102,10 +85,6 @@
         raise ValueError(f"Unknown dask type {dask_type}")
 
     return client
-=======
-        futures = dask_client.submit(delayed_iterable)
-    return dask_client.gather(futures)
->>>>>>> f1ce8972
 
 
 class GPU(str, Enum):
