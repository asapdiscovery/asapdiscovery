--- conflicted
+++ resolved
@@ -5,11 +5,8 @@
 import pooch
 import yaml
 
-<<<<<<< HEAD
 from typing import List, Union  # noqa: F401
 
-=======
->>>>>>> 4b35fc6b
 """
 This file contains utilities for fetching test files from the asapdiscovery
 test file repository. We instantiate a pooch repository for the test files on import
