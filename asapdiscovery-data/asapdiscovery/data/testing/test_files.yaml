# testing files for asapdiscovery, these are used for testing the models and the asapdiscovery package
# if you need to make a sha256 hash you can use the following command
# shasum -a 256 <file_name>
# or
# openssl sha256 <file_name>

base_url: https://asap-discovery-test-files.s3.amazonaws.com/

files:
  # file for internal testing
  - resource: internal_testing/file1.txt
    sha256hash: 8fe3f5e68365b15094d8de3b914ef0f4013e4365e19d857d08ac651a4e71dbfe

  # Mpro SDF
  - resource: Mpro_combined_labeled.sdf
    sha256hash: 1e7d68356d3a82ce4104bcfe328dcf67d32dccd64c75820403373cad140e5565

  # Mpro SMILES file
  - resource: Mpro_combined_labeled.smi
    sha256hash: 4a796c2b22095e3a9440250772cd0e6fed41e88759732272cbf4e6c2f4ac619c

  # single ligand SDF
  - resource: Mpro-P0008_0A_ERI-UCB-ce40166b-17.sdf
    sha256hash: 84398b3bcf741f9a26edf73bb93b3a8b0b555861bab0486f385ff7efacbcf197

  # query ligand for rmsd calculation
  - resource: ERI-UCB-ce40166b-17_Mpro-P2201_0A.sdf
    sha256hash: 8a1205b1c219321d12e364720d0561f69712ece248759e8af72fb3dbfbbf7e82

  # prepped openeye DU
  - resource: Mpro-P0008_0A_ERI-UCB-ce40166b-17_prepped_receptor_0.oedu
    sha256hash: 075775f55efb7daa07ca0b3fa6a9f522483b432850196c6c5a31f8d45b4452d0

  # prepped PDB
  - resource: Mpro-P0008_0A_ERI-UCB-ce40166b-17_prepped_receptor_0.pdb
    sha256hash: d4bf45cd72583ee63cd61c0367db1ac0e648d3f4d8f82cb483e0ab222041a90d

  # input file for testing filtering
  - resource: test_filter_in.csv
    sha256hash: 48f75eaf8c36feede6e7a7867b41af80ebd8be5108704bb51d0c1eca81060127

  # output files for testing filtering
  - resource: test_filter_achiral_enantiopure_out.csv
    sha256hash: d6fbe1e77f306091142ba1c853c0bf2c4586786042498dbc770a30f795daabe0

  - resource: test_filter_achiral_enantiopure_semiquant_out.csv
    sha256hash: 8965a8b36c753f59d043313cb6bcc53bea18d6ac8de1f8188646fd4e8f084fa4

  - resource: test_filter_achiral_out.csv
    sha256hash: f7b8425e20b64a8d42701a2fd666c5f4ffa8ba4e8bc5ba16401990c54c115f7d

  - resource: test_filter_achiral_racemic_enantiopure_out.csv
    sha256hash: 48f75eaf8c36feede6e7a7867b41af80ebd8be5108704bb51d0c1eca81060127

  - resource: test_filter_achiral_racemic_enantiopure_semiquant_out.csv
    sha256hash: 48f75eaf8c36feede6e7a7867b41af80ebd8be5108704bb51d0c1eca81060127

  - resource: test_filter_achiral_racemic_out.csv
    sha256hash: 125842ec72a3a861c874879bd3e12cac972744acdb488f7eff259bd711423dbf

  - resource: test_filter_achiral_racemic_semiquant_out.csv
    sha256hash: d1da81ee982ac6f3b40f520460711a94e1240fd6fd4bf29d8a48b4631ba84df0

  - resource: test_filter_achiral_semiquant_out.csv
    sha256hash: 223d018df5fe9e3dbe013b8cd02d4e2206f61ca9429303c1dc01a58bef6d1afc

  - resource: test_filter_enantiopure_out.csv
    sha256hash: b4e1e4a71831537db0dda7a82a5874aa4a8427050cdaaa581fce4ed88bc72fcb

  - resource: test_filter_enantiopure_semiquant_out.csv
    sha256hash: 2023963421d626c704fbca663f0c9014992290c0c8f146e5b5126085e4afe02e

  - resource: test_filter_out.csv
    sha256hash: 6f0fc5096041e06f3daf5754f72760ef05ded36247a6e822af1bbfa34294612b

  - resource: test_filter_racemic_enantiopure_out.csv
    sha256hash: 19507c742903b0ec11ea0ecd934cf0a61981d256b3f6b02aa22af2259d2e88fd

  - resource: test_filter_racemic_enantiopure_semiquant_out.csv
    sha256hash: 20db83db30393d332e53c6ad2009afbda79e398213f7727db000e9feec70d402

  - resource: test_filter_racemic_out.csv
    sha256hash: 8900f160e270ad37302ddecbc154fe51468c13ee0bda8961223fe62c73711528

  - resource: test_filter_racemic_semiquant_out.csv
    sha256hash: 87b22105b81217dde0b9aab17e98e16e6eafb297b0ef04813f7a7f6e1a95360c

  - resource: test_filter_semiquant_out.csv
    sha256hash: c6892cda97ae7d9af3ec68bcd7f0dd4b8c7a77b58e6b8ad30e7f7d92186b726c

  # input file for testing CDD parsing
  - resource: test_parse_in.csv
    sha256hash: e28a9202676840ec157d0d1b10b00d0b487cd1f11967a29aa87ddd66b2e49e86

  # output files for testing CDD parsing
  - resource: test_parse_best_cheng_out.csv
    sha256hash: bfacfd0ee5d854816f24d3a871424a0a9f418e533a696b99334f7f3800ac1e0b

  - resource: test_parse_best_out.csv
    sha256hash: 58d8681bf3f72429f5e384ade12d1c4cf460ba4066ae369f738731653ae764a1

  - resource: test_parse_cheng_out.csv
    sha256hash: 075e76ff923c39cfad1555f172b9c998aacefb05817e6e8cc0a9321d970ad2fe

  - resource: test_parse_out.csv
    sha256hash: d23d7c0abf66e6eff7895e0d78016e3065d915710c427e461e30be3548ef1ff3

  # fragalysis SARS-2 reference
  - resource: reference.pdb
    sha256hash: 8d8fdf6deaba866727a7c676f95f4e93c3180dfab902f7a3bf248d1f629efe56

  # fragalysis SARS-2 PDB
  - resource: Mpro-P2660_0A_bound.pdb
    sha256hash: c7bdf1ba1d63bf65d813b1f1dc8b36b007f44627c6cba1f3f9bcc29c255f336d

  # fragalysis SARS-2 PDB processed with openeye
  - resource: Mpro-P2660_0A_bound_oe_processed.pdb
    sha256hash: 29139a7f145af62cc6bc4636fb8e500aba672503eea4c68b27540d832ad34178

  # mers CIF1 biological assembly structure
  - resource: rcsb_8czv-assembly1.cif
    sha256hash: ec937cda078a4656a1a11815a555136a6670354d54c37fc966cc9ffca72740e5

  # mers seqres yaml
  - resource: mpro_mers_seqres.yaml
    sha256hash: 6c2937fb2a98bc57dd7b239f3b5e6f9dbc3cd2720c259fb23af17f9446a8f356

  # sars seqres yaml
  - resource: mpro_sars2_seqres.yaml
    sha256hash: 743d9c975cb70024c50952268a2a6cafdf54b20ef165023a5762a8b91ba4a938

  # fragalysis-mpro_spruce.loop_db
  - resource: fragalysis-mpro_spruce.loop_db
    sha256hash: ac0c05f07c7e5d0cafad37074db6b9ba6924c8e276d2d8e0bf8b4ad98a981cec

  # prepped sars protein
  - resource: Mpro-P2660_0A_bound-prepped_protein.pdb
    sha256hash: 60f1d22ee730adee22c908b07ba96104507e3e8eafc1423c32f60a7cecb881ea

  # prepped sars complex
  - resource: Mpro-P2660_0A_bound-prepped_complex.pdb
    sha256hash: a612bf2bd9f0531160a04b8dd4ecf52bba0ce7ceac722e808719fb74eb9c9d19

  # prepped sars ligand
  - resource: Mpro-P2660_0A_bound-prepped_ligand.sdf
    sha256hash: 6224f6cba2140648498731acadbacc9772a224119c465694e132a905ff0189d8

  # prepped sars design unit
  - resource: Mpro-P2660_0A_bound-prepped_receptor.oedu
    sha256hash: 802593b2d741be258b1a1b4ee75d5c582cf56303f9a97ca9c6825d2893f14eb7

  # prepped mers protein
  - resource: rcsb_8czv-assembly1-prepped_protein.pdb
    sha256hash: c231b87f149007e8fb84c32dcf31f0f8b562f3583d84deb15e4467785b92ff25

  # prepped mers receptor
  - resource: rcsb_8czv-assembly1-prepped_receptor.oedu
    sha256hash: e5aecd38d72566d61a01fdf537ce6fc5e1d5d35ec7bce0a864cc6ca73627d929

  # mers pdb IDs to download
  - resource: mers-structures.yaml
    sha256hash: 3972d0e4848a15397065cd376be684e895c2ff65f824c9cfac38972fba4d0ab3

  # fragalysis metadata.csv
  - resource: metadata.csv
    sha256hash: 0b8c3f6e3cec7d1a8a6aca34cd870455793812f2c1673cda73b5bf830a581f7f

  # spruced rcsb_8czv-assembly1
  - resource: mers_spruced.pdb
    sha256hash: 4a042f4446a054d5103fb35e694364ebb78906e00ebf4eaeea7259685fc2801a

  # spruced sars_spruced.pdb
  - resource: sars_spruced.pdb
    sha256hash: 3c4c2b33c7ac6e5cea0084dd56bfa70dd37cd44dd529c83bdf2624435708f6d0

  # trajectory and topology to test GIF generation
  - resource: example_traj.xtc
    sha256hash: 72b2cd95d257f358bd5267b0d01097db4778d83efc332c1e9c39f790b8ec94a8

  - resource: example_traj_top.pdb
    sha256hash: 295b59f81dee63c8567adcbe6ebd700f346823309a3bfefa1ca235e709fdaa46

<<<<<<< HEAD
  # used to create FEC networks
  - resource: tyk2_ligands.sdf
    sha256hash: 00479cdf26039d7ce14f8f6477a6eb8d6b6645b863cbf3d830ce907b3853c361

  - resource: tyk2_protein.pdb
    sha256hash: c8473899ea40b3f4d9382fca3a2b5f76b1e878313a7287a9240bc4322a5db79d

  # TYK2 FEC network for testing
  - resource: tyk2_small_network.json
    sha256hash: 50178165ee30cab70ba386e42f62be933ae4769ca65c26c8ccce605230baa266
=======
  # FragalysisFactory testing
  - resource: frag_factory_test/metadata.csv
    sha256hash: a5ee3666fb60f11a87eec59757a9295895c58c2880fcf4c6395b052d4fddf5d3

  - resource: frag_factory_test/aligned/Mpro-x11041_0A/Mpro-x11041_0A_bound.pdb
    sha256hash: f9f7381df8e577631c455f287095bed39fe13794d7c3d6fa71908954d09da905

  - resource: frag_factory_test/aligned/Mpro-x1425_0A/Mpro-x1425_0A_bound.pdb
    sha256hash: 1f7a150223b7b8603f70133e7293033fd61ae81fc52236d146b42cb62024bbf9

  - resource: frag_factory_test/aligned/Mpro-x11894_0A/Mpro-x11894_0A_bound.pdb
    sha256hash: c5b5ecc3e11c0f57a4f96207456a6bc649dd01e983c2cc66f800ed9fb41ab2e9

  - resource: frag_factory_test/aligned/Mpro-x1002_0A/Mpro-x1002_0A_bound.pdb
    sha256hash: cedee5a737bf7a8d6819323b8eb84dc6ad6e63d52d5a64d36a43215419aea522

  - resource: frag_factory_test/aligned/Mpro-x10155_0A/Mpro-x10155_0A_bound.pdb
    sha256hash: 6076e89d695695e20643914cf7be74ed548e585189cdb823bbfe943caa1dd017

  - resource: frag_factory_test/aligned/Mpro-x0354_0A/Mpro-x0354_0A_bound.pdb
    sha256hash: 1cb016532f9e9ca121f3f8ce388f29654e5700aed880bb76c56c3b1707c0fe5e

  - resource: frag_factory_test/aligned/Mpro-x11271_0A/Mpro-x11271_0A_bound.pdb
    sha256hash: 2e310970111d87244704f64e7e5ba5db72946d2da1aab298dbfc2b3686ff2003

  - resource: frag_factory_test/aligned/Mpro-x1101_1A/Mpro-x1101_1A_bound.pdb
    sha256hash: 04e9a867ce433618b769d600ba1af7a77e55a9aec30cfc22a33c8d3344b72cd8

  - resource: frag_factory_test/aligned/Mpro-x1187_0A/Mpro-x1187_0A_bound.pdb
    sha256hash: dbf3c864ec9dd4afe7727d7af12c6250c8e5c4ecf43961453b536de47462e055

  - resource: frag_factory_test/aligned/Mpro-x10338_0A/Mpro-x10338_0A_bound.pdb
    sha256hash: 54d7a6fc4e4eb3cbe19006e23333e84069b2226db8486d194017ed5c19035016
>>>>>>> d85ba6fc
<|MERGE_RESOLUTION|>--- conflicted
+++ resolved
@@ -180,7 +180,6 @@
   - resource: example_traj_top.pdb
     sha256hash: 295b59f81dee63c8567adcbe6ebd700f346823309a3bfefa1ca235e709fdaa46
 
-<<<<<<< HEAD
   # used to create FEC networks
   - resource: tyk2_ligands.sdf
     sha256hash: 00479cdf26039d7ce14f8f6477a6eb8d6b6645b863cbf3d830ce907b3853c361
@@ -191,7 +190,7 @@
   # TYK2 FEC network for testing
   - resource: tyk2_small_network.json
     sha256hash: 50178165ee30cab70ba386e42f62be933ae4769ca65c26c8ccce605230baa266
-=======
+
   # FragalysisFactory testing
   - resource: frag_factory_test/metadata.csv
     sha256hash: a5ee3666fb60f11a87eec59757a9295895c58c2880fcf4c6395b052d4fddf5d3
@@ -224,5 +223,4 @@
     sha256hash: dbf3c864ec9dd4afe7727d7af12c6250c8e5c4ecf43961453b536de47462e055
 
   - resource: frag_factory_test/aligned/Mpro-x10338_0A/Mpro-x10338_0A_bound.pdb
-    sha256hash: 54d7a6fc4e4eb3cbe19006e23333e84069b2226db8486d194017ed5c19035016
->>>>>>> d85ba6fc
+    sha256hash: 54d7a6fc4e4eb3cbe19006e23333e84069b2226db8486d194017ed5c19035016