# testing files for asapdiscovery, these are used for testing the models and the asapdiscovery package
# if you need to make a sha256 hash you can use the following command
# shasum -a 256 <file_name>
# or
# openssl sha256 <file_name>

base_url: https://asap-discovery-test-files.s3.amazonaws.com/

files:
  # file for internal testing
  - resource: internal_testing/file1.txt
    sha256hash: 8fe3f5e68365b15094d8de3b914ef0f4013e4365e19d857d08ac651a4e71dbfe

  # Mpro SDF
  - resource: Mpro_combined_labeled.sdf
    sha256hash: 1e7d68356d3a82ce4104bcfe328dcf67d32dccd64c75820403373cad140e5565

  # single ligand SDF
  - resource: Mpro-P0008_0A_ERI-UCB-ce40166b-17.sdf
    sha256hash: 84398b3bcf741f9a26edf73bb93b3a8b0b555861bab0486f385ff7efacbcf197

  # query ligand for rmsd calculation
  - resource: ERI-UCB-ce40166b-17_Mpro-P2201_0A.sdf
    sha256hash: 8a1205b1c219321d12e364720d0561f69712ece248759e8af72fb3dbfbbf7e82

  # prepped openeye DU
  - resource: Mpro-P0008_0A_ERI-UCB-ce40166b-17_prepped_receptor_0.oedu
    sha256hash: 075775f55efb7daa07ca0b3fa6a9f522483b432850196c6c5a31f8d45b4452d0

  # prepped PDB
  - resource: Mpro-P0008_0A_ERI-UCB-ce40166b-17_prepped_receptor_0.pdb
    sha256hash: d4bf45cd72583ee63cd61c0367db1ac0e648d3f4d8f82cb483e0ab222041a90d

<<<<<<< HEAD
  # input file for testing filtering
  - resource: test_filter_in.csv
    sha256hash: 48f75eaf8c36feede6e7a7867b41af80ebd8be5108704bb51d0c1eca81060127

  # output files for testing filtering
  - resource: test_filter_achiral_enantiopure_out.csv
    sha256hash: d6fbe1e77f306091142ba1c853c0bf2c4586786042498dbc770a30f795daabe0

  - resource: test_filter_achiral_enantiopure_semiquant_out.csv
    sha256hash: 8965a8b36c753f59d043313cb6bcc53bea18d6ac8de1f8188646fd4e8f084fa4

  - resource: test_filter_achiral_out.csv
    sha256hash: f7b8425e20b64a8d42701a2fd666c5f4ffa8ba4e8bc5ba16401990c54c115f7d

  - resource: test_filter_achiral_racemic_enantiopure_out.csv
    sha256hash: 48f75eaf8c36feede6e7a7867b41af80ebd8be5108704bb51d0c1eca81060127

  - resource: test_filter_achiral_racemic_enantiopure_semiquant_out.csv
    sha256hash: 48f75eaf8c36feede6e7a7867b41af80ebd8be5108704bb51d0c1eca81060127

  - resource: test_filter_achiral_racemic_out.csv
    sha256hash: 125842ec72a3a861c874879bd3e12cac972744acdb488f7eff259bd711423dbf

  - resource: test_filter_achiral_racemic_semiquant_out.csv
    sha256hash: d1da81ee982ac6f3b40f520460711a94e1240fd6fd4bf29d8a48b4631ba84df0

  - resource: test_filter_achiral_semiquant_out.csv
    sha256hash: 223d018df5fe9e3dbe013b8cd02d4e2206f61ca9429303c1dc01a58bef6d1afc

  - resource: test_filter_enantiopure_out.csv
    sha256hash: b4e1e4a71831537db0dda7a82a5874aa4a8427050cdaaa581fce4ed88bc72fcb

  - resource: test_filter_enantiopure_semiquant_out.csv
    sha256hash: 2023963421d626c704fbca663f0c9014992290c0c8f146e5b5126085e4afe02e

  - resource: test_filter_out.csv
    sha256hash: 6f0fc5096041e06f3daf5754f72760ef05ded36247a6e822af1bbfa34294612b

  - resource: test_filter_racemic_enantiopure_out.csv
    sha256hash: 19507c742903b0ec11ea0ecd934cf0a61981d256b3f6b02aa22af2259d2e88fd

  - resource: test_filter_racemic_enantiopure_semiquant_out.csv
    sha256hash: 20db83db30393d332e53c6ad2009afbda79e398213f7727db000e9feec70d402

  - resource: test_filter_racemic_out.csv
    sha256hash: 8900f160e270ad37302ddecbc154fe51468c13ee0bda8961223fe62c73711528

  - resource: test_filter_racemic_semiquant_out.csv
    sha256hash: 87b22105b81217dde0b9aab17e98e16e6eafb297b0ef04813f7a7f6e1a95360c

  - resource: test_filter_semiquant_out.csv
    sha256hash: c6892cda97ae7d9af3ec68bcd7f0dd4b8c7a77b58e6b8ad30e7f7d92186b726c

  # input file for testing CDD parsing
  - resource: test_parse_in.csv
    sha256hash: e28a9202676840ec157d0d1b10b00d0b487cd1f11967a29aa87ddd66b2e49e86

  # output files for testing CDD parsing
  - resource: test_parse_best_cheng_out.csv
    sha256hash: bfacfd0ee5d854816f24d3a871424a0a9f418e533a696b99334f7f3800ac1e0b

  - resource: test_parse_best_out.csv
    sha256hash: 58d8681bf3f72429f5e384ade12d1c4cf460ba4066ae369f738731653ae764a1

  - resource: test_parse_cheng_out.csv
    sha256hash: 075e76ff923c39cfad1555f172b9c998aacefb05817e6e8cc0a9321d970ad2fe

  - resource: test_parse_out.csv
    sha256hash: d23d7c0abf66e6eff7895e0d78016e3065d915710c427e461e30be3548ef1ff3
=======
  # fragalysis SARS-2 reference
  - resource: reference.pdb
    sha256hash: 8d8fdf6deaba866727a7c676f95f4e93c3180dfab902f7a3bf248d1f629efe56

  # fragalysis SARS-2 PDB
  - resource: Mpro-P2660_0A_bound.pdb
    sha256hash: c7bdf1ba1d63bf65d813b1f1dc8b36b007f44627c6cba1f3f9bcc29c255f336d

  # mers CIF1 biological assembly structure
  - resource: rcsb_8czv-assembly1.cif
    sha256hash: ec937cda078a4656a1a11815a555136a6670354d54c37fc966cc9ffca72740e5

  # mers seqres yaml
  - resource: mpro_mers_seqres.yaml
    sha256hash: 6c2937fb2a98bc57dd7b239f3b5e6f9dbc3cd2720c259fb23af17f9446a8f356

  # sars seqres yaml
  - resource: mpro_sars2_seqres.yaml
    sha256hash: 743d9c975cb70024c50952268a2a6cafdf54b20ef165023a5762a8b91ba4a938

  # fragalysis-mpro_spruce.loop_db
  - resource: fragalysis-mpro_spruce.loop_db
    sha256hash: ac0c05f07c7e5d0cafad37074db6b9ba6924c8e276d2d8e0bf8b4ad98a981cec

  # prepped sars protein
  - resource: Mpro-P2660_0A_bound-prepped_protein.pdb
    sha256hash: 60f1d22ee730adee22c908b07ba96104507e3e8eafc1423c32f60a7cecb881ea

  # prepped sars complex
  - resource: Mpro-P2660_0A_bound-prepped_complex.pdb
    sha256hash: a612bf2bd9f0531160a04b8dd4ecf52bba0ce7ceac722e808719fb74eb9c9d19

  # prepped sars ligand
  - resource: Mpro-P2660_0A_bound-prepped_ligand.sdf
    sha256hash: 6224f6cba2140648498731acadbacc9772a224119c465694e132a905ff0189d8

  # prepped sars design unit
  - resource: Mpro-P2660_0A_bound-prepped_receptor.oedu
    sha256hash: 802593b2d741be258b1a1b4ee75d5c582cf56303f9a97ca9c6825d2893f14eb7

  # prepped mers protein
  - resource: rcsb_8czv-assembly1-prepped_protein.pdb
    sha256hash: c231b87f149007e8fb84c32dcf31f0f8b562f3583d84deb15e4467785b92ff25

  # prepped mers receptor
  - resource: rcsb_8czv-assembly1-prepped_receptor.oedu
    sha256hash: e5aecd38d72566d61a01fdf537ce6fc5e1d5d35ec7bce0a864cc6ca73627d929

  # mers pdb IDs to download
  - resource: mers-structures.yaml
    sha256hash: 3972d0e4848a15397065cd376be684e895c2ff65f824c9cfac38972fba4d0ab3

  # fragalysis metadata.csv
  - resource: metadata.csv
    sha256hash: 0b8c3f6e3cec7d1a8a6aca34cd870455793812f2c1673cda73b5bf830a581f7f
>>>>>>> afd1533e
<|MERGE_RESOLUTION|>--- conflicted
+++ resolved
@@ -31,7 +31,6 @@
   - resource: Mpro-P0008_0A_ERI-UCB-ce40166b-17_prepped_receptor_0.pdb
     sha256hash: d4bf45cd72583ee63cd61c0367db1ac0e648d3f4d8f82cb483e0ab222041a90d
 
-<<<<<<< HEAD
   # input file for testing filtering
   - resource: test_filter_in.csv
     sha256hash: 48f75eaf8c36feede6e7a7867b41af80ebd8be5108704bb51d0c1eca81060127
@@ -101,7 +100,7 @@
 
   - resource: test_parse_out.csv
     sha256hash: d23d7c0abf66e6eff7895e0d78016e3065d915710c427e461e30be3548ef1ff3
-=======
+
   # fragalysis SARS-2 reference
   - resource: reference.pdb
     sha256hash: 8d8fdf6deaba866727a7c676f95f4e93c3180dfab902f7a3bf248d1f629efe56
@@ -156,5 +155,4 @@
 
   # fragalysis metadata.csv
   - resource: metadata.csv
-    sha256hash: 0b8c3f6e3cec7d1a8a6aca34cd870455793812f2c1673cda73b5bf830a581f7f
->>>>>>> afd1533e
+    sha256hash: 0b8c3f6e3cec7d1a8a6aca34cd870455793812f2c1673cda73b5bf830a581f7f