import json
import logging
import warnings
from enum import Flag, auto
from pathlib import Path
from typing import (  # noqa: F401
    TYPE_CHECKING,
    Any,
    Dict,
    Literal,
    Optional,
    Tuple,
    Union,
)

import numpy as np
from asapdiscovery.data.backend.openeye import (
    clear_SD_data,
    get_multiconf_SD_data,
    load_openeye_sdf,
    oechem,
    oemol_to_inchi,
    oemol_to_inchikey,
    oemol_to_sdf_string,
    oemol_to_smiles,
    oequacpac,
    sdf_string_to_oemol,
    set_multiconf_SD_data,
    set_SD_data,
    smiles_to_oemol,
)
from asapdiscovery.data.operators.state_expanders.expansion_tag import StateExpansionTag
from asapdiscovery.data.schema.identifiers import LigandIdentifiers, LigandProvenance
from asapdiscovery.data.schema.schema_base import DataStorageType
from pydantic import Field, root_validator, validator

from .experimental import ExperimentalCompoundData
from .schema_base import (
    DataModelAbstractBase,
    schema_dict_get_val_overload,
    write_file_directly,
)

if TYPE_CHECKING:
    import openfe
    from rdkit import Chem

logger = logging.getLogger(__name__)


class InvalidLigandError(ValueError):
    ...


class ChemicalRelationship(Flag):
    """
    Enum describing the chemical relationship between two ligands.
    Currently not distinguishing between conjugate acids / bases and tautomers, which means that ligands which are
    technically constitutional isomers (i.e. +/- a proton) will be considered tautomers
    """

    DISTINCT = auto()
    IDENTICAL = auto()
    STEREOISOMER = auto()
    TAUTOMER = auto()
    PROTONATION_STATE_ISOMER = auto()
    UNKNOWN = 0


# Ligand Schema
class Ligand(DataModelAbstractBase):
    """
    Schema for a Ligand.

    Has first class serialization support for SDF files as well as the typical JSON and dictionary
    serialization.

    Note that equality comparisons are done on the chemical structure data found in the `data` field, not the other fields or the SD Tags in the original SDF
    This means you can change the other fields and still have equality, but changing the chemical structure data will change
    equality.

    You must provide either a compound_name or ids field otherwise the ligand will be invalid.

    Parameters
    ----------
    compound_name : str, optional
        Name of compound, by default None
    ids : Optional[LigandIdentifiers], optional
        LigandIdentifiers Schema for identifiers associated with this ligand, by default None
    experimental_data : Optional[ExperimentalCompoundData], optional
        ExperimentalCompoundData Schema for experimental data associated with the compound, by default None
    tags : dict[str, str], optional
        Dictionary of SD tags, by default {}
    data : str, optional, private
        Chemical structure data from the SDF file stored as a string ""
    data_format : DataStorageType, optional, private, const
        Enum describing the data storage method, by default DataStorageType.sdf
    """

    compound_name: Optional[str] = Field(None, description="Name of compound")
    ids: Optional[LigandIdentifiers] = Field(
        None,
        description="LigandIdentifiers Schema for identifiers associated with this ligand",
    )
    provenance: LigandProvenance = Field(
        ...,
        description="Identifiers for the input state of the ligand used to ensure the sdf data is correct.",
        allow_mutation=False,
    )
    experimental_data: Optional[ExperimentalCompoundData] = Field(
        None,
        description="ExperimentalCompoundData Schema for experimental data associated with the compound",
    )

    expansion_tag: Optional[StateExpansionTag] = Field(
        None,
        description="Expansion tag linking this ligand to its parent in a state expansion if needed",
    )

    tags: dict[str, str] = Field(
        {},
        description="Dictionary of SD tags. "
        "If multiple conformers are present, these tags represent the first conformer.",
    )

    conf_tags: Optional[dict[str, list]] = Field(
        {}, description="Dictionary of SD tags for each conformer."
    )

    data: str = Field(
        ...,
        description="SDF file stored as a string to hold internal data state",
        repr=False,
    )
    data_format: DataStorageType = Field(
        DataStorageType.sdf,
        description="Enum describing the data storage method",
        const=True,
        allow_mutation=False,
    )

    @root_validator(pre=True)
    @classmethod
    def _validate_at_least_one_id(cls, v):
        ids = v.get("ids")
        compound_name = v.get("compound_name")
        # check if all the identifiers are None, sometimes when this is called from
        # already instantiated ligand we need to be able to handle a dict and instantiated class
        if compound_name is None:
            if ids is None or all(
                [v is None for v in schema_dict_get_val_overload(ids)]
            ):
                raise ValueError(
                    "At least one identifier must be provide, or compound_name must be provided"
                )
        return v

    @validator("tags")
    @classmethod
    def _validate_tags(cls, v):
        # check that tags are not reserved attribute names
        reser_attr_names = cls.__fields__.keys()
        for k in v.keys():
            if k in reser_attr_names:
                raise ValueError(f"Tag name {k} is a reserved attribute name")
        return v

    def __hash__(self):
        return self.json().__hash__()

    def __eq__(self, other: "Ligand") -> bool:
        return self.data_equal(other)

    def data_equal(self, other: "Ligand") -> bool:
        # Take out the header block since those aren't really important in checking
        # equality
        return "\n".join(self.data.split("\n")[2:]) == "\n".join(
            other.data.split("\n")[2:]
        )

    @classmethod
    def from_oemol(cls, mol: oechem.OEMol, **kwargs) -> "Ligand":
        """
        Create a Ligand from an OEMol extracting all SD tags into the internal model
        """
        # work with a copy as we change the state of the molecule
        input_mol = oechem.OEMol(mol)
        oechem.OEClearAromaticFlags(input_mol)
        oechem.OEAssignAromaticFlags(input_mol, oechem.OEAroModel_MDL)
        oechem.OEAssignHybridization(input_mol)
        kwargs.pop("data", None)
        sd_tags = {
            k: values[0] for k, values in get_multiconf_SD_data(input_mol).items()
        }
        for key, value in sd_tags.items():
            try:
                # check to see if we have JSON of a model field
                kwargs[key] = json.loads(value)
            except json.JSONDecodeError:
                kwargs[key] = value

        # extract all info as a tag if it has no field on the model
        keys_to_save = [
            key for key in kwargs.keys() if key not in cls.__fields__.keys()
        ]
        tags = {(key, value) for key, value in kwargs.items() if key in keys_to_save}
        kwargs["tags"] = tags

        # Do the same thing for the conformer tags, only keeping the ones in 'tags'
        conf_tags = get_multiconf_SD_data(input_mol)

        kwargs["conf_tags"] = [
            (key, value) for key, value in conf_tags.items() if key in keys_to_save
        ]

        # clean the sdf data for the internal model
        sdf_str = oemol_to_sdf_string(clear_SD_data(input_mol))
        # create a smiles which does not have nitrogen stereo
        smiles = oemol_to_smiles(input_mol)
        # create the internal LigandProvenance model
        if "provenance" not in kwargs:
            provenance = LigandProvenance(
                isomeric_smiles=smiles,
                inchi=oemol_to_inchi(input_mol),
                inchi_key=oemol_to_inchikey(input_mol),
                fixed_inchi=oemol_to_inchi(input_mol, fixed_hydrogens=True),
                fixed_inchikey=oemol_to_inchikey(input_mol, fixed_hydrogens=True),
            )
            kwargs["provenance"] = provenance
        # check for an openeye title which could be used as a compound name
        if mol.GetTitle() != "" and kwargs.get("compound_name") is None:
            kwargs["compound_name"] = mol.GetTitle()

        return cls(data=sdf_str, **kwargs)

    def to_oemol(self) -> oechem.OEMol:
        """
        Convert the current molecule state to an OEMol including all fields as SD tags
        """
        mol = sdf_string_to_oemol(self.data)
        data = {}
        for key in self.__fields__.keys():
            if key not in ["data", "tags", "conf_tags", "data_format"]:
                field = getattr(self, key)
                try:
                    data[key] = field.json()
                except AttributeError:
                    if field is not None:
                        data[key] = str(getattr(self, key))
        # dump the enum using value to get the str repr
        data["data_format"] = self.data_format.value

        # set the SD that is the same for every conformer
        mol = set_SD_data(mol, data)

        # set the SD that is different for each conformer
        # convert to str first
        multiconf_data = {
            tag: [str(v) for v in values] for tag, values in self.conf_tags.items()
        }
        mol = set_multiconf_SD_data(mol, multiconf_data)

        return mol

    def to_oemols(self) -> list[oechem.OEMol]:
        """
        Convert the current molecule state to a list of OEMols
        (one for each conformation) including all fields as SD tags.
        """

        return [oechem.OEMol(conf) for conf in self.to_oemol().GetConfs()]

    def to_single_conformers(self) -> ["Ligand"]:
        """
        Return a new Ligand with only the conformer at the given index.
        """
        return [self.from_oemol(mol) for mol in self.to_oemols()]

    def to_rdkit(self) -> "Chem.Mol":
        """
        Convert the current molecule state to an RDKit molecule including all fields as SD tags.
        """
        from asapdiscovery.data.backend.rdkit import sdf_str_to_rdkit_mol, set_SD_data
        from rdkit import Chem

        rdkit_mol: Chem.Mol = sdf_str_to_rdkit_mol(self.data)
        data = {}
        for key in self.__fields__.keys():
            if key not in ["data", "tags", "data_format", "conf_tags"]:
                field = getattr(self, key)
                try:
                    data[key] = field.json()
                except AttributeError:
                    if field is not None:
                        data[key] = str(getattr(self, key))
        # dump the enum using value to get the str repr
        data["data_format"] = self.data_format.value
        # if we have a compound name set it as the RDKit _Name prop as well
        if self.compound_name is not None:
            data["_Name"] = self.compound_name
        # dump tags as separate items
        if self.tags is not None:
            data.update({k: v for k, v in self.tags.items()})

        # set the SD that is different for each conformer
        # convert to str first
<<<<<<< HEAD
        data.update({
            tag: [str(v) for v in values] for tag, values in self.conf_tags.items()
        })
=======
        data.update(
            {tag: [str(v) for v in values] for tag, values in self.conf_tags.items()}
        )
        import pdb

        pdb.set_trace()
>>>>>>> e930e817
        set_SD_data(rdkit_mol, data)
        return rdkit_mol

    def to_openfe(self) -> "openfe.SmallMoleculeComponent":
        """
        Convert to an openfe SmallMoleculeComponent via the rdkit interface.
        """
        import openfe

        return openfe.SmallMoleculeComponent.from_rdkit(self.to_rdkit())

    @classmethod
    def from_smiles(cls, smiles: str, **kwargs) -> "Ligand":
        """
        Create a Ligand from a SMILES string
        """
        kwargs.pop("data", None)
        mol = smiles_to_oemol(smiles)
        return cls.from_oemol(mol, **kwargs)

    @property
    def smiles(self) -> str:
        """
        Get the canonical isomeric SMILES string for the ligand
        """
        mol = self.to_oemol()
        return oemol_to_smiles(mol, isomeric=True)

    @property
    def non_iso_smiles(self) -> str:
        """
        Get the non-isomeric canonical SMILES string for the ligand
        """
        mol = self.to_oemol()
        return oemol_to_smiles(mol, isomeric=False)

    @classmethod
    def from_inchi(cls, inchi: str, **kwargs) -> "Ligand":
        """
        Create a Ligand from an InChI string
        """
        kwargs.pop("data", None)
        mol = oechem.OEMol()
        oechem.OEInChIToMol(mol, inchi)
        return cls.from_oemol(mol=mol, **kwargs)

    @property
    def inchi(self) -> str:
        """
        Get the InChI string for the ligand
        """
        mol = self.to_oemol()
        return oemol_to_inchi(mol=mol, fixed_hydrogens=False)

    @property
    def fixed_inchi(self) -> str:
        """
        Returns
        -------
            The fixed hydrogen inchi for the ligand.
        """
        mol = self.to_oemol()
        return oemol_to_inchi(mol=mol, fixed_hydrogens=True)

    @property
    def inchikey(self) -> str:
        """
        Get the InChIKey string for the ligand
        """
        mol = self.to_oemol()
        return oemol_to_inchikey(mol=mol, fixed_hydrogens=False)

    @property
    def fixed_inchikey(self) -> str:
        """
        Returns
        -------
         The fixed hydrogen layer inchi key for the ligand
        """
        mol = self.to_oemol()
        return oemol_to_inchikey(mol=mol, fixed_hydrogens=True)

    @classmethod
    def from_sdf(
        cls,
        sdf_file: Union[str, Path],
        **kwargs,
    ) -> "Ligand":
        """
        Read in a ligand from an SDF file extracting all possible SD data into internal fields.

        Parameters
        ----------
        sdf_file : Union[str, Path]
            Path to the SDF file
        """

        oemol = load_openeye_sdf(sdf_file)
        return cls.from_oemol(oemol, **kwargs)

    def to_sdf(self, filename: Union[str, Path], allow_append=False) -> None:
        """
        Write out the ligand to an SDF file with all attributes stored as SD tags

        Parameters
        ----------
        filename : Union[str, Path]
            Path to the SDF file
        allow_append : bool, optional
            Allow appending to the file, by default False

        """
        if allow_append:
            fmode = "a"
        else:
            fmode = "w"
        mol = self.to_oemol()
        write_file_directly(filename, oemol_to_sdf_string(mol), mode=fmode)

    def set_SD_data(self, data: dict[str, Union[str, list]]) -> None:
        """
        Set the SD data for the ligand, uses an update to overwrite existing data in line with
        OpenEye behaviour
        """
        # make sure we don't overwrite any attributes
        new_data = {}
        for k, v in data.items():
            if k in self.__fields__.keys():
                warnings.warn(f"Tag name {k} is a reserved attribute name, skipping")
            else:
                new_data[k] = v

        # first update the conformer tags, which is simple if the data is a dict of lists
        if all([isinstance(v, list) for v in new_data.values()]):
            # don't need to do anything
            pass
        elif all([isinstance(v, str) for v in new_data.values()]):
            # convert to dict of lists of strings
            new_data = {
                key: [str(value) for _ in range(self.num_poses)]
                for key, value in new_data.items()
            }

        else:
            try:
                # try converting to list of strings
                new_data = {
                    key: [str(value) for _ in range(self.num_poses)]
                    for key, value in new_data.items()
                }
            except TypeError:
                raise ValueError("Data must be a dict of lists or strings")
        # now update the conformer tags
        self.conf_tags.update(new_data)

        # now update the tags to be the first conformer
        self.tags.update({k: v[0] for k, v in new_data.items()})

    def to_sdf_str(self) -> str:
        """
        Set the SD data for a ligand to a string representation of the data
        that can be written out to an SDF file
        """
        mol = self.to_oemol()
        return oemol_to_sdf_string(mol)

    def get_SD_data(self, i: int = 0) -> dict[str, str]:
        """
        Get the SD data for the ligand for a particular conformer
        """
        data = {tag: values[i] for tag, values in self.conf_tags.items()}
        return data

    def print_SD_data(self) -> None:
        """
        Print the SD data for the ligand
        """
        print(self.tags)

    def clear_SD_data(self) -> None:
        """
        Clear the SD data for the ligand
        """
        self.tags = {}
        self.conf_tags = {}

    def set_expansion(
        self,
        parent: "Ligand",
        provenance: dict[str, Any],
    ) -> None:
        """
        Set the expansion of the ligand with a reference to the parent ligand and the settings used to create the
        expansion.

        Parameters
        ----------
            parent: The parent ligand from which this child was created.
            provenance: The provenance dictionary of the state expander used to create this ligand created via
            `expander.provenance()` where the keys are fields of the expander and the values capture the
            associated settings.
        """
        self.expansion_tag = StateExpansionTag.from_parent(
            parent=parent, provenance=provenance
        )

    @property
    def flattened(self) -> "Ligand":
        """
        Return a version of the ligand with 3d coordinates from the ligand and stereochemical information removed.
        """
        return Ligand.from_smiles(
            smiles=self.non_iso_smiles,
            compound_name=self.compound_name,
            expansion_tag=StateExpansionTag.from_parent(
                parent=self,
                provenance={
                    "oechem": oechem.OEChemGetVersion(),
                },
            ),
        )

    @property
    def canonical_tautomer(self) -> "Ligand":
        """
        Get the canonical tautomer of the ligand.
        Not necessarily the most physiologically relevant tautomer, but helpful for comparing ligands.
        """
        mol = self.to_oemol()
        canonical_tautomer = oechem.OEMol()
        if oequacpac.OEGetUniqueProtomer(canonical_tautomer, mol):
            return Ligand.from_oemol(
                compound_name=self.compound_name,
                mol=canonical_tautomer,
                expansion_tag=StateExpansionTag.from_parent(
                    parent=self,
                    provenance={
                        "expander": "oequacpac.OEGetUniqueProtomer",
                        "oechem": oechem.OEChemGetVersion(),
                        "quacpac": oequacpac.OEQuacPacGetVersion(),
                    },
                ),
            )
        else:
            raise ValueError("Unable to generate canonical tautomer")

    @property
    def num_poses(self) -> int:
        """
        Get the number of poses in the ligand.
        """
        return self.to_oemol().NumConfs()

    @property
    def has_multiple_poses(self) -> bool:
        """
        Check if the ligand has multiple poses.
        """
        return self.num_poses > 1

    @property
    def neutralized(self) -> "Ligand":
        """
        Get the neutralized version of the ligand.
        """
        mol = self.to_oemol()
        if oequacpac.OESetNeutralpHModel(mol):
            return Ligand.from_oemol(
                compound_name=self.compound_name,
                mol=mol,
                expansion_tag=StateExpansionTag.from_parent(
                    parent=self,
                    provenance={
                        "expander": "oequacpac.OESetNeutralpHModel",
                        "oequacpac": oequacpac.OEQuacPacGetVersion(),
                    },
                ),
            )
        else:
            raise ValueError("Unable to generate neutralized ligand")

    @property
    def has_perceived_stereo(self) -> bool:
        """
        Check if the ligand has any stereo bonds or chiral centers.
        Will be true if there are chiral centers even if they are undefined.
        Returns
        -------
        True if the ligand does contain any stereochemistry else False.
        """
        oe_mol = self.to_oemol()
        for atom in oe_mol.GetAtoms():
            if atom.IsChiral():
                return True
        for bond in oe_mol.GetBonds():
            if bond.IsChiral():
                return True
        return False

    @property
    def has_defined_stereo(self) -> bool:
        """
        Check if the ligand has defined stereochemistry.
        Will be true if there are chiral centers and they are defined.
        If there are defined stereo bonds but no chiral centers
        (possible if some places are "over-defined") this will be false.
        """
        mol = self.to_oemol()
        for atom in mol.GetAtoms():
            if atom.IsChiral() and atom.HasStereoSpecified():
                return True
        for bond in mol.GetBonds():
            if bond.IsChiral() and bond.HasStereoSpecified():
                return True
        return False

    def is_chemically_equal(self, other: "Ligand") -> bool:
        """
        Check if the ligand is chemically equal to another ligand using the inchikey.
        Both ligands must both have defined stereochemistry or both not have defined stereochemistry.
        """
        return (
            self.fixed_inchikey == other.fixed_inchikey
            and self.has_defined_stereo == other.has_defined_stereo
        )

    def is_stereoisomer(self, other: "Ligand") -> bool:
        """
        Check if the ligand is a possible stereoisomer of another ligand.
        Returns False if the ligands are the same.
        """
        # First check if molecules are the same
        if self.is_chemically_equal(other):
            return False

        return self.non_iso_smiles == other.non_iso_smiles

    def has_same_charge(self, other: "Ligand") -> bool:
        """
        Check if the ligand has the same charge as another ligand (the ligands can be the same).
        """
        return oechem.OENetCharge(self.to_oemol()) == oechem.OENetCharge(
            other.to_oemol()
        )

    def is_protonation_state_isomer(self, other: "Ligand") -> bool:
        """
        Check if the ligand is a conjugate acid or base of another ligand
        by neutralizing both ligands and checking if they are chemically equal.
        """
        if self.is_chemically_equal(other):
            return False
        return self.neutralized.is_chemically_equal(other.neutralized)

    def is_tautomer(self, other: "Ligand") -> bool:
        """
        Check if the ligand is a tautomer of another ligand, excluding protonation state isomers.
        Returns False if the ligands are the same or stereoisomers.
        """
        # First check if molecules are the same or just a stereoisomer
        if self.is_chemically_equal(other) or not self.has_same_charge(other):
            return False
        return self.canonical_tautomer.is_chemically_equal(other.canonical_tautomer)

    def get_chemical_relationship(self, other: "Ligand") -> ChemicalRelationship:
        """
        Get the chemical relationship between two ligands
        """
        # First check the easy, mutually distinct relationships
        if self.is_chemically_equal(other):
            return ChemicalRelationship.IDENTICAL
        elif self.is_stereoisomer(other):
            return ChemicalRelationship.STEREOISOMER
        elif self.is_protonation_state_isomer(other):
            return ChemicalRelationship.PROTONATION_STATE_ISOMER
        elif self.is_tautomer(other):
            return ChemicalRelationship.TAUTOMER

        # now we can worry about the complicated ones
        relationship = ChemicalRelationship.UNKNOWN

        if self.neutralized.flattened.is_tautomer(
            other.neutralized.flattened
        ) or self.flattened.is_tautomer(other.flattened):
            relationship |= ChemicalRelationship.TAUTOMER

        if self.flattened.is_protonation_state_isomer(other.flattened):
            relationship |= ChemicalRelationship.PROTONATION_STATE_ISOMER

        if self.neutralized.flattened.is_tautomer(
            other.neutralized.flattened
        ) and not self.flattened.is_tautomer(other.flattened):
            relationship |= ChemicalRelationship.PROTONATION_STATE_ISOMER

        if self.canonical_tautomer.is_stereoisomer(other.canonical_tautomer):
            relationship |= ChemicalRelationship.STEREOISOMER

        if relationship == ChemicalRelationship.UNKNOWN:
            relationship |= ChemicalRelationship.DISTINCT
        return relationship

    def sort_confs(self, by: str, ascending: bool = True) -> np.ndarray:
        """
        Sort the conformers of the ligand by a particular tag.
        Returns the indices of the conformers in the sorted order.
        """
        import numpy as np
        from asapdiscovery.data.backend.openeye import get_multiconf_SD_data

        if self.num_poses == 1:
            warnings.warn("Only one conformer present, no sorting will be done")
            return np.array([0])

        if not self.tags.get(by):
            raise ValueError(f"Tag {by} not found in ligand tags: {self.tags.keys()}")

        mol = self.to_oemol()
        confs = np.array([conf for conf in mol.GetConfs()])
        sort_array = np.argsort(np.array(self.conf_tags[by]))
        if not ascending:
            sort_array = np.flip(sort_array)
        sorted_by_value = confs[sort_array]
        if mol.OrderConfs(sorted_by_value):
            self.set_SD_data(get_multiconf_SD_data(mol))
            self.data = oemol_to_sdf_string(mol)
            return sort_array
        else:
            raise ValueError("Unable to sort conformers")


class ReferenceLigand(Ligand):
    target_name: Optional[str] = None


def write_ligands_to_multi_sdf(
    sdf_name: Union[str, Path],
    ligands: list[Ligand],
    overwrite=False,
):
    """
    Dumb way to do this, but just write out each ligand to the same.
    Alternate way would be to flush each to OEMol and then write out
    using OE but seems convoluted.

    Note that this will overwrite the file if it exists unless overwrite is set to False

    Parameters
    ----------
    sdf_name : Union[str, Path]
        Path to the SDF file
    ligands : list[Ligand]
        List of ligands to write out
    overwrite : bool, optional
        Overwrite the file if it exists, by default False

    Raises
    ------
    FileExistsError
        If the file exists and overwrite is False
    ValueError
        If the sdf_name does not end in .sdf
    """

    sdf_file = Path(sdf_name)
    if sdf_file.exists() and not overwrite:
        raise FileExistsError(f"{sdf_file} exists and overwrite is False")

    elif sdf_file.exists() and overwrite:
        sdf_file.unlink()

    if not sdf_file.suffix == ".sdf":
        raise ValueError("SDF name must end in .sdf")

    for ligand in ligands:
        ligand.to_sdf(sdf_file, allow_append=True)<|MERGE_RESOLUTION|>--- conflicted
+++ resolved
@@ -304,18 +304,9 @@
 
         # set the SD that is different for each conformer
         # convert to str first
-<<<<<<< HEAD
         data.update({
             tag: [str(v) for v in values] for tag, values in self.conf_tags.items()
         })
-=======
-        data.update(
-            {tag: [str(v) for v in values] for tag, values in self.conf_tags.items()}
-        )
-        import pdb
-
-        pdb.set_trace()
->>>>>>> e930e817
         set_SD_data(rdkit_mol, data)
         return rdkit_mol
 
