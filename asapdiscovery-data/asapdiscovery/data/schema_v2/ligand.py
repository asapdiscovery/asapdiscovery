import json
from pathlib import Path
from typing import Any, Dict, Literal, Optional, Tuple, Union  # noqa: F401
<<<<<<< HEAD

from pydantic import Field, root_validator, validator
=======
>>>>>>> efa36f52

from asapdiscovery.data.openeye import (
    _set_SD_data_repr,
    clear_SD_data,
    get_SD_data,
    load_openeye_sdf,
    oechem,
    oemol_to_inchi,
    oemol_to_inchikey,
    oemol_to_sdf_string,
    oemol_to_smiles,
    sdf_string_to_oemol,
    smiles_to_oemol,
)
from asapdiscovery.data.schema_v2.identifiers import LigandIdentifiers
<<<<<<< HEAD
from asapdiscovery.data.state_expanders.expansion_tag import StateExpansionTag
=======
from asapdiscovery.data.schema_v2.schema_base import DataStorageType
from pydantic import Field, root_validator, validator
>>>>>>> efa36f52

from .experimental import ExperimentalCompoundData
from .schema_base import (
    DataModelAbstractBase,
    schema_dict_get_val_overload,
    write_file_directly,
)


class InvalidLigandError(ValueError):
    ...


# Ligand Schema
class Ligand(DataModelAbstractBase):
    """
    Schema for a Ligand.

    Has first class serialization support for SDF files as well as the typical JSON and dictionary
    serialization.

    Note that equality comparisons are done on the chemical structure data found in the `data` field, not the other fields or the SD Tags in the original SDF
    This means you can change the other fields and still have equality, but changing the chemical structure data will change
    equality.

    You must provide either a compound_name or ids field otherwise the ligand will be invalid.

    Parameters
    ----------
    compound_name : str, optional
        Name of compound, by default None
    ids : Optional[LigandIdentifiers], optional
        LigandIdentifiers Schema for identifiers associated with this ligand, by default None
    experimental_data : Optional[ExperimentalCompoundData], optional
        ExperimentalCompoundData Schema for experimental data associated with the compound, by default None
    tags : dict[str, str], optional
        Dictionary of SD tags, by default {}
    data : str, optional, private
        Chemical structure data from the SDF file stored as a string ""
    data_format : DataStorageType, optional, private, const
        Enum describing the data storage method, by default DataStorageType.sdf
    """

    compound_name: Optional[str] = Field(None, description="Name of compound")
    ids: Optional[LigandIdentifiers] = Field(
        None,
        description="LigandIdentifiers Schema for identifiers associated with this ligand",
    )
    experimental_data: Optional[ExperimentalCompoundData] = Field(
        None,
        description="ExperimentalCompoundData Schema for experimental data associated with the compound",
    )

    expansion_tag: Optional[StateExpansionTag] = Field(
        None,
        description="Expansion tag linking this ligand to its parent in a state expansion if needed",
    )

    tags: dict[str, str] = Field({}, description="Dictionary of SD tags")

    data: str = Field(
        ...,
        description="SDF file stored as a string to hold internal data state",
        repr=False,
    )
    data_format: Literal["sdf"] = Field(
        "sdf",
        description="Enum describing the data storage method",
        const=True,
        allow_mutation=False,
    )

    @root_validator(pre=True)
    @classmethod
    def _validate_at_least_one_id(cls, v):
        ids = v.get("ids")
        compound_name = v.get("compound_name")
        # check if all the identifiers are None, sometimes when this is called from
        # already instantiated ligand we need to be able to handle a dict and instantiated class
        if compound_name is None:
            if ids is None or all(
                [v is None for v in schema_dict_get_val_overload(ids)]
            ):
                raise ValueError(
                    "At least one identifier must be provide, or compound_name must be provided"
                )
        return v

    @validator("tags")
    @classmethod
    def _validate_tags(cls, v):
        # check that tags are not reserved attribute names
        reser_attr_names = cls.__fields__.keys()
        for k in v.keys():
            if k in reser_attr_names:
                raise ValueError(f"Tag name {k} is a reserved attribute name")
        return v

    def __hash__(self):
        return self.json().__hash__()

    def __eq__(self, other: "Ligand") -> bool:
        return self.data_equal(other)

    def data_equal(self, other: "Ligand") -> bool:
        # Take out the header block since those aren't really important in checking
        # equality
        return "\n".join(self.data.split("\n")[2:]) == "\n".join(
            other.data.split("\n")[2:]
        )

    @classmethod
    def from_oemol(cls, mol: oechem.OEMol, **kwargs) -> "Ligand":
        """
<<<<<<< HEAD
        Create a Ligand from an OEMol
        """
        kwargs.pop("data", None)
        sdf_str = oemol_to_sdf_string(mol)
        sd_tags = get_SD_data(mol)
        for key, value in sd_tags.items():
            try:
                kwargs[key] = json.loads(value)
            except json.JSONDecodeError:
                kwargs[key] = value
        # extract all tags
=======
        Create a Ligand from an OEMol extracting all SD tags into the internal model
        """
        kwargs.pop("data", None)
        sd_tags = get_SD_data(mol)
        for key, value in sd_tags.items():
            try:
                # check to see if we have JSON of a model field
                kwargs[key] = json.loads(value)
            except json.JSONDecodeError:
                kwargs[key] = value

        # extract all info as a tag if it has no field on the model
>>>>>>> efa36f52
        tags = {
            (key, value)
            for key, value in kwargs.items()
            if key not in cls.__fields__.keys()
        }
        kwargs["tags"] = tags
<<<<<<< HEAD
=======
        # clean the sdf data for the internal model
        sdf_str = oemol_to_sdf_string(clear_SD_data(mol))
>>>>>>> efa36f52
        return cls(data=sdf_str, **kwargs)

    def to_oemol(self) -> oechem.OEGraphMol:
        """
        Convert the current molecule state to an OEMol including all fields as SD tags
<<<<<<< HEAD

=======
>>>>>>> efa36f52
        """
        mol = sdf_string_to_oemol(self.data)
        data = {}
        for key in self.__fields__.keys():
<<<<<<< HEAD
            if key not in ["data", "tags"]:
=======
            if key not in ["data", "tags", "data_format"]:
>>>>>>> efa36f52
                field = getattr(self, key)
                try:
                    data[key] = field.json()
                except AttributeError:
                    if field is not None:
                        data[key] = str(getattr(self, key))
<<<<<<< HEAD
=======
        # dump the enum using value to get the str repr
        data["data_format"] = self.data_format.value
>>>>>>> efa36f52
        # dump tags as separate items
        if self.tags is not None:
            data.update({k: v for k, v in self.tags.items()})
        mol = _set_SD_data_repr(mol, data)
        return mol

    @classmethod
    def from_smiles(cls, smiles: str, **kwargs) -> "Ligand":
        """
        Create a Ligand from a SMILES string
        """
        kwargs.pop("data", None)
        mol = smiles_to_oemol(smiles)
<<<<<<< HEAD
        sdf_str = oemol_to_sdf_string(mol)
        return cls(data=sdf_str, **kwargs)
=======
        return cls.from_oemol(mol, **kwargs)
>>>>>>> efa36f52

    @property
    def smiles(self) -> str:
        """
        Get the SMILES string for the ligand
        """
        mol = self.to_oemol()
        return oemol_to_smiles(mol)

    @classmethod
    def from_inchi(cls, inchi: str, **kwargs) -> "Ligand":
        """
        Create a Ligand from an InChI string
        """
        kwargs.pop("data", None)
        mol = oechem.OEGraphMol()
        oechem.OEInChIToMol(mol, inchi)
<<<<<<< HEAD
        sdf_str = oemol_to_sdf_string(mol)
        return cls(data=sdf_str, **kwargs)
=======
        return cls.from_oemol(mol=mol, **kwargs)
>>>>>>> efa36f52

    @property
    def inchi(self) -> str:
        """
        Get the InChI string for the ligand
        """
        mol = self.to_oemol()
        return oemol_to_inchi(mol=mol, fixed_hydrogens=False)

    @property
    def fixed_inchi(self) -> str:
        """
        Returns
        -------
            The fixed hydrogen inchi for the ligand.
        """
        mol = self.to_oemol()
        return oemol_to_inchi(mol=mol, fixed_hydrogens=True)

    @property
    def inchikey(self) -> str:
        """
        Get the InChIKey string for the ligand
        """
        mol = self.to_oemol()
        return oemol_to_inchikey(mol=mol, fixed_hydrogens=False)

    @property
    def fixed_inchikey(self) -> str:
        """
        Returns
        -------
         The fixed hydrogen layer inchi key for the ligand
        """
        mol = self.to_oemol()
        return oemol_to_inchikey(mol=mol, fixed_hydrogens=True)

    @classmethod
    def from_sdf(
        cls,
        sdf_file: Union[str, Path],
        **kwargs,
    ) -> "Ligand":
        """
        Read in a ligand from an SDF file extracting all possible SD data into internal fields.

        Parameters
        ----------
        sdf_file : Union[str, Path]
            Path to the SDF file
<<<<<<< HEAD
            Name of the compound, by default None
=======
>>>>>>> efa36f52
        """
        oemol = load_openeye_sdf(sdf_file)
        return cls.from_oemol(oemol, **kwargs)

    def to_sdf(self, filename: Union[str, Path]) -> None:
        """
        Write out the ligand to an SDF file with all attributes stored as SD tags

        Parameters
        ----------
        filename : Union[str, Path]
            Path to the SDF file

        """
        mol = self.to_oemol()
        write_file_directly(filename, oemol_to_sdf_string(mol))

    def set_SD_data(self, data: dict[str, str]) -> None:
        """
        Set the SD data for the ligand, uses an update to overwrite existing data in line with
        OpenEye behaviour
        """
        # make sure we don't overwrite any attributes
        for k in data.keys():
            if k in self.__fields__.keys():
                raise ValueError(f"Tag name {k} is a reserved attribute name")
        self.tags.update(data)

    def to_sdf_str(self) -> str:
        """
        Set the SD data for a ligand to a string representation of the data
        that can be written out to an SDF file
        """
        mol = self.to_oemol()
        return oemol_to_sdf_string(mol)

    def get_SD_data(self) -> dict[str, str]:
        """
        Get the SD data for the ligand
        """
        return self.tags

    def print_SD_data(self) -> None:
        """
        Print the SD data for the ligand
        """
        print(self.tags)

    def clear_SD_data(self) -> None:
        """
        Clear the SD data for the ligand
        """
        self.tags = {}

<<<<<<< HEAD
    def _clear_internal_SD_data(self) -> None:
        """
        Remove SD data from the internal SDF string
        """
        mol = sdf_string_to_oemol(self.data)
        mol = clear_SD_data(mol)
        self.data = oemol_to_sdf_string(mol)

    def flush_attrs_to_SD_data(self) -> str:
        """
        Flush all attributes to SD data returning the whole new SDF string
        """
        data = self.dict()
        # remove keys that should not be in SD data
        data.pop("data")
        data.pop("data_format")
        if self.ids is not None:
            data["ids"] = self.ids.to_SD_tags()
        if self.experimental_data is not None:
            # Cannot use nested dicts in SD data so we pop the values in experimental_data to a separate key
            # `experimental_data_values`
            (
                data["experimental_data"],
                data["experimental_data_values"],
            ) = self.experimental_data.to_SD_tags()

        # get reserved attribute names
        if self.tags is not None:
            data.update({k: v for k, v in self.tags.items()})
        data.pop("tags")
        # update SD data
        sdf_str = self._set_SD_data_repr_to_str(data)
        return sdf_str

    def pop_attrs_from_SD_data(self) -> None:
        """Pop all attributes from SD data, reserializing the object"""
        sd_data = _get_SD_data_to_object(self.to_oemol())
        data = self.dict()
        # update keys from SD data
        data.update(sd_data)

        # put experimental data values back into experimental_data if they exist
        if "experimental_data_values" in data:
            data["experimental_data"]["experimental_data"] = data.pop(
                "experimental_data_values"
            )
        # get reserved attribute names
        reser_attr_names = [attr.name for attr in self.__fields__.values()]
        # push all non reserved attribute names to tags
        data["tags"].update(
            {k: v for k, v in data.items() if k not in reser_attr_names}
        )
        # reinitialise object
        self.__init__(**data)

    # def make_parent_tag(
    #     self, provenance: Optional[dict[str, Any]] = None
    # ) -> StateExpansionTag:
    #     """
    #     Create a new expansion tag for the ligand, set it and return it
    #
    #     Returns
    #     -------
    #     StateExpansionTag
    #         The new expansion tag
    #     """
    #     tag = StateExpansionTag.parent(self.inchi, provenance=provenance)
    #     self.expansion_tag = tag
    #     return tag

    def set_expansion(
        self,
        parent: "Ligand",
        provenance: dict[str, Any],
    ) -> None:
        """
        Set the expansion of the ligand with a reference to the parent ligand and the settings used to create the
        expansion.

        Parameters
        ----------
            parent: The parent ligand from which this child was created.
            provenance: The provenance dictionary of the state expander used to create this ligand.
        """
        self.expansion_tag = StateExpansionTag.from_parent(
            parent=parent, provenance=provenance
        )

=======
>>>>>>> efa36f52

class ReferenceLigand(Ligand):
    target_name: Optional[str] = None


def compound_names_unique(ligands: list[Ligand]) -> bool:
    """
    Check that all the compound names in a list of ligands are unique
    """
    compound_names = [ligand.compound_name for ligand in ligands]
    return len(set(compound_names)) == len(compound_names)<|MERGE_RESOLUTION|>--- conflicted
+++ resolved
@@ -1,11 +1,8 @@
 import json
 from pathlib import Path
 from typing import Any, Dict, Literal, Optional, Tuple, Union  # noqa: F401
-<<<<<<< HEAD
 
 from pydantic import Field, root_validator, validator
-=======
->>>>>>> efa36f52
 
 from asapdiscovery.data.openeye import (
     _set_SD_data_repr,
@@ -21,12 +18,8 @@
     smiles_to_oemol,
 )
 from asapdiscovery.data.schema_v2.identifiers import LigandIdentifiers
-<<<<<<< HEAD
+from asapdiscovery.data.schema_v2.schema_base import DataStorageType
 from asapdiscovery.data.state_expanders.expansion_tag import StateExpansionTag
-=======
-from asapdiscovery.data.schema_v2.schema_base import DataStorageType
-from pydantic import Field, root_validator, validator
->>>>>>> efa36f52
 
 from .experimental import ExperimentalCompoundData
 from .schema_base import (
@@ -92,8 +85,8 @@
         description="SDF file stored as a string to hold internal data state",
         repr=False,
     )
-    data_format: Literal["sdf"] = Field(
-        "sdf",
+    data_format: DataStorageType = Field(
+        DataStorageType.sdf,
         description="Enum describing the data storage method",
         const=True,
         allow_mutation=False,
@@ -139,21 +132,10 @@
         )
 
     @classmethod
-    def from_oemol(cls, mol: oechem.OEMol, **kwargs) -> "Ligand":
-        """
-<<<<<<< HEAD
-        Create a Ligand from an OEMol
-        """
-        kwargs.pop("data", None)
-        sdf_str = oemol_to_sdf_string(mol)
-        sd_tags = get_SD_data(mol)
-        for key, value in sd_tags.items():
-            try:
-                kwargs[key] = json.loads(value)
-            except json.JSONDecodeError:
-                kwargs[key] = value
-        # extract all tags
-=======
+    def from_oemol(
+        cls, mol: oechem.OEMol, compound_name: Optional[str] = None, **kwargs
+    ) -> "Ligand":
+        """
         Create a Ligand from an OEMol extracting all SD tags into the internal model
         """
         kwargs.pop("data", None)
@@ -166,47 +148,32 @@
                 kwargs[key] = value
 
         # extract all info as a tag if it has no field on the model
->>>>>>> efa36f52
         tags = {
             (key, value)
             for key, value in kwargs.items()
             if key not in cls.__fields__.keys()
         }
         kwargs["tags"] = tags
-<<<<<<< HEAD
-=======
         # clean the sdf data for the internal model
         sdf_str = oemol_to_sdf_string(clear_SD_data(mol))
->>>>>>> efa36f52
         return cls(data=sdf_str, **kwargs)
 
     def to_oemol(self) -> oechem.OEGraphMol:
         """
         Convert the current molecule state to an OEMol including all fields as SD tags
-<<<<<<< HEAD
-
-=======
->>>>>>> efa36f52
         """
         mol = sdf_string_to_oemol(self.data)
         data = {}
         for key in self.__fields__.keys():
-<<<<<<< HEAD
-            if key not in ["data", "tags"]:
-=======
             if key not in ["data", "tags", "data_format"]:
->>>>>>> efa36f52
                 field = getattr(self, key)
                 try:
                     data[key] = field.json()
                 except AttributeError:
                     if field is not None:
                         data[key] = str(getattr(self, key))
-<<<<<<< HEAD
-=======
         # dump the enum using value to get the str repr
         data["data_format"] = self.data_format.value
->>>>>>> efa36f52
         # dump tags as separate items
         if self.tags is not None:
             data.update({k: v for k, v in self.tags.items()})
@@ -220,12 +187,7 @@
         """
         kwargs.pop("data", None)
         mol = smiles_to_oemol(smiles)
-<<<<<<< HEAD
-        sdf_str = oemol_to_sdf_string(mol)
-        return cls(data=sdf_str, **kwargs)
-=======
         return cls.from_oemol(mol, **kwargs)
->>>>>>> efa36f52
 
     @property
     def smiles(self) -> str:
@@ -243,12 +205,7 @@
         kwargs.pop("data", None)
         mol = oechem.OEGraphMol()
         oechem.OEInChIToMol(mol, inchi)
-<<<<<<< HEAD
-        sdf_str = oemol_to_sdf_string(mol)
-        return cls(data=sdf_str, **kwargs)
-=======
         return cls.from_oemol(mol=mol, **kwargs)
->>>>>>> efa36f52
 
     @property
     def inchi(self) -> str:
@@ -299,10 +256,6 @@
         ----------
         sdf_file : Union[str, Path]
             Path to the SDF file
-<<<<<<< HEAD
-            Name of the compound, by default None
-=======
->>>>>>> efa36f52
         """
         oemol = load_openeye_sdf(sdf_file)
         return cls.from_oemol(oemol, **kwargs)
@@ -357,77 +310,6 @@
         """
         self.tags = {}
 
-<<<<<<< HEAD
-    def _clear_internal_SD_data(self) -> None:
-        """
-        Remove SD data from the internal SDF string
-        """
-        mol = sdf_string_to_oemol(self.data)
-        mol = clear_SD_data(mol)
-        self.data = oemol_to_sdf_string(mol)
-
-    def flush_attrs_to_SD_data(self) -> str:
-        """
-        Flush all attributes to SD data returning the whole new SDF string
-        """
-        data = self.dict()
-        # remove keys that should not be in SD data
-        data.pop("data")
-        data.pop("data_format")
-        if self.ids is not None:
-            data["ids"] = self.ids.to_SD_tags()
-        if self.experimental_data is not None:
-            # Cannot use nested dicts in SD data so we pop the values in experimental_data to a separate key
-            # `experimental_data_values`
-            (
-                data["experimental_data"],
-                data["experimental_data_values"],
-            ) = self.experimental_data.to_SD_tags()
-
-        # get reserved attribute names
-        if self.tags is not None:
-            data.update({k: v for k, v in self.tags.items()})
-        data.pop("tags")
-        # update SD data
-        sdf_str = self._set_SD_data_repr_to_str(data)
-        return sdf_str
-
-    def pop_attrs_from_SD_data(self) -> None:
-        """Pop all attributes from SD data, reserializing the object"""
-        sd_data = _get_SD_data_to_object(self.to_oemol())
-        data = self.dict()
-        # update keys from SD data
-        data.update(sd_data)
-
-        # put experimental data values back into experimental_data if they exist
-        if "experimental_data_values" in data:
-            data["experimental_data"]["experimental_data"] = data.pop(
-                "experimental_data_values"
-            )
-        # get reserved attribute names
-        reser_attr_names = [attr.name for attr in self.__fields__.values()]
-        # push all non reserved attribute names to tags
-        data["tags"].update(
-            {k: v for k, v in data.items() if k not in reser_attr_names}
-        )
-        # reinitialise object
-        self.__init__(**data)
-
-    # def make_parent_tag(
-    #     self, provenance: Optional[dict[str, Any]] = None
-    # ) -> StateExpansionTag:
-    #     """
-    #     Create a new expansion tag for the ligand, set it and return it
-    #
-    #     Returns
-    #     -------
-    #     StateExpansionTag
-    #         The new expansion tag
-    #     """
-    #     tag = StateExpansionTag.parent(self.inchi, provenance=provenance)
-    #     self.expansion_tag = tag
-    #     return tag
-
     def set_expansion(
         self,
         parent: "Ligand",
@@ -446,8 +328,6 @@
             parent=parent, provenance=provenance
         )
 
-=======
->>>>>>> efa36f52
 
 class ReferenceLigand(Ligand):
     target_name: Optional[str] = None
