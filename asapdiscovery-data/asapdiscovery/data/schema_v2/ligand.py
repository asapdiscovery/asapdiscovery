--- conflicted
+++ resolved
@@ -1,10 +1,7 @@
 import copy
 import json
-<<<<<<< HEAD
 from enum import Flag, auto
-=======
 import logging
->>>>>>> 233500d3
 from pathlib import Path
 from typing import Any, Dict, Literal, Optional, Tuple, Union  # noqa: F401
 
@@ -386,7 +383,6 @@
             parent=parent, provenance=provenance
         )
 
-<<<<<<< HEAD
     @property
     def canonical_tautomer(self) -> "Ligand":
         """
@@ -482,25 +478,6 @@
             return ChemicalRelationship.TAUTOMER | ChemicalRelationship.STEREOISOMER
         else:
             return ChemicalRelationship.DISTINCT
-=======
-    def has_stereo(self) -> bool:
-        """
-        Check if the ligand has any stereo bonds or chiral centers.
-
-        Returns
-        -------
-            True if the ligand does contain any stereochemistry else False.
-        """
-        oe_mol = self.to_oemol()
-        for atom in oe_mol.GetAtoms():
-            if atom.IsChiral():
-                return True
-        for bond in oe_mol.GetBonds():
-            if bond.IsChiral():
-                return True
-
-        return False
->>>>>>> 233500d3
 
 
 class ReferenceLigand(Ligand):
