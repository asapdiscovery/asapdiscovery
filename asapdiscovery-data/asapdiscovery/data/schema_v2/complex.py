--- conflicted
+++ resolved
@@ -5,14 +5,10 @@
 
 from asapdiscovery.data.openeye import (
     combine_protein_ligand,
-<<<<<<< HEAD
-    load_openeye_pdb,
-    save_openeye_pdb,
-=======
     load_openeye_design_unit,
     load_openeye_pdb,
     oechem,
->>>>>>> efa36f52
+    save_openeye_pdb,
 )
 from asapdiscovery.data.schema_v2.ligand import Ligand
 from asapdiscovery.data.schema_v2.schema_base import DataModelAbstractBase
