from __future__ import annotations

from enum import Enum
from pathlib import Path
from typing import Any, Dict, Optional, Tuple, Union  # noqa: F401

from asapdiscovery.data.openeye import (
    oechem,
<<<<<<< HEAD
    oemol_to_pdb_string,
=======
    oedu_to_pdb_string,
    oemol_to_pdb_string,
    pdb_string_to_oedu,
>>>>>>> e2c2f67c
    pdb_string_to_oemol,
)
from pydantic import Field

from .dynamic_properties import TargetType
from .schema_base import (
    DataModelAbstractBase,
    DataStorageType,
    read_file_directly,
    write_file_directly,
)


class InvalidTargetError(ValueError):
    ...


class TargetIdentifiers(DataModelAbstractBase):
    """
    Identifiers for a Ligand
    """

    target_type: TargetType | None = Field(
        None,
        description="Dynamic Enum describing the target type e.g sars2, mers or mac1",
    )

    fragalysis_id: str | None = Field(
        None, description="The PDB code of the target if applicable"
    )

    pdb_code: str | None = Field(
        None, description="The PDB code of the target if applicable"
    )


class Target(DataModelAbstractBase):
    """
    Schema for a Target
    """

    target_name: str = Field(None, description="The name of the target")

    ids: TargetIdentifiers | None = Field(
        None,
        description="TargetIdentifiers Schema for identifiers associated with this ligand",
    )

    data: str = Field(
        "",
        description="PDB file stored as a string to hold internal data state",
        repr=False,
    )
    data_format: DataStorageType = Field(
        DataStorageType.pdb,
        description="Enum describing the data storage method",
        allow_mutation=False,
    )

    @classmethod
    def from_pdb(
        cls, pdb_file: str | Path, target_name: str | None = None, **kwargs
    ) -> Target:
        # directly read in data
        pdb_str = read_file_directly(pdb_file)
        return cls(data=pdb_str, target_name=target_name, **kwargs)

    @classmethod
    def from_pdb_via_openeye(
        cls, pdb_file: str | Path, target_name: str | None = None, **kwargs
    ) -> Target:
        # directly read in data
        pdb_str = read_file_directly(pdb_file)
        # NOTE: tradeof between speed and consistency with `from_pdb` method lines below will make sure that the pdb string is
        # consistent between a load and dump by roundtripping through and openeye mol but will slow down the process significantly.
        mol = pdb_string_to_oemol(pdb_str)
        pdb_str = oemol_to_pdb_string(mol)
        return cls(data=pdb_str, target_name=target_name, **kwargs)

    def to_pdb(self, filename: str | Path) -> None:
        # directly write out data
        write_file_directly(filename, self.data)

    @classmethod
    def from_oemol(
        cls, mol: oechem.OEMol, target_name: str | None = None, **kwargs
    ) -> Target:
        pdb_str = oemol_to_pdb_string(mol)
        return cls(data=pdb_str, target_name=target_name, **kwargs)

    def to_oemol(self) -> oechem.OEMol:
        return pdb_string_to_oemol(self.data)

<<<<<<< HEAD
    """
    we are deferring responsibility of writing to and from OEDesignUnit to the caller
    as it doesn't really make sense to force a specific OESpruce workflow on the user.
    as there are so many different ways to generate a OEDesignUnit from a PDB file
    depending on the options used.
    
    Therefore the user is responsible for reading and outputting an OEMol or OEGraphMol of the OEDesignUnit
    component in question. 

    eg.

    L = Ligand.from_pdb('complex.pdb')
    prepped_oemol = prep_oemol(L.to_oemol())
    L2 = Ligand.from_oemol(prepped_oemol)
    """
=======
    @classmethod
    def from_oedu(
        cls, du_file: str | Path, target_name: str | None = None, **kwargs
    ) -> Target:
        # TODO: test
        pdb_str = oedu_to_pdb_string(du_file)
        return cls(data=pdb_str, target_name=target_name, **kwargs)

    def to_oedu(self) -> oechem.OEDesignUnit:
        # TODO: test
        return pdb_string_to_oedu(self.data)
>>>>>>> e2c2f67c
<|MERGE_RESOLUTION|>--- conflicted
+++ resolved
@@ -6,13 +6,7 @@
 
 from asapdiscovery.data.openeye import (
     oechem,
-<<<<<<< HEAD
     oemol_to_pdb_string,
-=======
-    oedu_to_pdb_string,
-    oemol_to_pdb_string,
-    pdb_string_to_oedu,
->>>>>>> e2c2f67c
     pdb_string_to_oemol,
 )
 from pydantic import Field
@@ -106,7 +100,6 @@
     def to_oemol(self) -> oechem.OEMol:
         return pdb_string_to_oemol(self.data)
 
-<<<<<<< HEAD
     """
     we are deferring responsibility of writing to and from OEDesignUnit to the caller
     as it doesn't really make sense to force a specific OESpruce workflow on the user.
@@ -121,17 +114,4 @@
     L = Ligand.from_pdb('complex.pdb')
     prepped_oemol = prep_oemol(L.to_oemol())
     L2 = Ligand.from_oemol(prepped_oemol)
-    """
-=======
-    @classmethod
-    def from_oedu(
-        cls, du_file: str | Path, target_name: str | None = None, **kwargs
-    ) -> Target:
-        # TODO: test
-        pdb_str = oedu_to_pdb_string(du_file)
-        return cls(data=pdb_str, target_name=target_name, **kwargs)
-
-    def to_oedu(self) -> oechem.OEDesignUnit:
-        # TODO: test
-        return pdb_string_to_oedu(self.data)
->>>>>>> e2c2f67c
+    """