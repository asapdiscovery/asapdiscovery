--- conflicted
+++ resolved
@@ -94,14 +94,8 @@
         Dictionary of SD data
     """
     if mol.GetNumConformers() == 1:
-<<<<<<< HEAD
         from asapdiscovery.data.util.data_conversion import get_dict_of_lists_from_dict_of_str
         return get_dict_of_lists_from_dict_of_str(_get_SD_data(mol))
-=======
-        from asapdiscovery.data.util.data_conversion import get_dict_of_lists_from_dict
-
-        return get_dict_of_lists_from_dict(_get_SD_data(mol))
->>>>>>> d24ac3e6
 
     from asapdiscovery.data.util.data_conversion import (
         get_dict_of_lists_from_list_of_dicts,
