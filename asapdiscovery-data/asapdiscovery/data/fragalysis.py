import os
<<<<<<< HEAD
from pathlib import Path
import requests
=======
>>>>>>> 204073f4
from zipfile import ZipFile

import requests

BASE_URL = "https://fragalysis.diamond.ac.uk/api/download_structures/"
# Info for the POST call
MPRO_API_CALL = {
    "target_name": "Mpro",
    "proteins": "",
    "event_info": "false",
    "sigmaa_info": "false",
    "diff_info": "false",
    "trans_matrix_info": "false",
    "NAN": "false",
    "mtz_info": "false",
    "cif_info": "false",
    "NAN2": "false",
    "map_info": "false",
    "single_sdf_file": "false",
    "sdf_info": "true",
    "pdb_info": "true",
    "bound_info": "true",
    "metadata_info": "true",
    "smiles_info": "true",
    "static_link": "false",
    "file_url": "",
}


def download(out_fn, extract=True):
    """
    Download Mpro structures from fragalysis.

    Parameters
    ----------
    out_fn : str
        Where to save the downloaded zip file
    extract : bool, default=True
        Whether to extract the zip file after downloading. Extracts to the
        directory given by `dirname(out_fn)`
    """
    # First send POST request to prepare the download file and get its URL
    r = requests.post(BASE_URL, data=MPRO_API_CALL)
    url_dl = r.text.split(':"')[1].strip('"}')
    print("Downloading archive", flush=True)
    # Send GET request for the zip archive
    r_dl = requests.get(BASE_URL, params={"file_url": url_dl})
    # Full archive stored in r_dl.content, so write to zip file
    with open(out_fn, "wb") as fp:
        fp.write(r_dl.content)

    # Extract files if requested
    if extract:
        print("Extracting files", flush=True)
        zf = ZipFile(out_fn)
        zf.extractall(path=os.path.dirname(out_fn))


def parse_xtal(x_fn, x_dir, p_only=True):
    """
    Load all crystal structures into schema.CrystalCompoundData objects.
    Parameters
    ----------
    x_fn : str
        CSV file giving information on each crystal structure
    x_dir : str
        Path to directory containing directories with crystal structure PDB
        files
    p_only : bool, default=True
        Whether to filter to only include fragalysis structures of the
        format Mpro-P*
    Returns
    -------
    List[schema.CrystalCompoundData]
        List of parsed crystal structures
    """
    import pandas

    from .schema import CrystalCompoundData

    df = pandas.read_csv(x_fn)

    if p_only:
        # Find all P-files
        idx = [(type(d) is str) and ("-P" in d) for d in df["Dataset"]]
    else:
        idx = [type(d) is str for d in df["Dataset"]]

    # Build argument dicts for the CrystalCompoundData objects
    xtal_dicts = [
        dict(zip(("smiles", "dataset", "compound_id"), r[1].values))
        for r in df.loc[idx, ["SMILES", "Dataset", "Compound ID"]].iterrows()
    ]

<<<<<<< HEAD
    ## Add structure filename information and filter if not found
    filtered_xtal_dicts = []
=======
    # Add structure filename information
>>>>>>> 204073f4
    for d in xtal_dicts:
        fn_base = f'{x_dir}/{d["dataset"]}_0{{}}/{d["dataset"]}_0{{}}_{{}}.pdb'
        for suf in ["seqres", "bound"]:
            for chain in ["A", "B"]:
                fn = fn_base.format(chain, chain, suf)
                if os.path.isfile(fn):
                    d["str_fn"] = fn
                    break
            if os.path.isfile(fn):
                break
        if os.path.isfile(fn):
            filtered_xtal_dicts.append(d)
        else:
            print(f'No structure found for {d["dataset"]}.')
    assert (
        len(filtered_xtal_dicts) > 0
    ), "No structure filenames were found by parse_xtal"
    ## Build CrystalCompoundData objects for each row
    print(f"Loading {len(filtered_xtal_dicts)} structures")
    xtal_compounds = [CrystalCompoundData(**d) for d in filtered_xtal_dicts]

    return xtal_compounds


def parse_fragalysis(
    x_fn,
    x_dir,
    name_filter=None,
    name_filter_column="crystal_name",
    drop_duplicate_datasets=False,
):
    """
    Load all crystal structures into schema.CrystalCompoundData objects.
    Parameters
    ----------
    x_fn : str
        metadata.CSV file giving information on each crystal structure
    x_dir : str
        Path to directory containing directories with crystal structure PDB
        files
    name_filter : str or list
        String or list of strings that are required to be in the name_filter_column
    name_filter_column : str
        Name of column in the metadata.csv that will be used to filter the dataframe
    drop_duplicate_datasets : bool
        If true, will drop the _1A, _0B, etc duplicate datasets for a given crystal structure.
    Returns
    -------
    List[schema.CrystalCompoundData]
        List of parsed crystal structures
    """
    import pandas
    from .schema import CrystalCompoundData
    from tqdm import tqdm

    x_dir = Path(x_dir)

    df = pandas.read_csv(x_fn)

    ## Only keep rows of dataframe where the name_filter_column includes the name_filter string
    if name_filter:
        if type(name_filter) == str:
            idx = df[name_filter_column].apply(lambda x: name_filter in x)
            df = df[idx]
        elif type(name_filter) == list:
            for filter in name_filter:
                idx = df[name_filter_column].apply(lambda x: filter in x)
                df = df[idx]
    ## Drop duplicates, keeping only the first one.
    if drop_duplicate_datasets:
        df = df.drop_duplicates("RealCrystalName")

    ## Build argument dicts for the CrystalCompoundData objects
    xtal_dicts = [
        dict(zip(("smiles", "dataset", "compound_id"), r[1].values))
        for r in df.loc[
            :, ["smiles", "crystal_name", "alternate_name"]
        ].iterrows()
    ]

    ## Add structure filename information and filter if not found
    filtered_xtal_dicts = []
    for d in tqdm(xtal_dicts):
        glob_str = f"{d['dataset']}*/*.pdb"
        fns = list(x_dir.glob(glob_str))
        for fn in fns:
            d["str_fn"] = str(fn)

            ## This should basically always be true since we're getting the filenames from glob but just in case.
            if os.path.isfile(fn):
                filtered_xtal_dicts.append(d)
    assert (
        len(filtered_xtal_dicts) > 0
    ), "No structure filenames were found by parse_fragalysis"

<<<<<<< HEAD
    ## Build CrystalCompoundData objects for each row
    print(f"Loading {len(filtered_xtal_dicts)} structures")
    xtal_compounds = [CrystalCompoundData(**d) for d in filtered_xtal_dicts]
=======
    # Build CrystalCompoundData objects for each row
    xtal_compounds = [CrystalCompoundData(**d) for d in xtal_dicts]
>>>>>>> 204073f4

    return xtal_compounds<|MERGE_RESOLUTION|>--- conflicted
+++ resolved
@@ -1,9 +1,6 @@
 import os
-<<<<<<< HEAD
 from pathlib import Path
 import requests
-=======
->>>>>>> 204073f4
 from zipfile import ZipFile
 
 import requests
@@ -98,12 +95,8 @@
         for r in df.loc[idx, ["SMILES", "Dataset", "Compound ID"]].iterrows()
     ]
 
-<<<<<<< HEAD
-    ## Add structure filename information and filter if not found
+    # Add structure filename information and filter if not found
     filtered_xtal_dicts = []
-=======
-    # Add structure filename information
->>>>>>> 204073f4
     for d in xtal_dicts:
         fn_base = f'{x_dir}/{d["dataset"]}_0{{}}/{d["dataset"]}_0{{}}_{{}}.pdb'
         for suf in ["seqres", "bound"]:
@@ -121,7 +114,7 @@
     assert (
         len(filtered_xtal_dicts) > 0
     ), "No structure filenames were found by parse_xtal"
-    ## Build CrystalCompoundData objects for each row
+    # Build CrystalCompoundData objects for each row
     print(f"Loading {len(filtered_xtal_dicts)} structures")
     xtal_compounds = [CrystalCompoundData(**d) for d in filtered_xtal_dicts]
 
@@ -163,7 +156,7 @@
 
     df = pandas.read_csv(x_fn)
 
-    ## Only keep rows of dataframe where the name_filter_column includes the name_filter string
+    # Only keep rows of dataframe where the name_filter_column includes the name_filter string
     if name_filter:
         if type(name_filter) == str:
             idx = df[name_filter_column].apply(lambda x: name_filter in x)
@@ -172,11 +165,11 @@
             for filter in name_filter:
                 idx = df[name_filter_column].apply(lambda x: filter in x)
                 df = df[idx]
-    ## Drop duplicates, keeping only the first one.
+    # Drop duplicates, keeping only the first one.
     if drop_duplicate_datasets:
         df = df.drop_duplicates("RealCrystalName")
 
-    ## Build argument dicts for the CrystalCompoundData objects
+    # Build argument dicts for the CrystalCompoundData objects
     xtal_dicts = [
         dict(zip(("smiles", "dataset", "compound_id"), r[1].values))
         for r in df.loc[
@@ -184,7 +177,7 @@
         ].iterrows()
     ]
 
-    ## Add structure filename information and filter if not found
+    # Add structure filename information and filter if not found
     filtered_xtal_dicts = []
     for d in tqdm(xtal_dicts):
         glob_str = f"{d['dataset']}*/*.pdb"
@@ -192,20 +185,16 @@
         for fn in fns:
             d["str_fn"] = str(fn)
 
-            ## This should basically always be true since we're getting the filenames from glob but just in case.
+            # This should basically always be true since we're getting the filenames from glob but just in case.
             if os.path.isfile(fn):
                 filtered_xtal_dicts.append(d)
     assert (
         len(filtered_xtal_dicts) > 0
     ), "No structure filenames were found by parse_fragalysis"
 
-<<<<<<< HEAD
-    ## Build CrystalCompoundData objects for each row
+    # Build CrystalCompoundData objects for each row
     print(f"Loading {len(filtered_xtal_dicts)} structures")
     xtal_compounds = [CrystalCompoundData(**d) for d in filtered_xtal_dicts]
-=======
-    # Build CrystalCompoundData objects for each row
-    xtal_compounds = [CrystalCompoundData(**d) for d in xtal_dicts]
->>>>>>> 204073f4
+        assert os.path.isfile(fn), f'No structure found for {d["dataset"]}.'
 
     return xtal_compounds