--- conflicted
+++ resolved
@@ -4,26 +4,11 @@
 structures.
 """
 import argparse
-<<<<<<< HEAD
 import pandas
 
-from asapdiscovery.data.utils import (
-    filter_docking_inputs,
-    parse_fragalysis_data,
-)
-=======
-import os
-import sys
-
-import pandas
-
-sys.path.append(os.path.dirname(os.path.dirname(os.path.abspath(__file__))))
 from asapdiscovery.data.utils import filter_docking_inputs  # noqa: E402
 from asapdiscovery.data.utils import parse_fragalysis_data  # noqa: E402
->>>>>>> 05f85ff2
 
-
-########################################
 def get_args():
     parser = argparse.ArgumentParser(description="")
 
