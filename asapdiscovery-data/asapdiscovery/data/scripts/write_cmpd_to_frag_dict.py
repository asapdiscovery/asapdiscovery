--- conflicted
+++ resolved
@@ -9,18 +9,9 @@
     python write_cmpd_to_frag_dict.py -f Mpro_compound_tracker_csv.csv
 
 """
-<<<<<<< HEAD
-import argparse, os, yaml
-=======
 import argparse
 import os
-import sys
-
 import yaml
-
-repo_path = os.path.dirname(os.path.dirname(os.path.abspath(__file__)))
-sys.path.append(repo_path)
->>>>>>> 05f85ff2
 
 from asapdiscovery.data.utils import get_compound_id_xtal_dicts  # noqa: E402
 from asapdiscovery.data.utils import parse_fragalysis_data  # noqa: E402
