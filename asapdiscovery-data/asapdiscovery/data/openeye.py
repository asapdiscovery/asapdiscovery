--- conflicted
+++ resolved
@@ -8,7 +8,6 @@
     oedocking,
     oegrid,
     oeomega,
-    oequacpac,
     oespruce,
     oeszybki,
 )
@@ -149,44 +148,24 @@
         oechem.OEThrow.Fatal(f"Unable to open {pdb_fn}")
 
 
-<<<<<<< HEAD
-def load_openeye_smi(smi_fn: Union[str, Path]) -> oechem.OEGraphMol:
-    """
-    Load an OpenEye SMILES file containing a single molecule and return it as an
-    OpenEye OEGraphMol object.
-=======
 def load_openeye_smi(smi_fn: Union[str, Path]) -> list[oechem.OEGraphMol]:
     """
     Load an OpenEye SMILES file containing a set of molecules and return them as
     OpenEye OEGraphMol objects.
->>>>>>> efa36f52
     Parameters
     ----------
     smi_fn : Union[str, Path]
         Path to the SMILES file to load.
     Returns
     -------
-<<<<<<< HEAD
-    oechem.OEGraphMol
-        An OpenEye OEGraphMol object containing the molecule data from the SDF file.
-=======
     list[oechem.OEGraphMol]
         A list of OpenEye OEGraphMol objects corresponding to the data from the SMI file.
->>>>>>> efa36f52
     Raises
     ------
     FileNotFoundError
         If the specified file does not exist.
     oechem.OEError
-<<<<<<< HEAD
-        If the CIF file cannot be opened.
-    Notes
-    -----
-    This function assumes that the SDF file contains a single molecule. If the
-    file contains more than one molecule, only the first molecule will be loaded.
-=======
         If the SMI file cannot be opened.
->>>>>>> efa36f52
     """
 
     if not Path(smi_fn).exists():
@@ -194,22 +173,12 @@
 
     ifs = oechem.oemolistream()
     ifs.SetFlavor(oechem.OEFormat_SMI, oechem.OEIFlavor_SMI_DEFAULT)
-<<<<<<< HEAD
-    if ifs.open(str(smi_fn)):
-        coords_mol = oechem.OEGraphMol()
-        oechem.OEReadMolecule(ifs, coords_mol)
-        ifs.close()
-        return coords_mol
-    else:
-        oechem.OEThrow.Fatal(f"Unable to open {smi_fn}")
-=======
 
     molecules = []
     for mol in ifs.GetOEGraphMols():
         molecules.append(oechem.OEGetOEGraphMol(mol))
 
     return molecules
->>>>>>> efa36f52
 
 
 def load_openeye_cif1(cif1_fn: Union[str, Path]) -> oechem.OEGraphMol:
@@ -763,18 +732,10 @@
         inchi = oechem.OEMolToInChI(mol)
     else:
         inchi = oechem.OEMolToSTDInChI(mol)
-<<<<<<< HEAD
-=======
 
     return inchi
->>>>>>> efa36f52
-
-    return inchi
-
-<<<<<<< HEAD
-
-=======
->>>>>>> efa36f52
+
+
 def oemol_to_inchikey(mol: oechem.OEMol, fixed_hydrogens: bool = False) -> str:
     """
     InChI key string of an OpenEye OEMol
@@ -837,11 +798,7 @@
     oechem.OEMol
         OpenEye OEMol with SD data set
     """
-<<<<<<< HEAD
-    # NOTE: use repr to ensure re-reading the SD data will give the same value
-=======
     # NOTE: use str to ensure re-reading the SD data will give the same value
->>>>>>> efa36f52
     mol = set_SD_data(mol, {k: str(v) for k, v in data.items()})
     return mol
 
