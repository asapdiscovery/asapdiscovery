--- conflicted
+++ resolved
@@ -1,9 +1,5 @@
 from pathlib import Path
-<<<<<<< HEAD
-from typing import Dict, List, Optional, Union  # noqa: F401
-=======
 from typing import Any, Dict, List, Optional, Union  # noqa: F401
->>>>>>> 1c654399
 
 from openeye import oechem, oedepict, oedocking, oegrid, oeomega, oespruce  # noqa: F401
 
@@ -599,11 +595,7 @@
 
 def oemol_to_smiles(mol: oechem.OEMol) -> str:
     """
-<<<<<<< HEAD
-    SMILES string of an OpenEye OEMol
-=======
     Canonical SMILES string of an OpenEye OEMol
->>>>>>> 1c654399
 
     Paramers
     --------
@@ -652,15 +644,9 @@
     return oechem.OECreateInChIKey(mol)
 
 
-<<<<<<< HEAD
-def set_SD_data(mol: oechem.OEMol, key: str, value: str) -> oechem.OEMol:
-    """
-    Set the SD data on an OpenEye OEMol
-=======
 def set_SD_data(mol: oechem.OEMol, data: dict[str, str]) -> oechem.OEMol:
     """
     Set the SD data on an OpenEye OEMol, overwriting any existing data with the same tag
->>>>>>> 1c654399
 
     Parameters
     ----------
@@ -672,22 +658,6 @@
     oechem.OEMol
         OpenEye OEMol with SD data set
     """
-<<<<<<< HEAD
-    try:
-        key = str(key)
-        value = str(value)
-    except ValueError as v:
-        raise ValueError(
-            f"SD data key {key} or value {value} is not castable  a string"
-        ) from v
-    oechem.OESetSDData(mol, key, value)
-    return mol
-
-
-def set_SD_data_dict(mol: oechem.OEMol, data: dict[str, str]) -> oechem.OEMol:
-    """
-    Set the SD data on an OpenEye OEMol, overwriting any existing data with the same tag
-=======
     for key, value in data.items():
         oechem.OESetSDData(mol, key, value)
     return mol
@@ -698,7 +668,6 @@
     Set the SD data on an OpenEye OEMol, overwriting any existing data with the same tag
     sets the SD tag to the repr of the value, so that re-reading the SD data with
     ast.literal_eval in get_SD_data_to_object  give the same value
->>>>>>> 1c654399
 
     Parameters
     ----------
@@ -710,23 +679,6 @@
     oechem.OEMol
         OpenEye OEMol with SD data set
     """
-<<<<<<< HEAD
-    for key, value in data.items():
-        try:
-            key = str(key)
-            value = str(value)
-        except ValueError as v:
-            raise Exception(
-                f"SD data key {key} or value {value} is not castable  a string"
-            ) from v
-        oechem.OESetSDData(mol, key, value)
-    return mol
-
-
-def get_SD_data(mol: oechem.OEMol, key: str) -> str:
-    """
-    Get the SD data on an OpenEye OEMol
-=======
     # NOTE: use repr to ensure re-reading the SD data will give the same value
     mol = set_SD_data(mol, {k: repr(v) for k, v in data.items()})
     return mol
@@ -735,7 +687,6 @@
 def get_SD_data(mol: oechem.OEMol) -> dict[str, str]:
     """
     Get all SD data on an OpenEye OEMol
->>>>>>> 1c654399
 
     Parameters
     ----------
@@ -744,17 +695,6 @@
 
     Returns
     -------
-<<<<<<< HEAD
-    str
-        SD data value
-    """
-    return oechem.OEGetSDData(mol, key)
-
-
-def get_SD_data_dict(mol: oechem.OEMol) -> dict[str, str]:
-    """
-    Get all SD data on an OpenEye OEMol
-=======
     Dict[str, str]
         Dictionary of SD data
     """
@@ -765,7 +705,6 @@
 def _get_SD_data_to_object(mol: oechem.OEMol) -> dict[str, Any]:
     """
     Get all SD data on an OpenEye OEMol, converting to Python objects
->>>>>>> 1c654399
 
     Parameters
     ----------
@@ -774,18 +713,6 @@
 
     Returns
     -------
-<<<<<<< HEAD
-    Dict[str, str]
-        Dictionary of SD data
-    """
-    sd_data = {}
-    for dp in oechem.OEGetSDDataPairs(mol):
-        sd_data[dp.GetTag()] = dp.GetValue()
-    return sd_data
-
-
-def print_SD_Data(mol: oechem.OEMol) -> None:
-=======
     Dict[str, Any]
         Dictionary of SD data
     """
@@ -798,96 +725,25 @@
 
 
 def print_SD_data(mol: oechem.OEMol) -> None:
->>>>>>> 1c654399
     print("SD data of", mol.GetTitle())
     # loop over SD data
     for dp in oechem.OEGetSDDataPairs(mol):
         print(dp.GetTag(), ":", dp.GetValue())
 
 
-<<<<<<< HEAD
-def oemol_to_pdb_string(mol: oechem.OEMol) -> str:
-    """
-    Dumps an OpenEye OEMol to a PDB string
-=======
 def clear_SD_data(mol: oechem.OEMol) -> oechem.OEMol:
     """
     Clear all SD data on an OpenEye OEMol
->>>>>>> 1c654399
-
-    Parameters
-    ----------
-    mol: oechem.OEMol
-<<<<<<< HEAD
-         OpenEye OEMol
-
-    Returns
-    -------
-    str
-        PDB string representation of the input OEMol
-    """
-    oms = oechem.oemolostream()
-    oms.SetFormat(oechem.OEFormat_PDB)
-    oms.SetFlavor(oechem.OEFormat_PDB, oechem.OEOFlavor_PDB_Default)
-    oms.openstring()
-    oechem.OEWriteMolecule(oms, mol)
-    molstring = oms.GetString().decode("UTF-8")
-    return molstring
-
-
-def pdb_string_to_oemol(pdb_str: str) -> oechem.OEGraphMol:
-    """
-    Loads a PDB string into an OpenEye OEGraphMol
-
-    Parameters
-    ----------
-    pdb_str: str
-        The string representation of a PDB file
-=======
+
+    Parameters
+    ----------
+    mol: oechem.OEMol
         OpenEye OEMol
->>>>>>> 1c654399
 
     Returns
     -------
     oechem.OEMol
-<<<<<<< HEAD
-        resulting OpenEye OEMol
-    """
-    ims = oechem.oemolistream()
-    ims.SetFormat(oechem.OEFormat_PDB)
-    ims.openstring(pdb_str)
-    mols = []
-    mol = oechem.OEGraphMol()
-    for mol in ims.GetOEMols():
-        mols.append(oechem.OEMol(mol))
-    if len(mols) != 1:
-        oechem.OEThrow.Fatal("More than one molecule in input stream")
-    return mols[0]
-
-
-def oedu_to_pdb_string(du: oechem.OEDesignUnit) -> str:
-    """
-    Dumps an OpenEye OEDesignUnit to a PDB string
-
-    Parameters
-    ----------
-    du: oechem.OEDesignUnit
-        OpenEye OEDesignUnit
-
-    Returns
-    -------
-    str
-        PDB string representation of the input OEDesignUnit
-    """
-    oms = oechem.oemolostream()
-    oms.SetFormat(oechem.OEFormat_PDB)
-    oms.openstring()
-    oechem.OEWriteDesignUnit(oms, du)
-    molstring = oms.GetString().decode("UTF-8")
-    return molstring
-=======
         OpenEye OEMol with SD data cleared
     """
     oechem.OEClearSDData(mol)
-    return mol
->>>>>>> 1c654399
+    return mol