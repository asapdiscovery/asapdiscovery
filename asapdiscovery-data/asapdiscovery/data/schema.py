--- conflicted
+++ resolved
@@ -1,25 +1,17 @@
 from datetime import date
-<<<<<<< HEAD
-from io import StringIO
 from pathlib import Path
 from pydantic import BaseModel, ValidationError, validator, Field
 from typing import Optional, Union
-from .validation import is_valid_smiles
+from .validation import is_valid_smiles, read_file_as_str
 
 from asapdiscovery.data.openeye import (
     load_openeye_pdb,
+    load_openeye_sdf,
     oechem,
     save_openeye_pdb_string,
 )
 from asapdiscovery.docking.modeling import du_to_complex
 
-=======
-from typing import Optional, Union
-from pydantic import BaseModel, ValidationError, validator, Field
-from .validation import is_valid_smiles, read_file_as_str
-from asapdiscovery.data.openeye import load_openeye_pdb, load_openeye_sdf, oechem
-
->>>>>>> 6b55a65a
 
 # From FAH ###################################
 class Model(BaseModel):
@@ -151,7 +143,7 @@
         None, description="the Moonshot compound ID"
     )
     target_id: str = Field(None, description="the target protein ID")
-    source: str = None # the source sdf file contents
+    source: str = None  # the source sdf file contents
 
     ligand_provenance: Optional[ProvenanceBase] = None
 
@@ -168,11 +160,7 @@
             write_file_from_string(self.source, "ligand.sdf")
 
     def to_smiles():
-<<<<<<< HEAD
-        ...
-=======
         return self.smiles
->>>>>>> 6b55a65a
 
     def to_pdb(pdb_fn: Union[str, Path]) -> Path:
         mol = self.to_oemol()
@@ -180,7 +168,7 @@
         return pdb_fn
 
     def to_oemol():
-        mol =  oechem.OEMolFromSmiles(self.smiles)
+        mol = oechem.OEMolFromSmiles(self.smiles)
         mol.SetTitle(self.id)
         return mol
 
@@ -203,19 +191,10 @@
     def from_sdf(sdf_fn: Union[str, Path]) -> Ligand:
         if not is_single_molecule_sdf(sdf_fn):
             raise ValueError("SDF file must contain a single molecule")
-<<<<<<< HEAD
-        mol = load_openeye_molecule(sdf_fn)
-        smiles = get_canonical_smiles(mol)
-        return Ligand(smiles=smiles, source=sdf_fn)
-
-
-=======
         mol = load_openeye_sdf(sdf_fn)
         return self.from_oemol(mol)
-    
-
-    
->>>>>>> 6b55a65a
+
+
 ################################################################################
 class Target(BaseModel):
     id: str = Field(description="ID for the target.")
