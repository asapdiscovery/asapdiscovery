import itertools
from enum import Enum
from pathlib import Path
<<<<<<< HEAD
from typing import Union, Tuple, Iterable # noqa: F401
=======
from typing import Tuple, Union
from collections.abc import Iterable

>>>>>>> 4e7b253b
import pandas as pd
import pkg_resources
import yaml


# util function to open a yaml file and return the data
def load_yaml(yaml_path: Union[str, Path]) -> dict:
    with open(yaml_path) as f:
        data = yaml.safe_load(f)
    return data


# we define a new Enum class with some handy methods


class TagEnumBase(Enum):
    @classmethod
    def get_values(cls):
        return [e.value for e in cls]

    @classmethod
    def get_names(cls):
        return [e.name for e in cls]

    @classmethod
    def is_in_values(cls, tag: str) -> bool:
        return tag in cls.get_values()

    @classmethod
    def from_iterable(cls, name: str, iter: Iterable) -> Enum:
        """
        Create a new Enum class from a set of tags
        """
        enum_data = {tag: tag for tag in iter}
        return cls(name, enum_data)


def make_bio_tags(yaml_path: Union[str, Path]) -> tuple[Enum, set]:
    """
    Create a dynamic enum from a yaml file
    This enum contains all the biology tags that are used in the manifold data
    for example sars2_Mpro = sars2_Mpro

    Parameters
    ----------
    yaml_path : Union[str, Path]
        Path to the yaml file containing the tags

    Returns
    -------
    Enum
        Enum containing all the tags
    set of str
        Set of all the tags
    """
    data = load_yaml(yaml_path)
    organisms = data["organism"]
    bio_tags = set()
    for org in organisms:
        for target in organisms[org]:
            bio_tags.add(org + "_" + target)

    return TagEnumBase.from_iterable("BioTags", bio_tags), bio_tags


def make_output_tags(yaml_path: Union[str, Path]) -> tuple[Enum, set]:
    """
    Create a dynamic enum from a yaml file
    This enum contains all the output tags that are used in the manifold data
    for example Docking_Score_POSIT

    Parameters
    ----------
    yaml_path : Union[str, Path]
        Path to the yaml file containing the tags

    Returns
    -------
    Enum
        Enum containing all the tags
    set of str
        Set of all the tags
    """
    data = load_yaml(yaml_path)
    manifold_outputs = data["manifold_outputs"]
    outputs = set()
    for output in manifold_outputs:
        key = list(output.keys())
        if len(key) > 1:
            raise ValueError("output should only have one key")
        output_name = key[0]

        try:
            has_units = output[output_name]["units"]
        except KeyError:
            raise ValueError("output should have a units key, even if it is empty")
        try:
            has_tools = output[output_name]["tools"]
        except KeyError:
            raise ValueError("output should have a tools key, even if it is empty")

        if has_tools:
            for tool in output[output_name]["tools"]:
                name = output_name + "_" + tool
                if has_units:
                    name += "_" + output[output_name]["units"]
                outputs.add(name)
        else:
            name = output_name
            if has_units:
                name += "_" + output[output_name]["units"]
            outputs.add(name)

    return TagEnumBase.from_iterable("OutputTags", outputs), outputs


def make_static_tags(yaml_path) -> tuple[Enum, set]:
    """
    Create a dynamic enum from a yaml file
    This enum contains all the static tags that are used in the manifold data
    for example SMILES = SMILES

    Parameters
    ----------
    yaml_path : Union[str, Path]
        Path to the yaml file containing the tags

    Returns
    -------
    Enum
        Enum containing all the tags
    set of str
        Set of all the tags
    """
    data = load_yaml(yaml_path)
    static_identifiers = data["static_identifiers"]
    static_tags = set()
    for identifier in static_identifiers:
        static_tags.add(identifier)
    return TagEnumBase.from_iterable("StaticAndLegacyTags", static_tags), static_tags


# OK finally we can actually make the enums

# static path to the spec
manifold_data_spec = pkg_resources.resource_filename(
    __name__, "manifold_data_tags.yaml"
)

# make Bio enum and set
BioTags, bio_tag_set = make_bio_tags(manifold_data_spec)

# make Output enum and set
OutputTags, output_tag_set = make_output_tags(manifold_data_spec)

# make static and legacy enum and set
StaticTags, static_tag_set = make_static_tags(manifold_data_spec)


def make_tag_combinations_and_combine_with_static(
    bio_tags: set, output_tags: set, static_tags: set
) -> tuple[Enum, set]:
    """
    Make all possible combinations of bio_tags and output_tags
    then add in the static and legacy tags
    """
    combos = set(itertools.product(output_tags, bio_tags))
    combos = {combo[0] + "_" + combo[1] for combo in combos}
    final_tags = combos.union(static_tags)
    # sort the tags so that they are in alphabetical order
    final_tags = sorted(final_tags)
    return TagEnumBase.from_iterable("ManifoldAllowedTags", final_tags), final_tags


ManifoldAllowedTags, _ = make_tag_combinations_and_combine_with_static(
    bio_tag_set, output_tag_set, static_tag_set
)


class ManifoldFilter:
    """
    Class to filter columns and data to only those that the P5 comp-chem team
    should be able to update in postera.
    """

    @staticmethod
    def is_allowed_column(column: str) -> bool:
        """
        Check if a column is a valid column for the P5 comp-chem team to update
        """
        return column in ManifoldAllowedTags.get_values()

    @staticmethod
    def all_valid_columns(columns: list[str]) -> bool:
        """
        Check if all columns are valid columns for the P5 comp-chem team to update
        """
        return all([ManifoldFilter.is_allowed_column(column) for column in columns])

    @staticmethod
    def filter_dataframe_cols(
        df: pd.DataFrame, smiles_field=None, id_field=None, additional_cols=None
    ) -> pd.DataFrame:
        # construct list of allowed columns
        allowed_columns = ManifoldAllowedTags.get_values()
        if smiles_field is not None:
            allowed_columns.append(smiles_field)
        if id_field is not None:
            allowed_columns.append(id_field)
        if additional_cols is not None:
            allowed_columns.extend(additional_cols)

        # drop columns that are not allowed
        extra_cols = [col for col in df.columns if col not in allowed_columns]
        return df.drop(columns=extra_cols)<|MERGE_RESOLUTION|>--- conflicted
+++ resolved
@@ -1,13 +1,9 @@
 import itertools
 from enum import Enum
 from pathlib import Path
-<<<<<<< HEAD
 from typing import Union, Tuple, Iterable # noqa: F401
-=======
-from typing import Tuple, Union
 from collections.abc import Iterable
 
->>>>>>> 4e7b253b
 import pandas as pd
 import pkg_resources
 import yaml
