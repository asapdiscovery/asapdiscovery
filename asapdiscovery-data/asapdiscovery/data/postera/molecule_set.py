import uuid
from typing import Dict, Tuple, Union  # noqa: F401

import pandas as pd
from typing_extensions import TypedDict

from .manifold_data_validation import ManifoldAllowedTags, ManifoldFilter
from .postera_api import PostEraAPI


class Molecule(TypedDict):
    """Data type to build MoleculeList"""

    smiles: str
    customData: dict[str, Union[str, float, int]]


class MoleculeUpdate(TypedDict):
    """Data type to build MoleculeUpdateList"""

    id: str
    customData: dict[str, Union[str, float, int]]


class MoleculeList(list[Molecule]):
    """Data type to pass to PostEra API in molecule set create"""

    @classmethod
    def from_pandas_df(
        cls,
        df: pd.DataFrame,
        smiles_field: str = "smiles",
        id_field: str = "id",
    ):
        return cls(
            [
                {
                    "smiles": row[smiles_field],
                    "customData": {
                        **{
                            key: value
                            for key, value in row.items()
                            if key not in [smiles_field, id_field]
                        },
                    },
                }
                for _, row in df.iterrows()
            ]
        )


class MoleculeUpdateList(list[MoleculeUpdate]):
    """Data type to pass to PostEra API in molecule set update_custom_data"""

    @classmethod
    def from_pandas_df(
        cls,
        df: pd.DataFrame,
        smiles_field: str = "smiles",
        id_field: str = "id",
    ):
        return cls(
            [
                {
                    "id": str(row[id_field]),
                    "customData": {
                        **{
                            key: value
                            for key, value in row.items()
                            if key not in [smiles_field, id_field]
                        },
                    },
                }
                for _, row in df.iterrows()
            ]
        )


class MoleculeSetAPI(PostEraAPI):
    """Connection and commands for PostEra Molecule Set API"""

    @property
    def molecule_set_url(self):
        return f"{self.api_url}/moleculesets"

    @staticmethod
    def molecule_set_id_or_name(
<<<<<<< HEAD
        molecule_set_id_or_name: str, available_molsets: dict[str, str]
=======
        cls, id_or_name: str, available_molsets: dict[str, str]
>>>>>>> ad3c699f
    ) -> str:
        """
        Helper function to determine if the input is a molecule set id or name
        and return the molecule set id
        """
        try:
            uuid.UUID(id_or_name)
            molset_id = id_or_name
        except ValueError:
            available_molsets_rev = {v: k for k, v in available_molsets.items()}
            try:
                molset_id = available_molsets_rev[id_or_name]
            except KeyError:
                raise ValueError(
                    f"Molecule Set with identifier: {id_or_name} not found in PostEra"
                )
        return molset_id

    def create(
        self, molecule_set_name: str, data: MoleculeList, return_full: bool = False
    ) -> str:
        """Create a MoleculeSet from a list of Molecules.

        Parameters
        ----------
        set_name
            The human-readable name for the set.
        data
            MoleculeList giving Molecules to add.
        return_full
            If `True`, return a dict containing summary data for the created
            MoleculeSet; if `False`, return only its unique id.

        """
        url = f"{self.molecule_set_url}/"
        response = self._session.post(
            url,
            json={
                "molecules": data,
                "name": molecule_set_name,
            },
        ).json()

        if return_full:
            return response
        else:
            return response["id"]

    def _read_page(self, url: str, page: int) -> (pd.DataFrame, str):
        response = self._session.get(url, params={"page": page}).json()

        return response["results"], response["paginationInfo"]["hasNext"]

    def _collate(self, url):
        page = 0
        has_next = True
        results = []

        while has_next:
            page += 1
            result, has_next = self._read_page(url, page)
            results.extend(result)

        return results

    def list_available(self, return_full: bool = False) -> Union[list[dict], dict]:
        """List available MoleculeSets.

        Parameters
        ----------
        return_full
            If `True`, return a list of dicts containing summary data for each
            MoleculeSet; if `False`, return a dict with the unique id for each
            MoleculeSet as keys, human-readable name as values.

        """
        url = f"{self.molecule_set_url}/"

        results = self._collate(url)

        if return_full:
            return results
        else:
            return {result["id"]: result["name"] for result in results}

    def get(self, molecule_set_id: str) -> dict:
        """Get summary data for a given MoleculeSet.

        Parameters
        ----------
        molecule_set_id
            The unique id of the MoleculeSet

        Returns
        -------
        Summary data as a dict.

        """
        url = f"{self.molecule_set_url}/{molecule_set_id}"
        response = self._session.get(
            url,
        ).json()

        return response

    def get_molecules(
        self, molecule_set_id: str, return_as="dataframe"
    ) -> Union[pd.DataFrame, list]:
        """Pull the full contents of a MoleculeSet as a DataFrame.

        Parameters
        ----------
        molecule_set_id
            The unique id of the MoleculeSet
        return_as : {'dataframe', 'list'}

        """

        if return_as not in ("dataframe", "list"):
            raise ValueError("`return_as` must be either 'dataframe' or 'list'")

        url = f"{self.molecule_set_url}/{molecule_set_id}/get_all_molecules/"

        results = self._collate(url)

        if return_as == "list":
            return results
        elif return_as == "dataframe":
            response_data = [
                {
                    "smiles": result["smiles"],
                    "id": result["id"],
                    **result["customData"],
                }
                for result in results
            ]
            return pd.DataFrame(response_data)

    def get_molecules_from_id_or_name(
        self, molecule_set_id: str, return_as="dataframe"
    ) -> tuple[Union[pd.DataFrame, list], str]:
        molset_id = self.molecule_set_id_or_name(molecule_set_id, self.list_available())
        return self.get_molecules(molset_id, return_as), molset_id

    def add_molecules(
        self,
        molecule_set_id: id,
        data: MoleculeList,
    ) -> int:
        """Add additional molecules to the MoleculeSet.

        Parameters
        ----------
        molecule_set_id
            The unique id of the MoleculeSet.
        data
            MoleculeList giving Molecules to add.

        Returns
        -------
        Number of molecules not added due to exceeding the max number of
        molecules allowed in a MoleculeSet.

        """
        url = f"{self.molecule_set_url}/{molecule_set_id}/add_molecules/"
        response = self._session.post(
            url,
            json={
                "newMolecules": data,
            },
        )

        return response.json()["nOverLimit"]

    def update_molecules(
        self, molecule_set_id: str, data: MoleculeUpdateList, overwrite=False
    ) -> list[str]:
        """Updates the custom data associated with the Molecules in a MoleculeSet.

        Parameters
        ----------
        molecule_set_id
            The unique id of the MoleculeSet.
        data
            MoleculeUpdateList giving MoleculeUpdates with update data for
            existing Molecules.
        overwrite
            If `True`, then customData will be entirely replaced with new data
            submitted; if `False`, then old and new customData will be combined,
            overwriting keys existing in both.

        Returns
        -------
        List of Molecule ids that were updated.

        """

        url = f"{self.molecule_set_url}/{molecule_set_id}/update_molecules/"

        response = self._session.patch(
            url, json={"moleculesToUpdate": data, "overwrite": overwrite}
        ).json()

        return response["moleculesUpdated"]

    def update_molecules_from_df_with_manifold_validation(
        self,
        molecule_set_id: str,
        df: pd.DataFrame,
        smiles_field: str = "smiles",
        id_field: str = "id",
        overwrite=False,
        debug_df_path: str = None,
    ) -> list[str]:
        df = ManifoldFilter.filter_dataframe_cols(
            df, smiles_field=smiles_field, id_field=id_field
        )
        if not ManifoldFilter.all_valid_columns(
            df.columns, allow=(id_field, smiles_field)
        ):
            raise ValueError(
                f"Columns in dataframe {df.columns} are not all valid for updating in postera. Valid columns are: {ManifoldAllowedTags.get_values()}"
            )

        # fill nan values with empty string
        df = df.fillna("")

        # save debug df if requested
        if debug_df_path is not None:
            df.to_csv(debug_df_path, index=False)

        # make payload for postera
        mol_update_list = MoleculeUpdateList.from_pandas_df(
            df, smiles_field=smiles_field, id_field=id_field
        )

        # push updates to postera
        return self.update_molecules(
            molecule_set_id, mol_update_list, overwrite=overwrite
        )<|MERGE_RESOLUTION|>--- conflicted
+++ resolved
@@ -85,11 +85,7 @@
 
     @staticmethod
     def molecule_set_id_or_name(
-<<<<<<< HEAD
-        molecule_set_id_or_name: str, available_molsets: dict[str, str]
-=======
-        cls, id_or_name: str, available_molsets: dict[str, str]
->>>>>>> ad3c699f
+        id_or_name: str, available_molsets: dict[str, str]
     ) -> str:
         """
         Helper function to determine if the input is a molecule set id or name
