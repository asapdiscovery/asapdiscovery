--- conflicted
+++ resolved
@@ -122,13 +122,7 @@
 
     combo = list(itertools.product([protein_processed_path], lig_paths))
 
-<<<<<<< HEAD
     simulator = VanillaMDSimulator(output_dir=output_dir, openmm_platform=md_openmm_platform, num_steps=md_steps, progressbar=True)
-=======
-    simulator = VanillaMDSimulator(
-        output_dir=output_dir, openmm_platform=md_openmm_platform, num_steps=md_steps
-    )
->>>>>>> 09f100ef
     logger.info(f"Simulator: {simulator}")
     logger.info(f"Number of steps: {md_steps}")
     logger.info(f"OpenMM Platform: {md_openmm_platform}")
