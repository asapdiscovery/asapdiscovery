# Configure logging
import logging
from pathlib import Path
from typing import List  # noqa: F401

import mdtraj
import openmm
from asapdiscovery.data.enum import StringEnum
from asapdiscovery.data.logging import FileLogger
from mdtraj.reporters import XTCReporter
from openff.toolkit.topology import Molecule
from openmm import LangevinMiddleIntegrator, MonteCarloBarostat, Platform, app, unit
from openmm.app import Modeller, PDBFile, Simulation, StateDataReporter
from openmmforcefields.generators import SystemGenerator
from openmmtools.utils import get_fastest_platform
from rdkit import Chem


<<<<<<< HEAD
class OpenMMPlatform(str, Enum):
=======
class OpenMMPlatform(StringEnum):
>>>>>>> 96c970f6
    """
    Enum for OpenMM platforms.
    """

    CPU = "CPU"
    CUDA = "CUDA"
    OpenCL = "OpenCL"
    Reference = "Reference"
    Fastest = "Fastest"

    def get_platform(self):
        if Platform.getNumPlatforms() == 0:
            raise ValueError("No compatible OpenMM patforms detected")

        if self.value == "Fastest":
            return get_fastest_platform()
        else:
            return Platform.getPlatformByName(self.value)


class VanillaMDSimulator:
    """
    Class for running MD simulations using OpenMM.
    """

    def __init__(
        self,
        ligand_paths: list[Path],
        protein_path: Path,
        temperature: float = 300,
        pressure: float = 1,
        collision_rate: float = 1,
        timestep: float = 4,
        equilibration_steps: int = 5000,
        reporting_interval: int = 1250,
        num_steps: int = 2500000,
        output_paths: list[Path] = None,
        logger: FileLogger = None,
        openmm_logname: str = "openmm_log.tsv",
        openmm_platform: OpenMMPlatform = OpenMMPlatform.Fastest,
        debug: bool = False,
    ):
        """

        Parameters
        ----------
        ligand_paths : list[Path]
            List of ligand SDFs to simulate.
        protein_path : Path
            Path to protein to simulate.
        temperature : float
            Temperature to simulate at.
        pressure : float
            Pressure to simulate at.
        collision_rate : float
            Collision rate
        timestep : float
            Timestep to use.
        equilibration_steps : int
            Number of equilibration steps to run.
        reporting_interval : int
            How many steps between reporting.
        num_steps : int
            How many steps to run.
        output_paths : list[Path]
            List of paths to write the output to.
        logger : FileLogger
            Logger to use.
        openmm_logname : str
            Name of the OpenMM log file.
        debug : bool
            Whether to run in debug mode.
        """
        self.ligand_paths = [Path(path) for path in ligand_paths]

        for ligand_path in self.ligand_paths:
            if not ligand_path.exists():
                raise FileNotFoundError(f"{ligand_path} does not exist")

        self.protein_path = Path(protein_path)
        if not self.protein_path.exists():
            raise FileNotFoundError(f"{self.protein_path} does not exist")

        # thermo
        self.temperature = temperature * unit.kelvin
        self.pressure = pressure * unit.atmospheres
        self.collision_rate = collision_rate / unit.picoseconds
        self.timestep = timestep * unit.femtoseconds
        self.equilibration_steps = equilibration_steps
        self.reporting_interval = reporting_interval
        self.num_steps = num_steps
        self.n_snapshots = int(self.num_steps / self.reporting_interval)
        self.num_steps = self.n_snapshots * self.reporting_interval
        self.openmm_logname = openmm_logname
        self.openmm_platform = openmm_platform

        if output_paths is None:
            outdir = Path("md").mkdir(exist_ok=True)
            self.output_paths = [outdir / ligand.parent for ligand in ligand_paths]
        else:
            self.output_paths = output_paths

        # init logger
        if logger is None:
            self.logger = FileLogger(
                "md_log.txt", "./", stdout=True, level=logging.INFO
            ).getLogger()
        else:
            self.logger = logger

        self.logger.info("Starting MD run")
        self.debug = debug
        if self.debug:
            self.logger.setLevel(logging.DEBUG)
            self.logger.debug("Running in debug mode")
        self.logger.debug(f"Running MD on {len(self.ligand_paths)} ligands")
        self.logger.debug(f"Running MD on {self.protein_path} protein")
        self.logger.debug(f"Writing to  {self.output_paths}")

        self.set_platform()

    def set_platform(self):
        # could use structuring to increase flexibility
        # check whether we have a GPU platform and if so set the precision to mixed
        self.logger.info("Setting platform for MD run")

        self.platform = OpenMMPlatform(self.openmm_platform).get_platform()

        if self.platform.getName() == "CUDA" or self.platform.getName() == "OpenCL":
            self.platform.setPropertyDefaultValue("Precision", "mixed")
            self.logger.info(
                f"Setting precision for platform {self.platform.getName()} to mixed"
            )

        self.logger.info(f"Using platform {self.platform.getName()}")
        if self.debug:
            self.logger.debug("Setting platform to CPU for debugging")
            self.platform = OpenMMPlatform.CPU.get_platform()

    def process_ligand(self, ligand_path) -> Molecule:
        self.logger.debug("Prepping ligand")
        rdkitmol = Chem.SDMolSupplier(str(ligand_path))[0]
        rdkitmolh = Chem.AddHs(rdkitmol, addCoords=True)
        # ensure the chiral centers are all defined
        Chem.AssignAtomChiralTagsFromStructure(rdkitmolh)

        ligand_mol = Molecule(rdkitmolh)
        return ligand_mol

    def create_system_generator(self, ligand_mol, outpath):
        self.logger.debug("Initializing SystemGenerator")
        self.logger.debug(f"Creating system generator for {ligand_mol}")
        forcefield_kwargs = {
            "constraints": app.HBonds,
            "rigidWater": True,
            "removeCMMotion": False,
            "hydrogenMass": 4 * unit.amu,
        }
        periodic_forcefield_kwargs = {"nonbondedMethod": app.PME}
        system_generator = SystemGenerator(
            forcefields=["amber/ff14SB.xml", "amber/tip3p_standard.xml"],
            small_molecule_forcefield="openff-1.3.1",
            molecules=[ligand_mol],
            cache=None,
            forcefield_kwargs=forcefield_kwargs,
            periodic_forcefield_kwargs=periodic_forcefield_kwargs,
        )
        return system_generator, ligand_mol

    def get_complex_model(self, ligand_mol, protein_path):
        # load in ligand, protein, then combine them into an openmm object.
        self.logger.debug(f"Creating complex model for {ligand_mol} and {protein_path}")
        # Use Modeller to combine the protein and ligand into a complex
        self.logger.debug("Reading protein")

        protein_pdb = PDBFile(str(protein_path))
        self.logger.debug("Preparing complex")

        modeller = Modeller(protein_pdb.topology, protein_pdb.positions)
        # This next bit is black magic.
        # Modeller needs topology and positions. Lots of trial and error found that this is what works to get these from
        # an openforcefield Molecule object that was created from a RDKit molecule.
        # The topology part is described in the openforcefield API but the positions part grabs the first (and only)
        # conformer and passes it to Modeller. It works. Don't ask why!
        modeller.add(
            ligand_mol.to_topology().to_openmm(), ligand_mol.conformers[0].to_openmm()
        )
        return modeller, ligand_mol

    def setup_and_solvate(self, system_generator, modeller, ligand_mol):
        # We need to temporarily create a Context in order to identify molecules for adding virtual bonds
        self.logger.debug("Setup and solvate")
        integrator = openmm.VerletIntegrator(1 * unit.femtoseconds)
        system = system_generator.create_system(modeller.topology, molecules=ligand_mol)
        context = openmm.Context(
            system, integrator, openmm.Platform.getPlatformByName("Reference")
        )
        molecules_atom_indices = context.getMolecules()
        del context, integrator, system

        # Solvate
        self.logger.debug("Adding solvent...")
        # we use the 'padding' option to define the periodic box. The PDB file does not contain any
        # unit cell information so we just create a box that has a 9A padding around the complex.
        modeller.addSolvent(
            system_generator.forcefield, model="tip3p", padding=12.0 * unit.angstroms
        )
        self.logger.info(f"System has {modeller.topology.getNumAtoms()} atoms")
        return modeller, molecules_atom_indices

    def create_system(
        self, system_generator, modeller, molecule_atom_indices, ligand_mol
    ):
        self.logger.debug("Creating system...")
        # Determine which atom indices we want to use

        mdtop = mdtraj.Topology.from_openmm(modeller.topology)
        output_indices = mdtop.select("not water")
        output_topology = mdtop.subset(output_indices).to_openmm()

        # Create the system using the SystemGenerator
        system = system_generator.create_system(modeller.topology, molecules=ligand_mol)

        # Add virtual bonds so solute is imaged together
        self.logger.debug("Adding virtual bonds between molecules")
        custom_bond_force = openmm.CustomBondForce("0")
        for molecule_index in range(len(molecule_atom_indices) - 1):
            custom_bond_force.addBond(
                molecule_atom_indices[molecule_index][0],
                molecule_atom_indices[molecule_index + 1][0],
                [],
            )
        system.addForce(custom_bond_force)

        return system, output_indices, output_topology

    def setup_simulation(
        self, modeller, system, output_indices, output_topology, outpath
    ):
        # Add barostat

        system.addForce(MonteCarloBarostat(self.pressure, self.temperature))
        self.logger.debug("Default Periodic box:")
        for dim in range(3):
            self.logger.info(f" {system.getDefaultPeriodicBoxVectors()[dim]}")

        # Create integrator
        self.logger.info("Creating integrator...")

        integrator = LangevinMiddleIntegrator(
            self.temperature, self.collision_rate, self.timestep
        )

        # Create simulation
        self.logger.info("Creating simulation...")

        simulation = Simulation(
            modeller.topology, system, integrator, platform=self.platform
        )
        context = simulation.context
        context.setPositions(modeller.positions)

        # Minimize energy
        self.logger.info("Minimizing ...")
        simulation.minimizeEnergy()

        # Write minimized PDB
        self.logger.debug("Writing minimized PDB")
        output_positions = context.getState(
            getPositions=True, enforcePeriodicBox=False
        ).getPositions(asNumpy=True)
        with open(outpath / "minimized.pdb", "w") as outfile:
            PDBFile.writeFile(
                output_topology,
                output_positions[output_indices, :],
                file=outfile,
                keepIds=True,
            )
        return simulation, context

    def equilibrate(self, simulation):
        # Equilibrate
        self.logger.info("Starting equilibration...")
        simulation.context.setVelocitiesToTemperature(self.temperature)
        simulation.step(self.equilibration_steps)
        self.logger.info("Finished")

        return simulation

    def run_production_simulation(
        self, simulation, context, output_indices, output_topology, outpath
    ):
        # Add reporter to generate XTC trajectory
        simulation.reporters.append(
            XTCReporter(
                str(outpath / "traj.xtc"),
                self.reporting_interval,
                atomSubset=output_indices,
            )
        )
        # Add reporter for rough timing info
        simulation.reporters.append(
            StateDataReporter(
                str(outpath / self.openmm_logname),
                self.reporting_interval,
                step=True,
                time=True,
                temperature=True,
                progress=True,
                remainingTime=True,
                speed=True,
                totalSteps=self.num_steps,
                separator="\t",
            )
        )

        # Run simulation
        self.logger.info("Running simulation...")

        for snapshot_index in range(self.n_snapshots):
            simulation.step(self.reporting_interval)

        self.logger.info("Finished")

        # Write final PDB
        self.logger.info("Writing final PDB")
        output_positions = context.getState(
            getPositions=True, enforcePeriodicBox=False
        ).getPositions(asNumpy=True)
        with open(outpath / "final.pdb", "w") as outfile:
            PDBFile.writeFile(
                output_topology,
                output_positions[output_indices, :],
                file=outfile,
                keepIds=True,
            )

        # Flush trajectories to force files to be closed
        for reporter in simulation.reporters:
            del reporter

        # Clean up to release GPU resources
        del simulation.context
        del simulation
        # return some sort of success/fail code
        return 0

    def run_simulation(self, ligand, outpath):
        if not outpath.exists():
            outpath.mkdir(parents=True)
        self.logger.info(
            f"starting simulation for {ligand} writing simulation to {outpath}"
        )
        processed_ligand = self.process_ligand(ligand)
        system_generator, ligand_mol = self.create_system_generator(
            processed_ligand, outpath
        )
        modeller, ligand_mol = self.get_complex_model(ligand_mol, self.protein_path)
        modeller, mol_atom_indices = self.setup_and_solvate(
            system_generator, modeller, ligand_mol
        )
        system, output_indices, output_topology = self.create_system(
            system_generator, modeller, mol_atom_indices, processed_ligand
        )
        simulation, context = self.setup_simulation(
            modeller, system, output_indices, output_topology, outpath
        )
        simulation = self.equilibrate(simulation)
        retcode = self.run_production_simulation(
            simulation, context, output_indices, output_topology, outpath
        )
        return retcode

    def run_all_simulations(self):
        retcodes = []
        for ligand, outpath in zip(self.ligand_paths, self.output_paths):
            retcode = self.run_simulation(ligand, outpath)
            retcodes.append(retcode)
        return retcodes<|MERGE_RESOLUTION|>--- conflicted
+++ resolved
@@ -16,11 +16,7 @@
 from rdkit import Chem
 
 
-<<<<<<< HEAD
-class OpenMMPlatform(str, Enum):
-=======
 class OpenMMPlatform(StringEnum):
->>>>>>> 96c970f6
     """
     Enum for OpenMM platforms.
     """
