--- conflicted
+++ resolved
@@ -1,9 +1,4 @@
-import pytest
-
-<<<<<<< HEAD
 import pytest # noqa: F401
-=======
->>>>>>> e8bd7f9a
 
 def test_placeholder():
    ...