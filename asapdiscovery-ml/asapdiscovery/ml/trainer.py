--- conflicted
+++ resolved
@@ -398,7 +398,6 @@
 
         run_id_fn = self.output_dir / "run_id"
 
-<<<<<<< HEAD
             # Don't serialize input_data for confidentiality/size reasons
             ds_config = self.ds_config.dict()
             del ds_config["input_data"]
@@ -439,46 +438,6 @@
                     )
                 else:
                     run_id_fn.write_text(run_id)
-=======
-        if self.cont:
-            # Load run_id to continue from file
-            # First make sure the file exists
-            if run_id_fn.exists():
-                run_id = run_id_fn.read_text().strip()
-            else:
-                raise FileNotFoundError("Couldn't find run_id file to continue run.")
-            # Make sure the run_id is legit
-            try:
-                wandb.init(project=self.wandb_project, id=run_id, resume="must")
-            except wandb.errors.UsageError:
-                raise wandb.errors.UsageError(
-                    f"Run in run_id file ({run_id}) doesn't exist"
-                )
-            # Update run config to reflect it's been resumed
-            wandb.config.update({"continue": True}, allow_val_change=True)
-        else:
-            # Don't serialize input_data for confidentiality/size reasons
-            ds_config = self.ds_config.dict()
-            del ds_config["input_data"]
-            config = self.dict()
-            config["ds_config"] = ds_config
-
-            # Start new run
-            run_id = wandb.init(
-                project=self.wandb_project,
-                config=config,
-                name=self.wandb_name,
-            ).id
-
-            # Save run_id in case we want to continue later
-            if not self.output_dir.exists():
-                print(
-                    "No output directory specified, not saving run_id anywhere.",
-                    flush=True,
-                )
-            else:
-                run_id_fn.write_text(run_id)
->>>>>>> b3e77de0
 
             for split, table in zip(
                 ["train", "val", "test"], self._make_wandb_ds_tables()
@@ -501,18 +460,6 @@
                 logfile=str(self.log_file.name),
             ).getLogger()
 
-<<<<<<< HEAD
-=======
-        # Build the Model
-        self.model = self.model_config.build().to(self.device)
-
-        # Build the Optimizer
-        self.optimizer = self.optimizer_config.build(self.model.parameters())
-
-        # Build early stopping
-        self.es = self.es_config.build()
-
->>>>>>> b3e77de0
         # Build dataset and split
         self.ds = self.ds_config.build()
         self.ds_train, self.ds_val, self.ds_test = self.ds_splitter_config.split(
@@ -610,7 +557,6 @@
         # Build the Model
         self.model = self.model_config.build().to(self.device)
 
-<<<<<<< HEAD
         # Build the Optimizer
         self.optimizer = self.optimizer_config.build(self.model.parameters())
 
@@ -631,21 +577,6 @@
 
         # Build loss function
         self.loss_func = self.loss_config.build()
-=======
-        # Adjust output_dir and make sure it exists
-        self.output_dir.mkdir(parents=True, exist_ok=True)
-        # Start the W&B process
-        if self.use_wandb:
-            run_id = self.wandb_init()
-            self.output_dir = self.output_dir / run_id
-        self.output_dir.mkdir(exist_ok=True)
-
-        # If continuing a run, get the optimizer and model config options from
-        #  the W&B config
-        if self.cont:
-            wandb_optimizer_config = wandb.config["optimizer_config"]
-            wandb_model_config = wandb.config["model_config"]
->>>>>>> b3e77de0
 
         # Set internal tracker to True so we know we can start training
         self._is_initialized = True
