--- conflicted
+++ resolved
@@ -29,18 +29,8 @@
     check_filelist_has_elements,
     extract_compounds_from_filenames,
 )
-<<<<<<< HEAD
-from asapdiscovery.ml.es import (  # noqa: E402
-    BestEarlyStopping,
-    ConvergedEarlyStopping,
-)
-
-from asapdiscovery.ml.loss import GaussianNLLLoss, MSELoss
-
-=======
 from asapdiscovery.ml.es import BestEarlyStopping, ConvergedEarlyStopping  # noqa: E402
 from asapdiscovery.ml.loss import GaussianNLLLoss, MSELoss
->>>>>>> 3035cbe5
 from asapdiscovery.ml.utils import (
     build_dataset,
     build_model,
