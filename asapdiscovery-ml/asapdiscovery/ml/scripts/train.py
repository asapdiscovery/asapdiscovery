--- conflicted
+++ resolved
@@ -19,11 +19,14 @@
 import argparse
 import os
 import pickle as pkl
-<<<<<<< HEAD
-
+import re
+from glob import glob
 import numpy as np
 import torch
-from asapdiscovery.ml import EarlyStopping, GaussianNLLLoss, MSELoss
+from asapdiscovery.data.schema import ExperimentalCompoundDataUpdate  # noqa: E402
+from asapdiscovery.data.utils import check_filelist_has_elements  # noqa: E402
+from asapdiscovery.ml import GAT, E3NNBind, GaussianNLLLoss, SchNetBind, MSELoss, EarlyStopping  # noqa: E402
+from asapdiscovery.ml.dataset import DockedDataset, GraphDataset  # noqa: E402
 from asapdiscovery.ml.utils import (
     build_dataset,
     build_model,
@@ -34,29 +37,14 @@
     parse_config,
     plot_loss,
     split_dataset,
+    split_molecules,
     train,
 )
-=======
-import re
-from glob import glob
-
-import numpy as np
-import torch
-from asapdiscovery.data.schema import ExperimentalCompoundDataUpdate  # noqa: E402
-from asapdiscovery.data.utils import check_filelist_has_elements  # noqa: E402
-from asapdiscovery.ml import MSELoss  # noqa: E402
-from asapdiscovery.ml import GAT, E3NNBind, GaussianNLLLoss, SchNetBind  # noqa: E402
-from asapdiscovery.ml.dataset import DockedDataset, GraphDataset  # noqa: E402
-from asapdiscovery.ml.utils import calc_e3nn_model_info  # noqa: E402
-from asapdiscovery.ml.utils import find_most_recent  # noqa: 402
-from asapdiscovery.ml.utils import plot_loss  # noqa: E402
-from asapdiscovery.ml.utils import split_molecules, train  # noqa: E402
 from dgllife.utils import CanonicalAtomFeaturizer
 from e3nn import o3
 from e3nn.nn.models.gate_points_2101 import Network
 from torch_geometric.datasets import QM9
 from torch_geometric.nn import SchNet
->>>>>>> 211bd574
 
 
 def add_one_hot_encodings(ds):
