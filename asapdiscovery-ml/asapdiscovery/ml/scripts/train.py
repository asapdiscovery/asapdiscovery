--- conflicted
+++ resolved
@@ -22,11 +22,7 @@
 
 import numpy as np
 import torch
-<<<<<<< HEAD
-from asapdiscovery.ml import EarlyStopping, GaussianNLLLoss, MSELoss
-=======
 from asapdiscovery.ml import EarlyStopping, GaussianNLLLoss, MSELoss  # noqa: E402
->>>>>>> 0f585fbd
 from asapdiscovery.ml.utils import (
     build_dataset,
     build_model,
