--- conflicted
+++ resolved
@@ -606,11 +606,7 @@
     assert len(loss_dict["test"]) == 1
 
 
-<<<<<<< HEAD
-def test_build_and_train_schnet_jitter(exp_file, docked_files, tmp_path):
-=======
 def test_build_and_train_visnet(exp_file, docked_files, tmp_path):
->>>>>>> 17304776
     docked_dir = docked_files[0].parent
 
     runner = CliRunner()
@@ -618,28 +614,29 @@
         cli,
         [
             "build-and-train",
-<<<<<<< HEAD
-            "schnet",
-=======
             "visnet",
->>>>>>> 17304776
-            "--output-dir",
-            tmp_path / "model_out",
-            "--trainer-config-cache",
-            tmp_path / "trainer.json",
-            "--ds-split-type",
-            "temporal",
-            "--exp-file",
-            exp_file,
-            "--structures",
-            str(docked_dir),
-            "--ds-cache",
-            tmp_path / "ds_cache.pkl",
-            "--ds-config-cache",
-            tmp_path / "ds_config_cache.json",
-<<<<<<< HEAD
-            "--data-aug",
-            "aug_type:jitter_fixed",
+            "--output-dir",
+            tmp_path / "model_out",
+            "--trainer-config-cache",
+            tmp_path / "trainer.json",
+            "--ds-split-type",
+            "temporal",
+            "--exp-file",
+            exp_file,
+            "--structures",
+            str(docked_dir),
+            "--ds-cache",
+            tmp_path / "ds_cache.pkl",
+            "--ds-config-cache",
+            tmp_path / "ds_config_cache.json",
+            "--num-heads",
+            "2",
+            "--num-layers",
+            "1",
+            "--lmax",
+            "1",
+            "--vertex",
+            False,
             "--loss-type",
             "mse_step",
             "--device",
@@ -677,7 +674,7 @@
     assert len(loss_dict["test"]) == 1
 
 
-def test_build_and_train_e3nn_jitter(exp_file, docked_files, tmp_path):
+def test_build_and_train_schnet_jitter(exp_file, docked_files, tmp_path):
     docked_dir = docked_files[0].parent
 
     runner = CliRunner()
@@ -685,7 +682,7 @@
         cli,
         [
             "build-and-train",
-            "e3nn",
+            "schnet",
             "--output-dir",
             tmp_path / "model_out",
             "--trainer-config-cache",
@@ -702,18 +699,6 @@
             tmp_path / "ds_config_cache.json",
             "--data-aug",
             "aug_type:jitter_fixed",
-            "--irreps-hidden",
-            "0:5",
-=======
-            "--num-heads",
-            "2",
-            "--num-layers",
-            "1",
-            "--lmax",
-            "1",
-            "--vertex",
-            False,
->>>>>>> 17304776
             "--loss-type",
             "mse_step",
             "--device",
@@ -748,4 +733,68 @@
     print({k: len(v) for k, v in loss_dict.items()}, flush=True)
     assert len(loss_dict["train"]) == 8
     assert len(loss_dict["val"]) == 1
+    assert len(loss_dict["test"]) == 1
+
+
+def test_build_and_train_e3nn_jitter(exp_file, docked_files, tmp_path):
+    docked_dir = docked_files[0].parent
+
+    runner = CliRunner()
+    result = runner.invoke(
+        cli,
+        [
+            "build-and-train",
+            "e3nn",
+            "--output-dir",
+            tmp_path / "model_out",
+            "--trainer-config-cache",
+            tmp_path / "trainer.json",
+            "--ds-split-type",
+            "temporal",
+            "--exp-file",
+            exp_file,
+            "--structures",
+            str(docked_dir),
+            "--ds-cache",
+            tmp_path / "ds_cache.pkl",
+            "--ds-config-cache",
+            tmp_path / "ds_config_cache.json",
+            "--data-aug",
+            "aug_type:jitter_fixed",
+            "--irreps-hidden",
+            "0:5",
+            "--loss-type",
+            "mse_step",
+            "--device",
+            "cpu",
+            "--n-epochs",
+            "1",
+            "--use-wandb",
+            "False",
+        ],
+    )
+    # assert result.exit_code == 0
+    if result.exit_code:
+        raise result.exception
+
+    # Make sure the right files exist
+    trainer_config_cache = tmp_path / "trainer.json"
+    output_dir = tmp_path / "model_out"
+    loss_dict_file = output_dir / "loss_dict.json"
+    assert trainer_config_cache.exists()
+    assert output_dir.exists()
+    assert (output_dir / "init.th").exists()
+    for i in range(1):
+        assert (output_dir / f"{i}.th").exists()
+    assert (output_dir / "final.th").exists()
+    assert loss_dict_file.exists()
+    assert (tmp_path / "ds_cache.pkl").exists()
+    assert (tmp_path / "ds_config_cache.json").exists()
+
+    # Load and check stuff
+    loss_dict = json.loads(loss_dict_file.read_text())
+    assert {"train", "test", "val"} == set(loss_dict.keys())
+    print({k: len(v) for k, v in loss_dict.items()}, flush=True)
+    assert len(loss_dict["train"]) == 8
+    assert len(loss_dict["val"]) == 1
     assert len(loss_dict["test"]) == 1