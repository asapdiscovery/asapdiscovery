import os
import pickle
import shutil

import asapdiscovery.ml
import pytest
from numpy.testing import assert_allclose


def load_data(file):
    with open(file, "rb") as f:
        data = pickle.load(f)
    return data


@pytest.fixture()
def weights_yaml():
    # ugly hack to make the directory relative
    # use to clean up in weights in
    weights = os.path.join(os.path.dirname(__file__), "test_weights.yaml")
    yield weights
    shutil.rmtree("./_weights", ignore_errors=True)


@pytest.fixture()
def test_data():
    # ugly hack to make the directory relative
    # contains two data points in a GraphDataset, both the same with the smiles order changed in the second one
    data = load_data(
        os.path.join(os.path.dirname(__file__), "data/fragalysis_GAT_test_ds.pkl")
    )
    # has structure: ((design_unit, compound),  {smiles: smiles, g: graph, **kwargs})
    # we want the graph
    g1 = data[0][1]["g"]
    g2 = data[1][1]["g"]
    return g1, g2, data


@pytest.fixture()
def test_inference_data():
    # ugly hack to make the directory relative
    # contains two data points in a GraphInferenceDataset, both the same with the smiles order changed in the second one
    data = load_data(
        os.path.join(
            os.path.dirname(__file__), "data/fragalysis_GAT_test_inference_ds.pkl"
        )
    )
    # has structure: graph
    g1 = data[0]
    g2 = data[1]
    return g1, g2, data


@pytest.fixture()
def test_inference_data():
    # ugly hack to make the directory relative
    # contains two data points in a GraphInferenceDataset, both the same with the smiles order changed in the second one
    data = load_data(
        os.path.join(
            os.path.dirname(__file__), "data/fragalysis_GAT_test_inference_ds.pkl"
        )
    )
    # has structure ((design_unit, compound),  {smiles: smiles, g: graph, **kwargs})
    # we want the graph
    g1 = data[0][1]["g"]
    g2 = data[1][1]["g"]
    return g1, g2


def test_gatinference_construct(weights_yaml):
    inference_cls = asapdiscovery.ml.inference.GATInference(
        "gatmodel_test", weights_yaml
    )
    assert inference_cls is not None


def test_inference_construct_no_spec(weights_yaml):
    inference_cls = asapdiscovery.ml.inference.GATInference("model1")
    assert inference_cls is not None


def test_gatinference_predict(weights_yaml, test_data):
    inference_cls = asapdiscovery.ml.inference.GATInference(
        "gatmodel_test", weights_yaml
    )
    g1, _, _ = test_data
    assert inference_cls is not None
    output = inference_cls.predict(g1)
    assert output is not None


def test_gatinference_predict_smiles_equivariant(weights_yaml, test_data):
    inference_cls = asapdiscovery.ml.inference.GATInference(
        "gatmodel_test", weights_yaml
    )
    g1, g2, _ = test_data
    # same data different smiles order
    assert inference_cls is not None
    output1 = inference_cls.predict(g1)
    output2 = inference_cls.predict(g2)
    assert_allclose(output1, output2)


# test inference dataset cls against training dataset cls
def test_gatinference_predict_dataset_equal(
    weights_yaml, test_data, test_inference_data
):
    inference_cls = asapdiscovery.ml.inference.GATInference(
        "gatmodel_test", weights_yaml
    )
    g1, g2, _ = test_data
    g1_infds, g2_infds, _ = test_inference_data
    # same data different smiles order
    assert inference_cls is not None
    output1 = inference_cls.predict(g1)
    output2 = inference_cls.predict(g2)
    assert_allclose(output1, output2)
<<<<<<< HEAD
    # test inference dataset
    output_infds_1 = inference_cls.predict(g1_infds)
    output_infds_2 = inference_cls.predict(g2_infds)
    assert_allclose(output_infds_1, output_infds_2)
    assert_allclose(output1, output_infds_1)
    assert_allclose(output2, output_infds_2)
    # everything is the same :)


def test_gatinference_predict_from_smiles_dataset_equal(
=======


# test inference dataset cls against training dataset cls
def test_gatinference_predict_dataset_equal(
>>>>>>> fcebdccf
    weights_yaml, test_data, test_inference_data
):
    inference_cls = asapdiscovery.ml.inference.GATInference(
        "gatmodel_test", weights_yaml
    )
<<<<<<< HEAD
    g1, g2, _ = test_data
    g1_infds, g2_infds, gids = test_inference_data
    # same data different smiles order
    assert inference_cls is not None
    smiles = list(gids.smiles_dict.keys())
    assert len(smiles) == 2
    s1 = smiles[0]
    s2 = smiles[1]
    output1 = inference_cls.predict(gids[s1])
    output2 = inference_cls.predict(gids[s2])
    assert_allclose(output1, output2)
=======
    g1, g2 = test_data
    g1_infds, g2_infds = test_inference_data
    # same data different smiles order
    assert inference_cls is not None
    output1 = inference_cls.predict(g1)
    output2 = inference_cls.predict(g2)
    assert_allclose(output1, output2)
    # test inference dataset
    output_infds_1 = inference_cls.predict(g1_infds)
    output_infds_2 = inference_cls.predict(g2_infds)
    assert_allclose(output_infds_1, output_infds_2)
    assert_allclose(output1, output_infds_1)
    assert_allclose(output2, output_infds_2)
    # everything is the same :)
>>>>>>> fcebdccf
<|MERGE_RESOLUTION|>--- conflicted
+++ resolved
@@ -115,7 +115,6 @@
     output1 = inference_cls.predict(g1)
     output2 = inference_cls.predict(g2)
     assert_allclose(output1, output2)
-<<<<<<< HEAD
     # test inference dataset
     output_infds_1 = inference_cls.predict(g1_infds)
     output_infds_2 = inference_cls.predict(g2_infds)
@@ -126,18 +125,11 @@
 
 
 def test_gatinference_predict_from_smiles_dataset_equal(
-=======
-
-
-# test inference dataset cls against training dataset cls
-def test_gatinference_predict_dataset_equal(
->>>>>>> fcebdccf
     weights_yaml, test_data, test_inference_data
 ):
     inference_cls = asapdiscovery.ml.inference.GATInference(
         "gatmodel_test", weights_yaml
     )
-<<<<<<< HEAD
     g1, g2, _ = test_data
     g1_infds, g2_infds, gids = test_inference_data
     # same data different smiles order
@@ -148,20 +140,4 @@
     s2 = smiles[1]
     output1 = inference_cls.predict(gids[s1])
     output2 = inference_cls.predict(gids[s2])
-    assert_allclose(output1, output2)
-=======
-    g1, g2 = test_data
-    g1_infds, g2_infds = test_inference_data
-    # same data different smiles order
-    assert inference_cls is not None
-    output1 = inference_cls.predict(g1)
-    output2 = inference_cls.predict(g2)
-    assert_allclose(output1, output2)
-    # test inference dataset
-    output_infds_1 = inference_cls.predict(g1_infds)
-    output_infds_2 = inference_cls.predict(g2_infds)
-    assert_allclose(output_infds_1, output_infds_2)
-    assert_allclose(output1, output_infds_1)
-    assert_allclose(output2, output_infds_2)
-    # everything is the same :)
->>>>>>> fcebdccf
+    assert_allclose(output1, output2)