import os

import pytest
from asapdiscovery.ml.models import (
    ASAPMLModelRegistry,
    LocalMLModelSpec,
    MLModelBase,
    MLModelRegistry,
    MLModelSpec,
    RemoteEnsembleHelper,
)


@pytest.fixture()
def weights_yaml():
    # ugly hack to make the directory relative
    weights = os.path.join(os.path.dirname(__file__), "test_weights.yaml")
    return weights


def test_default_registry():
    assert ASAPMLModelRegistry.models != {}
    assert ASAPMLModelRegistry.models["gat_test"].type == "GAT"


def test_pull_model():
    model = ASAPMLModelRegistry.models["gat_test"]
    assert type(model) is MLModelSpec
    pulled_model = model.pull()
    assert type(pulled_model) is LocalMLModelSpec
    assert pulled_model.type == "GAT"


def test_pull_to_local_dir(tmp_path):
    model = ASAPMLModelRegistry.models["gat_test"]
    assert type(model) is MLModelSpec
    local_model = model.pull(local_dir=tmp_path)
    assert os.path.exists(os.path.join(tmp_path, local_model.weights_file))
    assert os.path.exists(os.path.join(tmp_path, local_model.config_file))


def test_default_registry_ensemble():
    # name comes from remote ensemble manifest
    assert ASAPMLModelRegistry.models["asapdiscovery-GAT-ensemble-test"].type == "GAT"


@pytest.mark.parametrize(
    "target", ["SARS-CoV-2-Mpro", "SARS-CoV-2-Mac1", "MERS-CoV-Mpro"]
)
def test_default_registry_targets(target):
    models_for_target = ASAPMLModelRegistry.get_models_for_target(target)
    assert len(models_for_target) > 0
    for model in models_for_target:
        assert target in model.targets


@pytest.mark.parametrize(
    "target", ["SARS-CoV-2-Mpro", "SARS-CoV-2-Mac1", "MERS-CoV-Mpro"]
)
@pytest.mark.parametrize("type", ["GAT", "schnet"])
def test_default_registry_target_and_type(target, type):
    models_for_target_and_type = ASAPMLModelRegistry.get_models_for_target_and_type(
        target, type
    )
    for model in models_for_target_and_type:
        assert target in model.targets
        assert model.type == type


def test_get_model():
    model = ASAPMLModelRegistry.get_model("gat_test")
    assert model.type == "GAT"


@pytest.mark.parametrize("type", ["GAT", "schnet"])
def test_get_latest_model_for_target_and_type(type):
    model = ASAPMLModelRegistry.get_latest_model_for_target_and_type(
        "SARS-CoV-2-Mpro", type
    )
    other_models = ASAPMLModelRegistry.get_models_for_target("SARS-CoV-2-Mpro")
    # filter by type
    other_models = [m for m in other_models if m.type == type]
    # sort by date updated
    other_models.sort(key=lambda x: x.last_updated, reverse=True)
    assert model == other_models[0]


def test_custom_registry(weights_yaml):
    registry = MLModelRegistry.from_yaml(weights_yaml)
    assert registry.models != {}
    assert registry.models["gatmodel_test"].type == "GAT"


def test_custom_registry_pull(weights_yaml):
    registry = MLModelRegistry.from_yaml(weights_yaml)
    model = registry.models["gatmodel_test"]
    assert type(model) is MLModelSpec
    pulled_model = model.pull()
    assert type(pulled_model) is LocalMLModelSpec
    assert pulled_model.type == "GAT"


def test_remote_ensemble_pull(remote_ensemble_manifest_url):
    reh = RemoteEnsembleHelper(manifest_url=remote_ensemble_manifest_url)
    ens_mods = reh.to_ensemble_spec()
    emodspec = ens_mods["asapdiscovery-GAT-ensemble-test"]
    lemodspec = emodspec.pull()
    assert len(lemodspec.models) == 5


def test_registry_get_models_for_target_and_type():
    models = ASAPMLModelRegistry.get_models_for_target_and_type(
        "SARS-CoV-2-Mpro", "GAT"
    )
    assert isinstance(models, list)
    assert len(models) > 0
    for model in models:
        assert model.type == "GAT"
        assert "SARS-CoV-2-Mpro" in model.targets


def test_registry_get_models_for_target():
    models = ASAPMLModelRegistry.get_models_for_target("SARS-CoV-2-Mpro")
    assert len(models) > 0


def test_registry_get_targets_with_models():
    targets = ASAPMLModelRegistry.get_targets_with_models()
    assert len(targets) > 0
    assert "SARS-CoV-2-Mpro" in targets
    assert "SARS-CoV-2-Mac1" in targets
    assert "MERS-CoV-Mpro" in targets


def test_registry_get_latest_model_for_target_and_type():
    model = ASAPMLModelRegistry.get_latest_model_for_target_and_type(
        "SARS-CoV-2-Mpro", "GAT"
    )
    assert isinstance(model, MLModelBase)
    assert model.type == "GAT"


def test_registry_get_latest_model_for_target_and_endpoint():
    model = ASAPMLModelRegistry.get_latest_model_for_target_and_endpoint(
        "SARS-CoV-2-Mpro", "pIC50"
    )
    assert isinstance(model, MLModelBase)
    assert model.type == "GAT"


def test_registry_get_models_for_endpoint():
    models = ASAPMLModelRegistry.get_models_for_endpoint("pIC50")
    assert isinstance(models, list)
    assert len(models) > 0
    for model in models:
        assert model.endpoint == "pIC50"


def test_registry_get_latest_model_for_endpoint():
    model = ASAPMLModelRegistry.get_latest_model_for_endpoint("pIC50")
    assert isinstance(model, MLModelBase)
    assert model.endpoint == "pIC50"


def test_registry_get_models_without_target():
    models = ASAPMLModelRegistry.get_models_without_target()
    assert isinstance(models, list)
    assert len(models) > 0
    for model in models:
        assert model.targets == {None}


def test_registry_get_endpoints():
    endpoints = ASAPMLModelRegistry.get_endpoints()
    assert isinstance(endpoints, list)
    assert len(endpoints) > 0


def test_registry_get_endpoints_for_target():
    endpoints = ASAPMLModelRegistry.get_endpoints_for_target("SARS-CoV-2-Mpro")
    assert isinstance(endpoints, list)
    assert len(endpoints) > 0
    assert "pIC50" in endpoints


def test_registry_endpoint_has_target():
    assert ASAPMLModelRegistry.endpoint_has_target("pIC50")
    assert not ASAPMLModelRegistry.endpoint_has_target("LogD")


def test_registry_get_latest_model_for_target_type_and_endpoint():
    model = ASAPMLModelRegistry.get_latest_model_for_target_type_and_endpoint(
        "SARS-CoV-2-Mpro", "GAT", "pIC50"
    )
    assert isinstance(model, MLModelBase)
    assert model.type == "GAT"
    assert model.endpoint == "pIC50"


def test_registry_get_model_types_for_endpoint():
    types = ASAPMLModelRegistry.get_model_types_for_endpoint("pIC50")
    assert isinstance(types, list)
    assert len(types) > 0
    assert "GAT" in types


def test_registry_reccomend_models_for_target():
    models = ASAPMLModelRegistry.reccomend_models_for_target("SARS-CoV-2-Mpro")
    assert isinstance(models, list)
    assert len(models) > 0
    for model in models:
        if model.targets == {None}:
            continue
<<<<<<< HEAD
        assert "SARS-CoV-2-Mpro" in model.targets


def test_refresh_registry():
    # just check its functional
    ASAPMLModelRegistry.refresh_registry()
=======
        assert "SARS-CoV-2-Mpro" in model.targets
>>>>>>> b111af8c
<|MERGE_RESOLUTION|>--- conflicted
+++ resolved
@@ -211,13 +211,9 @@
     for model in models:
         if model.targets == {None}:
             continue
-<<<<<<< HEAD
         assert "SARS-CoV-2-Mpro" in model.targets
 
 
 def test_refresh_registry():
     # just check its functional
-    ASAPMLModelRegistry.refresh_registry()
-=======
-        assert "SARS-CoV-2-Mpro" in model.targets
->>>>>>> b111af8c
+    ASAPMLModelRegistry.refresh_registry()