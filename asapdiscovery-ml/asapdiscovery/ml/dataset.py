<<<<<<< HEAD
import pandas as pd
=======
import numpy as np
>>>>>>> 135f4501
import torch
from asapdiscovery.data.backend.openeye import oechem
from asapdiscovery.data.schema.complex import Complex
from asapdiscovery.data.schema.ligand import Ligand
from torch.utils.data import Dataset


class DockedDataset(Dataset):
    """
    Class for loading docking results into a dataset to be used for graph
    learning.
    """

    def __init__(self, compounds={}, structures=[]):
        """
        Constructor for DockedDataset object.

        Parameters
        ----------
        compounds : dict[(str, str), list[int]]
            Dict mapping a compound tuple (xtal_id, compound_id) to a list of indices in
            structures that are poses for that id pair
        structures : list[dict]
            List of pose dicts, containing at minimum tensors for atomic number, atomic
            positions, and a ligand idx. Indices in this list should match the indices
            in the lists in compounds.
        """
        super().__init__()

        self.compounds = compounds
        self.structures = structures

    @classmethod
    def from_complexes(cls, complexes: list[Complex], exp_dict=None, ignore_h=True):
        """
        Build from a list of Complex objects.

        Parameters
        ----------
        complexes : list[Complex]
            List of Complex schema objects to build into a DockedDataset object
        exp_dict : dict[str, dict[str, int | float]], optional
            Dict mapping compound_id to an experimental results dict. The dict for a
            compound will be added to the pose representation of each Complex containing
            a ligand witht that compound_id
        ignore_h : bool, default=True
            Whether to remove hydrogens from the loaded structure

        Returns
        -------
        DockedDataset
        """

        if exp_dict is None:
            exp_dict = {}

        # Helper function to grab all relevant
        def get_complex_id(c):
            # First build target id from target_name and all identifiers
            target_name = c.target.target_name
            target_ids = {k: v for k, v in c.target.ids.dict() if v}
            target_id = []
            if target_name:
                target_id += [target_name]
            if len(target_ids):
                target_id += [target_ids]

            # Build ligand_id from compound_name and all identifiers
            compound_name = c.ligand.compound_name
            compound_ids = {k: v for k, v in c.ligand.ids.dict() if v}
            compound_id = []
            if compound_name:
                compound_id += [compound_name]
            if len(compound_ids):
                compound_id += [compound_ids]

            return tuple(target_id), tuple(compound_id)

        compound_idxs = {}
        structures = []
        # Can't use enumerate in case we skip some
        comp_counter = 0
        for comp in complexes:
            try:
                comp_exp_dict = comp.ligand.experimental_data.experimental_data
            except AttributeError:
                comp_exp_dict = {}
            comp_exp_dict |= exp_dict.get(comp.ligand.compound_name, {})

            # compound = get_complex_id(comp)
            compound = (comp.target.target_name, comp.ligand.compound_name)
            try:
                compound_idxs[compound].append(comp_counter)
            except KeyError:
                compound_idxs[compound] = [comp_counter]

            pose = cls._complex_to_pose(
                comp, compound=compound, exp_dict=comp_exp_dict, ignore_h=ignore_h
            )
            structures.append(pose)

            comp_counter += 1

        return cls(compound_idxs, structures)

    @staticmethod
    def _complex_to_pose(comp, compound=None, exp_dict=None, ignore_h=True):
        """
        Helper function to convert a Complex to a pose.
        """

        if exp_dict is None:
            exp_dict = {}

        # First get target atom positions, atomic numbers, and B factors
        target_mol = comp.target.to_oemol()
        target_coords = target_mol.GetCoords()
        target_pos = []
        target_z = []
        target_b = []
        for atom in target_mol.GetAtoms():
            target_pos.append(target_coords[atom.GetIdx()])
            target_z.append(atom.GetAtomicNum())
            target_b.append(oechem.OEAtomGetResidue(atom).GetBFactor())

        # Get ligand atom positions, atomic numbers, and B factors
        ligand_mol = comp.ligand.to_oemol()
        ligand_coords = ligand_mol.GetCoords()
        ligand_pos = []
        ligand_z = []
        ligand_b = []
        for atom in ligand_mol.GetAtoms():
            ligand_pos.append(ligand_coords[atom.GetIdx()])
            ligand_z.append(atom.GetAtomicNum())
            ligand_b.append(oechem.OEAtomGetResidue(atom).GetBFactor())

        # Combine the two
        all_pos = torch.tensor(target_pos + ligand_pos).float()
        all_z = torch.tensor(target_z + ligand_z)
        all_b = torch.tensor(target_b + ligand_b)
        all_lig = torch.tensor(
            [False] * target_mol.NumAtoms() + [True] * ligand_mol.NumAtoms()
        )

        # Add some extra stuff for use in e3nn models
        all_one_hot = torch.nn.functional.one_hot(all_z - 1, 100).float()

        # Subset to remove Hs if desired
        if ignore_h:
            h_idx = all_z == 1
            all_pos = all_pos[~h_idx]
            all_z = all_z[~h_idx]
            all_b = all_b[~h_idx]
            all_lig = all_lig[~h_idx]
            all_one_hot = all_one_hot[~h_idx]

        pose = {
            "pos": all_pos,
            "z": all_z,
            "lig": all_lig,
            "x": all_one_hot,
            "b": all_b,
            "ligand": comp.ligand,
        }
        if compound:
            pose["compound"] = compound
        return pose | exp_dict

    @classmethod
    def from_files(
        cls,
        str_fns,
        compounds,
        ignore_h=True,
        extra_dict=None,
        num_workers=1,
    ):
        """
        Parameters
        ----------
        str_fns : list[str]
            List of paths for the PDB files. Should correspond 1:1 with the
            names in compounds
        compounds : list[tuple[str]]
            List of (crystal structure, ligand compound id)
        ignore_h : bool, default=True
            Whether to remove hydrogens from the loaded structure
        extra_dict : dict[str, dict], optional
            Extra information to add to each structure. Keys should be
            compounds, and dicts can be anything as long as they don't have the
            keys ["z", "pos", "lig", "compound"]
        num_workers : int, default=1
            Number of cores to use to load structures
        """
        if extra_dict is None:
            extra_dict = {}

        mp_args = [(fn, compound) for fn, compound in zip(str_fns, compounds)]

        def mp_func(fn, compound):
            return Complex.from_pdb(
                pdb_file=fn,
                target_kwargs={"target_name": compound[0]},
                ligand_kwargs={"compound_name": compound[1]},
            )

        if num_workers > 1:
            import multiprocessing as mp

            n_procs = min(num_workers, mp.cpu_count(), len(mp_args))
            with mp.Pool(n_procs) as pool:
                all_complexes = pool.starmap(mp_func, mp_args)
        else:
            all_complexes = [mp_func(*args) for args in mp_args]

        return cls.from_complexes(all_complexes, exp_dict=extra_dict, ignore_h=ignore_h)

    def __len__(self):
        return len(self.structures)

    def __getitem__(self, idx):
        """
        Parameters
        ----------
        idx : int, tuple, list[tuple/int], tensor[tuple/int]
            Index into dataset. Can either be a numerical index into the
            structures or a tuple of (crystal structure, ligand compound id),
            or a list/torch.tensor/numpy.ndarray of either of those types

        Returns
        -------
        list[tuple]
            List of tuples (crystal_structure, compound_id) for found structures
        list[dict]
            List of dictionaries with keys
            - `z`: atomic numbers
            - `pos`: position matrix
            - `lig`: ligand identifier
            - `compound`: tuple of (crystal_structure, compound_id)
        """
        import torch

        # Extract idx from inside the tensor object
        if torch.is_tensor(idx):
            try:
                idx = idx.item()
            except ValueError:
                idx = idx.tolist()

        # Figure out the type of the index, and keep note of whether a list was
        #  passed in or not
        if isinstance(idx, int):
            return_list = False
            idx_type = int
            idx = [idx]
        elif isinstance(idx, slice):
            return_list = True
            idx_type = int
            start, stop, step = idx.indices(len(self))
            idx = list(range(start, stop, step))
        else:
            return_list = True
            if isinstance(idx[0], int):
                idx_type = int
            else:
                idx_type = tuple
                if (
                    isinstance(idx, tuple)
                    and (len(idx) == 2)
                    and isinstance(idx[0], str)
                    and isinstance(idx[1], str)
                ):
                    idx = [idx]
                else:
                    idx = [tuple(i) for i in idx]

        # If idx is integral, assume it is indexing the structures list,
        #  otherwise assume it's giving structure name
        if idx_type is int:
            str_idx_list = idx
        else:
            # Need to find the structures that correspond to this compound(s)
            str_idx_list = [i for c in idx for i in self.compounds[c]]

        str_list = [self.structures[i] for i in str_idx_list]
        compounds = [s["compound"] for s in str_list]
        if return_list:
            return list(zip(compounds, str_list))
        else:
            return (compounds[0], str_list[0])

    def __iter__(self):
        for s in self.structures:
            yield (s["compound"], s)


class GroupedDockedDataset(Dataset):
    """
    Version of DockedDataset where data is grouped by compound_id, so all poses
    for a given compound can be accessed at a time.
    """

    def __init__(self, compound_ids: list[str] = [], structures: dict[str, dict] = {}):
        """
        Constructor for GroupedDockedDataset object.

        Parameters
        ----------
        compound_ids : list[str]
            List of compound ids. Each entry in this list must have a corresponding
            entry in structures
        structures : dict[str, dict]
            Dict mapping compound_id to a pose dict
        """
        import numpy as np

        super().__init__()

        self.compound_ids = np.asarray(compound_ids)
        self.structures = structures

    @classmethod
    def from_complexes(cls, complexes: list[Complex], exp_dict={}, ignore_h=True):
        """
        Build from a list of Complex objects.

        Parameters
        ----------
        complexes : list[Complex]
            List of Complex schema objects to build into a DockedDataset object
        exp_dict : dict[str, dict[str, int | float]], optional
            Dict mapping compound_id to an experimental results dict. The dict for a
            compound will be added to the pose representation of each Complex containing
            a ligand witht that compound_id
        ignore_h : bool, default=True
            Whether to remove hydrogens from the loaded structure

        Returns
        -------
        GroupedDockedDataset
        """
        from asapdiscovery.docking.analysis import calculate_rmsd_openeye

        compound_ids = []
        structures = {}
        for i, comp in enumerate(complexes):
            # compound = get_complex_id(comp)
            compound = (comp.target.target_name, comp.ligand.compound_name)

            # Build pose dict
            try:
                comp_exp_dict = comp.ligand.experimental_data.experimental_data
            except AttributeError:
                comp_exp_dict = {}
            comp_exp_dict |= exp_dict.get(comp.ligand.compound_name, {})
            pose = DockedDataset._complex_to_pose(
                comp, compound=compound, exp_dict=comp_exp_dict, ignore_h=ignore_h
            )

            # Calculate RMSD to ref if available
            if "xtal_ligand" in pose:
                pose["ref_rmsd"] = calculate_rmsd_openeye(
                    Ligand(**pose["xtal_ligand"]).to_oemol(), pose["ligand"].to_oemol()
                )

            try:
                structures[comp.ligand.compound_name]["poses"].append(pose)
            except KeyError:
                # Take compound-level data from first pose
                exp_data = {
                    k: v
                    for k, v in pose.items()
                    if (not isinstance(v, torch.Tensor)) and (k != "ref_rmsd")
                }
                structures[comp.ligand.compound_name] = {"poses": [pose]} | exp_data
                compound_ids.append(comp.ligand.compound_name)

        # Calculate which pose is closest to experiment
        for compound_id, data in structures.items():
            if "xtal_ligand" not in data:
                continue

            # Get all RMSDs
            pose_rmsds = np.asarray([pose["ref_rmsd"] for pose in data["poses"]])

            # Label of all zeros, except the one with the best pose (lowest ref RMSD)
            best_lab = np.zeros(len(data["poses"]))
            best_lab[np.argmin(pose_rmsds)] = 1

            data["best_pose_label"] = best_lab
            # Normalize to probability, take inverse first so lower RMSDs are better
            data["rmsd_probs"] = (1 / pose_rmsds) / (1 / pose_rmsds).sum()

        return cls(compound_ids=compound_ids, structures=structures)

    @classmethod
    def from_files(
        cls,
        str_fns,
        compounds,
        ignore_h=True,
        extra_dict=None,
        num_workers=1,
    ):
        """
        Parameters
        ----------
        str_fns : list[str]
            List of paths for the PDB files. Should correspond 1:1 with the
            names in compounds
        compounds : list[tuple[str]]
            List of (crystal structure, ligand compound id)
        ignore_h : bool, default=True
            Whether to remove hydrogens from the loaded structure
        extra_dict : dict[str, dict], optional
            Extra information to add to each structure. Keys should be
            compounds, and dicts can be anything as long as they don't have the
            keys ["z", "pos", "lig", "compound"]
        num_workers : int, default=1
            Number of cores to use to load structures
        """

        if extra_dict is None:
            extra_dict = {}

        mp_args = [(fn, compound) for fn, compound in zip(str_fns, compounds)]

        def mp_func(fn, compound):
            return Complex.from_pdb(
                pdb_file=fn,
                target_kwargs={"target_name": compound[0]},
                ligand_kwargs={"compound_name": compound[1]},
            )

        if num_workers > 1:
            import multiprocessing as mp

            n_procs = min(num_workers, mp.cpu_count(), len(mp_args))
            with mp.Pool(n_procs) as pool:
                all_complexes = pool.starmap(mp_func, mp_args)
        else:
            all_complexes = [mp_func(*args) for args in mp_args]

        return cls.from_complexes(all_complexes, exp_dict=extra_dict, ignore_h=ignore_h)

    def __len__(self):
        return len(self.compound_ids)

    def __getitem__(self, idx):
        """
        Parameters
        ----------
        idx : int, str, list[str/int], tensor[str/int]
            Index into dataset. Can either be a numerical index into the
            compound ids or the compound id itself, or a
            list/torch.tensor/numpy.ndarray of either of those types.

        Returns
        -------
        List[str]
            List of compound_id for found groups
        List[List[Dict]]
            List of groups (lists) of dict representation of structures
        """
        import torch

        # Extract idx from inside the tensor object
        if torch.is_tensor(idx):
            try:
                idx = idx.item()
            except ValueError:
                idx = idx.tolist()

        # Figure out the type of the index, and keep note of whether a list was
        #  passed in or not
        if (isinstance(idx, int)) or (isinstance(idx, str)):
            return_list = False
            idx_type = type(idx)
            idx = [idx]
        elif (isinstance(idx[0], int)) or (isinstance(idx[0], str)):
            return_list = True
            idx_type = type(idx[0])
        elif isinstance(idx, slice):
            return_list = True
            idx_type = int
            start, stop, step = idx.indices(len(self))
            idx = list(range(start, stop, step))
        else:
            try:
                err_type = type(idx[0])
            except TypeError:
                err_type = type(idx)
            raise TypeError(f"Unknown indexing type {err_type}")

        # If idx is integral, assume it is indexing the structures list,
        #  otherwise assume it's giving structure name
        if idx_type is int:
            compound_id_list = self.compound_ids[idx]
        else:
            compound_id_list = idx

        str_list = [self.structures[compound_id] for compound_id in compound_id_list]
        if return_list:
            return list(zip(compound_id_list, str_list))
        else:
            return (compound_id_list[0], str_list[0])

    def __iter__(self):
        for compound_id in self.compound_ids:
            yield compound_id, self.structures[compound_id]


class GraphDataset(Dataset):
    """
    Class for loading SMILES as graphs.
    """

    def __init__(self, compounds={}, structures=[]):
        super().__init__()

        self.compounds = compounds
        self.structures = structures

    @classmethod
    def from_ligands(
        cls,
        ligands: list[Ligand],
        exp_dict: dict = {},
        node_featurizer=None,
        edge_featurizer=None,
    ):
        """
        Parameters
        ----------
        ligands : list[Ligands]
            List of Ligand schema objects to build into a GraphDataset object
        exp_dict : dict[str, dict[str, int | float]], optional
            Dict mapping compound_id to an experimental results dict. The dict for a
            compound will be added to the pose representation of each Complex containing
            a ligand witht that compound_id
        node_featurizer : BaseAtomFeaturizer, optional
            Featurizer for node data
        edge_featurizer : BaseBondFeaturizer, optional
            Featurizer for edges
        """

        from dgllife.utils import SMILESToBigraph

        # Function for encoding SMILES to a graph
        smiles_to_g = SMILESToBigraph(
            add_self_loop=True,
            node_featurizer=node_featurizer,
            edge_featurizer=edge_featurizer,
        )

        compounds = {}
        structures = []
        for i, lig in enumerate(ligands):
            compound_id = lig.compound_name
            smiles = lig.smiles

            # Need a tuple to match DockedDataset, but the graph objects aren't
            #  attached to a protein structure at all
            compound = ("NA", compound_id)

            # Generate DGL graph
            g = smiles_to_g(smiles)

            # Gather experimental data
            try:
                lig_exp_dict = lig.experimental_data.experimental_data
                if lig.experimental_data.date_created:
                    lig_exp_dict |= {"date_created": lig.experimental_data.date_created}
            except AttributeError:
                lig_exp_dict = {}
            lig_exp_dict |= exp_dict.get(compound_id, {})

            # Add data
            try:
                compounds[compound].append(i)
            except KeyError:
                compounds[compound] = [i]
            structures.append(
                {
                    "smiles": smiles,
                    "g": g,
                    "compound": compound,
                }
                | lig_exp_dict
            )

        return cls(compounds, structures)

    @classmethod
    def from_exp_compounds(
        cls,
        exp_compounds,
        exp_dict: dict = {},
        node_featurizer=None,
        edge_featurizer=None,
    ):
        """
        Parameters
        ----------
        exp_compounds : List[schema.ExperimentalCompoundData]
            List of compounds
        exp_dict : dict[str, dict[str, int | float]], optional
            Dict mapping compound_id to an experimental results dict. The dict for a
            compound will be added to the pose representation of each Complex containing
            a ligand witht that compound_id
        node_featurizer : BaseAtomFeaturizer, optional
            Featurizer for node data
        edge_featurizer : BaseBondFeaturizer, optional
            Featurizer for edges
            Cache file for graph dataset

        """
        from dgllife.utils import SMILESToBigraph

        # Function for encoding SMILES to a graph
        smiles_to_g = SMILESToBigraph(
            add_self_loop=True,
            node_featurizer=node_featurizer,
            edge_featurizer=edge_featurizer,
        )

        compounds = {}
        structures = []
        for i, exp_compound in enumerate(exp_compounds):
            compound_id = exp_compound.compound_id
            smiles = exp_compound.smiles

            # Need a tuple to match DockedDataset, but the graph objects aren't
            #  attached to a protein structure at all
            compound = ("NA", compound_id)

            # Generate DGL graph
            g = smiles_to_g(smiles)

            # Gather experimental data
            lig_exp_dict = exp_compound.experimental_data.copy()
            lig_exp_dict |= exp_dict.get(compound_id, {})
            if exp_compound.date_created:
                lig_exp_dict |= {"date_created": exp_compound.date_created}

            # Add data
            try:
                compounds[compound].append(i)
            except KeyError:
                compounds[compound] = [i]
            structures.append(
                {
                    "smiles": smiles,
                    "g": g,
                    "compound": compound,
                }
                | exp_compound.experimental_data
                | exp_dict.get(compound_id, {})
                | {"date_created": exp_compound.date_created}
            )

        return cls(compounds, structures)

    def __len__(self):
        return len(self.structures)

    def __getitem__(self, idx):
        """
        Parameters
        ----------
        idx : int, tuple, list[tuple/int], tensor[tuple/int]
            Index into dataset. Can either be a numerical index into the
            structures or a tuple of (crystal structure, ligand compound id),
            or a list/torch.tensor/numpy.ndarray of either of those types

        Returns
        -------
        list[tuple]
            List of tuples (crystal_structure, compound_id) for found structures
        list[dict]
            List of dictionaries with keys
            - `g`: DGLGraph
            - `compound`: tuple of (crystal_structure, compound_id)
        """
        import torch

        # Extract idx from inside the tensor object
        if torch.is_tensor(idx):
            try:
                idx = idx.item()
            except ValueError:
                idx = idx.tolist()

        # Figure out the type of the index, and keep note of whether a list was
        #  passed in or not
        if isinstance(idx, int):
            return_list = False
            idx_type = int
            idx = [idx]
        elif isinstance(idx, slice):
            return_list = True
            idx_type = int
            start, stop, step = idx.indices(len(self))
            idx = list(range(start, stop, step))
        else:
            return_list = True
            if isinstance(idx[0], bool):
                idx_type = bool
                if len(idx) != len(self.structures):
                    raise IndexError("Index length must match number of structures.")
            elif isinstance(idx[0], int):
                idx_type = int
            else:
                idx_type = tuple
                if (
                    isinstance(idx, tuple)
                    and (len(idx) == 2)
                    and isinstance(idx[0], str)
                    and isinstance(idx[1], str)
                ):
                    idx = [idx]
                else:
                    idx = [tuple(i) for i in idx]

        # If idx is integral, assume it is indexing the structures list,
        #  otherwise assume it's giving structure name
        if idx_type is int:
            str_idx_list = idx
        elif idx_type is bool:
            str_idx_list = [i for i in range(len(self.structures)) if idx[i]]
        else:
            # Need to find the structures that correspond to this compound(s)
            str_idx_list = [i for c in idx for i in self.compounds[c]]

        str_list = [self.structures[i] for i in str_idx_list]
        compounds = [s["compound"] for s in str_list]
        if return_list:
            return list(zip(compounds, str_list))
        else:
            return (compounds[0], str_list[0])

    def __iter__(self):
        for s in self.structures:
            yield (s["compound"], s)


def dataset_to_dataframe(dataset):
    all_data = []
    for k, v in dataset:
        # add all string castable data in v to a dict
        data_dict = {}
        for key, value in v.items():
            try:
                value = str(value)
                data_dict[key] = value
            except:  # noqa: E722
                pass

        # add compound tuple to dict
        data_dict["xtal_id"] = k[0]
        data_dict["compound_id"] = k[1]
        all_data.append(data_dict)
    return pd.DataFrame(all_data)


def dataset_to_csv(dataset, filename):
    dataset_to_dataframe(dataset).to_csv(filename, index=False)
    return filename<|MERGE_RESOLUTION|>--- conflicted
+++ resolved
@@ -1,8 +1,5 @@
-<<<<<<< HEAD
 import pandas as pd
-=======
 import numpy as np
->>>>>>> 135f4501
 import torch
 from asapdiscovery.data.backend.openeye import oechem
 from asapdiscovery.data.schema.complex import Complex
