--- conflicted
+++ resolved
@@ -1,8 +1,5 @@
 import numpy as np
-<<<<<<< HEAD
-=======
 import pandas as pd
->>>>>>> bc62909a
 import torch
 from asapdiscovery.data.backend.openeye import oechem
 from asapdiscovery.data.schema.complex import Complex
@@ -427,15 +424,9 @@
 
         if extra_dict is None:
             extra_dict = {}
-<<<<<<< HEAD
 
         mp_args = [(fn, compound) for fn, compound in zip(str_fns, compounds)]
 
-=======
-
-        mp_args = [(fn, compound) for fn, compound in zip(str_fns, compounds)]
-
->>>>>>> bc62909a
         def mp_func(fn, compound):
             return Complex.from_pdb(
                 pdb_file=fn,
