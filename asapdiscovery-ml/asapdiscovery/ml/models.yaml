# This file is used to specify the path to the weights file for each model.
# and example is given below.


<<<<<<< HEAD
# The model name is the key for each model, for production models we prefer CalVer (https://calver.org/)
# the below is a test model that also has annotations to indicate what each field is.

# model name is the key for each model
gat_test_v0:
  # The model type is used to determine which model class to use.
  type: GAT
  # The base url is used to determine where to look for the weights and config files
  base_url: https://asap-discovery-ml-weights.s3.amazonaws.com/test/
  # The weights key has the name of the weights file and the sha256 hash of the file.
  weights:
    # resource is the name of the file
    resource: gat_example.pth
    # sha256hash is the sha256 hash of the file
    sha256hash: 38e5476ede0ed67ad0951d5d1c7c913ecf0aeaa6a1913d16ee9dca28b5d9795b
  # The config key has the name of the config file and the sha256 hash of the file.
  config:
    # resource is the name of the file
    resource: gat_example_config.json
    # sha256hash is the sha256 hash of the file
    sha256hash: d0b4d6c1f74b3e9caacea50af6ff6927803143842a72e74ebc7dbefdb2bcf444
  # The last_updated key is the date the model was last updated. in the format YYYY-MM-DD
  last_updated: 2023-01-01


# asapdiscovery-GAT-2023.04.12 model
asapdiscovery-GAT-2023.04.12:
  type: GAT
  base_url: https://asap-discovery-ml-weights.s3.amazonaws.com/production/GAT/
  weights:
    resource: asapdiscovery-GAT-2023.04.12.th
    sha256hash: 735e8eea9dbd7267827f3be84f685d64102e66e0e39554c5b6a6fecb7d80aed6
  config:
    resource: asapdiscovery-GAT-config-2023.04.12.json
    sha256hash: d0b4d6c1f74b3e9caacea50af6ff6927803143842a72e74ebc7dbefdb2bcf444
  last_updated: 2023-04-12
=======
# The model name is the key for each model.
gat_test_v0:
  # The model type is used to determine which model class to use.
  type: GAT
  # The base url is used to determine where to look for the weights and config files
  base_url: https://asap-discovery-ml-weights.s3.amazonaws.com/test/
  # The weights key has the name of the weights file and the sha256 hash of the file.
  weights:
    # resource is the name of the file
    resource: gat_example.pth
    # sha256hash is the sha256 hash of the file
    sha256hash: 38e5476ede0ed67ad0951d5d1c7c913ecf0aeaa6a1913d16ee9dca28b5d9795b
  # The config key has the name of the config file and the sha256 hash of the file.
  # This key is optional
  config:
    # resource is the name of the file
    resource: gat_example_config.json
    # sha256hash is the sha256 hash of the file
    sha256hash: d0b4d6c1f74b3e9caacea50af6ff6927803143842a72e74ebc7dbefdb2bcf444
  # The last_updated key is the date the model was last updated. in the format YYYY-MM-DD
  last_updated: 2023-01-01
>>>>>>> a0678923
<|MERGE_RESOLUTION|>--- conflicted
+++ resolved
@@ -2,45 +2,10 @@
 # and example is given below.
 
 
-<<<<<<< HEAD
 # The model name is the key for each model, for production models we prefer CalVer (https://calver.org/)
 # the below is a test model that also has annotations to indicate what each field is.
 
 # model name is the key for each model
-gat_test_v0:
-  # The model type is used to determine which model class to use.
-  type: GAT
-  # The base url is used to determine where to look for the weights and config files
-  base_url: https://asap-discovery-ml-weights.s3.amazonaws.com/test/
-  # The weights key has the name of the weights file and the sha256 hash of the file.
-  weights:
-    # resource is the name of the file
-    resource: gat_example.pth
-    # sha256hash is the sha256 hash of the file
-    sha256hash: 38e5476ede0ed67ad0951d5d1c7c913ecf0aeaa6a1913d16ee9dca28b5d9795b
-  # The config key has the name of the config file and the sha256 hash of the file.
-  config:
-    # resource is the name of the file
-    resource: gat_example_config.json
-    # sha256hash is the sha256 hash of the file
-    sha256hash: d0b4d6c1f74b3e9caacea50af6ff6927803143842a72e74ebc7dbefdb2bcf444
-  # The last_updated key is the date the model was last updated. in the format YYYY-MM-DD
-  last_updated: 2023-01-01
-
-
-# asapdiscovery-GAT-2023.04.12 model
-asapdiscovery-GAT-2023.04.12:
-  type: GAT
-  base_url: https://asap-discovery-ml-weights.s3.amazonaws.com/production/GAT/
-  weights:
-    resource: asapdiscovery-GAT-2023.04.12.th
-    sha256hash: 735e8eea9dbd7267827f3be84f685d64102e66e0e39554c5b6a6fecb7d80aed6
-  config:
-    resource: asapdiscovery-GAT-config-2023.04.12.json
-    sha256hash: d0b4d6c1f74b3e9caacea50af6ff6927803143842a72e74ebc7dbefdb2bcf444
-  last_updated: 2023-04-12
-=======
-# The model name is the key for each model.
 gat_test_v0:
   # The model type is used to determine which model class to use.
   type: GAT
@@ -61,4 +26,16 @@
     sha256hash: d0b4d6c1f74b3e9caacea50af6ff6927803143842a72e74ebc7dbefdb2bcf444
   # The last_updated key is the date the model was last updated. in the format YYYY-MM-DD
   last_updated: 2023-01-01
->>>>>>> a0678923
+
+
+# asapdiscovery-GAT-2023.04.12 model
+asapdiscovery-GAT-2023.04.12:
+  type: GAT
+  base_url: https://asap-discovery-ml-weights.s3.amazonaws.com/production/GAT/
+  weights:
+    resource: asapdiscovery-GAT-2023.04.12.th
+    sha256hash: 735e8eea9dbd7267827f3be84f685d64102e66e0e39554c5b6a6fecb7d80aed6
+  config:
+    resource: asapdiscovery-GAT-config-2023.04.12.json
+    sha256hash: d0b4d6c1f74b3e9caacea50af6ff6927803143842a72e74ebc7dbefdb2bcf444
+  last_updated: 2023-04-12