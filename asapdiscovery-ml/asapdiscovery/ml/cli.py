import json
from glob import glob
from pathlib import Path

import click
from asapdiscovery.data.schema import ExperimentalCompoundData
from asapdiscovery.data.schema_v2.ligand import Ligand
from asapdiscovery.data.schema_v2.complex import Complex
from asapdiscovery.data.utils import (
    MOONSHOT_CDD_ID_REGEX,
    MPRO_ID_REGEX,
    extract_compounds_from_filenames,
)
from asapdiscovery.ml.cli_args import (
    agg_modes,
    allow_zero_in_degree,
    alphas,
    attn_drops,
    biases,
    comb_km,
    comb_readout,
    comb_substrate,
    combination,
    config_file,
    cutoff,
    dipole,
    ds_cache,
    ds_config_cache,
    e3nn_args,
    exp_file,
    extra_config,
    feat_drops,
    gat_args,
    grouped,
    hidden_channels,
    hidden_feats,
    in_feats,
    irreps_edge_attr,
    irreps_hidden,
    lig,
    max_comb_neg,
    max_comb_scale,
    max_num_neighbors,
    mean,
    mtenn_args,
    name,
    neighbor_dist,
    num_atom_types,
    num_basis,
    num_filters,
    num_gaussians,
    num_heads,
    num_interactions,
    num_layers_e3nn,
    num_layers_gat,
    num_neighbors,
    num_nodes,
    num_radial_layers,
    num_radial_neurons,
    output_dir,
    pred_km,
    pred_readout,
    pred_substrate,
    proj,
    readout,
    residuals,
    schnet_args,
    std,
    str_files,
<<<<<<< HEAD
    str_fn_cpd_regex,
    str_fn_xtal_regex,
=======
    strategy,
>>>>>>> 4b28701a
    sweep,
    use_wandb,
    wandb_args,
)
from asapdiscovery.ml.schema_v2.config import (
    DatasetConfig,
    DatasetType,
)
from mtenn.config import (
    CombinationConfig,
    E3NNModelConfig,
    GATModelConfig,
    ModelType,
    ReadoutConfig,
    SchNetModelConfig,
    StrategyConfig,
)


@click.group()
def cli():
    pass


# Functions for just building a Trainer and then dumping it
@click.group()
def build():
    pass


# Function for training using an already built Trainer
@cli.command()
def train():
    pass


# Functions for building a Trainer and subsequently training the model
@click.group(name="build-and-train")
def build_and_train():
    pass


cli.add_command(build)
cli.add_command(build_and_train)


@build.command(name="gat")
def build_gat():
    pass


@build.command(name="schnet")
def build_schnet():
    pass


@build.command(name="e3nn")
def build_e3nn():
    pass


@build_and_train.command(name="gat")
@output_dir
@exp_file
@ds_cache
@ds_config_cache
@config_file
@wandb_args
@mtenn_args
@gat_args
def build_and_train_gat(
    output_dir: Path,
    exp_file: Path | None = None,
    ds_cache: Path | None = None,
    ds_config_cache: Path | None = None,
    config_file: Path | None = None,
    use_wandb: bool = False,
    sweep: bool = False,
    wandb_project: str | None = None,
    wandb_name: str | None = None,
    extra_config: list[str] | None = None,
    grouped: bool = False,
    strategy: StrategyConfig | None = None,
    pred_readout: ReadoutConfig | None = None,
    combination: CombinationConfig | None = None,
    comb_readout: ReadoutConfig | None = None,
    max_comb_neg: bool | None = None,
    max_comb_scale: float | None = None,
    pred_substrate: float | None = None,
    pred_km: float | None = None,
    comb_substrate: float | None = None,
    comb_km: float | None = None,
    in_feats: int | None = None,
    num_layers_gat: int | None = None,
    hidden_feats: str | None = None,
    num_heads: str | None = None,
    feat_drops: str | None = None,
    attn_drops: str | None = None,
    alphas: str | None = None,
    residuals: str | None = None,
    agg_modes: str | None = None,
    biases: str | None = None,
    allow_zero_in_degree: bool | None = None,
):
    ds_config = _build_ds_config(
        exp_file=exp_file,
        structures=None,
        xtal_regex=None,
        cpd_regex=None,
        ds_cache=ds_cache,
        ds_config_cache=ds_config_cache,
        is_structural=False,
        is_grouped=grouped,
    )
    print(ds_config, flush=True)


@build_and_train.command(name="schnet")
@output_dir
@exp_file
@str_files
@str_fn_cpd_regex
@str_fn_xtal_regex
@ds_cache
@ds_config_cache
@config_file
@wandb_args
@mtenn_args
@schnet_args
def build_and_train_schnet(
    output_dir: Path,
    exp_file: Path | None = None,
    structures: str | None = None,
    cpd_regex: str = MOONSHOT_CDD_ID_REGEX,
    xtal_regex: str = MPRO_ID_REGEX,
    ds_cache: Path | None = None,
    ds_config_cache: Path | None = None,
    config_file: Path | None = None,
    use_wandb: bool = False,
    sweep: bool = False,
    wandb_project: str | None = None,
    wandb_name: str | None = None,
    extra_config: list[str] | None = None,
    grouped: bool = False,
    strategy: StrategyConfig | None = None,
    pred_readout: ReadoutConfig | None = None,
    combination: CombinationConfig | None = None,
    comb_readout: ReadoutConfig | None = None,
    max_comb_neg: bool | None = None,
    max_comb_scale: float | None = None,
    pred_substrate: float | None = None,
    pred_km: float | None = None,
    comb_substrate: float | None = None,
    comb_km: float | None = None,
    hidden_channels: int | None = None,
    num_filters: int | None = None,
    num_interactions: int | None = None,
    num_gaussians: int | None = None,
    cutoff: float | None = None,
    max_num_neighbors: int | None = None,
    readout: str | None = None,
    dipole: bool | None = None,
    mean: float | None = None,
    std: float | None = None,
):
    ds_config = _build_ds_config(
        exp_file=exp_file,
        structures=structures,
        xtal_regex=xtal_regex,
        cpd_regex=cpd_regex,
        ds_cache=ds_cache,
        ds_config_cache=ds_config_cache,
        is_structural=True,
        is_grouped=grouped,
    )
    print(ds_config, flush=True)


@build_and_train.command("e3nn")
@output_dir
@exp_file
@str_files
@str_fn_cpd_regex
@str_fn_xtal_regex
@ds_cache
@ds_config_cache
@config_file
@wandb_args
@mtenn_args
@e3nn_args
def build_and_train_e3nn(
    output_dir: Path,
    exp_file: Path | None = None,
    structures: str | None = None,
    cpd_regex: str = MOONSHOT_CDD_ID_REGEX,
    xtal_regex: str = MPRO_ID_REGEX,
    ds_cache: Path | None = None,
    ds_config_cache: Path | None = None,
    config_file: Path | None = None,
    use_wandb: bool = False,
    sweep: bool = False,
    wandb_project: str | None = None,
    wandb_name: str | None = None,
    extra_config: list[str] | None = None,
    grouped: bool = False,
    strategy: StrategyConfig | None = None,
    pred_readout: ReadoutConfig | None = None,
    combination: CombinationConfig | None = None,
    comb_readout: ReadoutConfig | None = None,
    max_comb_neg: bool | None = None,
    max_comb_scale: float | None = None,
    pred_substrate: float | None = None,
    pred_km: float | None = None,
    comb_substrate: float | None = None,
    comb_km: float | None = None,
    num_atom_types: int | None = None,
    irreps_hidden: str | None = None,
    lig: bool | None = None,
    irreps_edge_attr: int | None = None,
    num_layers_e3nn: int | None = None,
    neighbor_dist: float | None = None,
    num_basis: int | None = None,
    num_radial_layers: int | None = None,
    num_radial_neurons: int | None = None,
    num_neighbors: float | None = None,
    num_nodes: float | None = None,
):
    ds_config = _build_ds_config(
        exp_file=exp_file,
        structures=structures,
        xtal_regex=xtal_regex,
        cpd_regex=cpd_regex,
        ds_cache=ds_cache,
        ds_config_cache=ds_config_cache,
        is_structural=True,
        is_grouped=grouped,
    )
    print(ds_config, flush=True)


@cli.command()
@output_dir
# Model setup args
@config_file
# W&B args
@use_wandb
@sweep
@proj
@name
@extra_config
# Shared MTENN-related parameters
@grouped
@strategy
@pred_readout
@combination
@comb_readout
@max_comb_neg
@max_comb_scale
@pred_substrate
@pred_km
@comb_substrate
@comb_km
# GAT-specific parameters
@in_feats
@num_layers_gat
@hidden_feats
@num_heads
@feat_drops
@attn_drops
@alphas
@residuals
@agg_modes
@biases
@allow_zero_in_degree
# SchNet-specific parameters
@hidden_channels
@num_filters
@num_interactions
@num_gaussians
@cutoff
@max_num_neighbors
@readout
@dipole
@mean
@std
# e3nn-specific parameters
@num_atom_types
@irreps_hidden
@lig
@irreps_edge_attr
@num_layers_e3nn
@neighbor_dist
@num_basis
@num_radial_layers
@num_radial_neurons
@num_neighbors
@num_nodes
def test(
    output_dir: Path,
    model_type: ModelType,
    config_file: Path | None = None,
    use_wandb: bool = False,
    sweep: bool = False,
    wandb_project: str | None = None,
    wandb_name: str | None = None,
    extra_config: list[str] | None = None,
    grouped: bool = False,
    strategy: StrategyConfig | None = None,
    pred_readout: ReadoutConfig | None = None,
    combination: CombinationConfig | None = None,
    comb_readout: ReadoutConfig | None = None,
    max_comb_neg: bool | None = None,
    max_comb_scale: float | None = None,
    pred_substrate: float | None = None,
    pred_km: float | None = None,
    comb_substrate: float | None = None,
    comb_km: float | None = None,
    in_feats: int | None = None,
    num_layers_gat: int | None = None,
    hidden_feats: str | None = None,
    num_heads: str | None = None,
    feat_drops: str | None = None,
    attn_drops: str | None = None,
    alphas: str | None = None,
    residuals: str | None = None,
    agg_modes: str | None = None,
    biases: str | None = None,
    allow_zero_in_degree: bool | None = None,
    hidden_channels: int | None = None,
    num_filters: int | None = None,
    num_interactions: int | None = None,
    num_gaussians: int | None = None,
    cutoff: float | None = None,
    max_num_neighbors: int | None = None,
    readout: str | None = None,
    dipole: bool | None = None,
    mean: float | None = None,
    std: float | None = None,
    num_atom_types: int | None = None,
    irreps_hidden: str | None = None,
    lig: bool | None = None,
    irreps_edge_attr: int | None = None,
    num_layers_e3nn: int | None = None,
    neighbor_dist: float | None = None,
    num_basis: int | None = None,
    num_radial_layers: int | None = None,
    num_radial_neurons: int | None = None,
    num_neighbors: float | None = None,
    num_nodes: float | None = None,
):
    # Build the model
    match model_type:
        case ModelType.GAT:
            config_class = GATModelConfig
            cli_config_vals = {
                "grouped": grouped,
                "strategy": strategy,
                "pred_readout": pred_readout,
                "combination": combination,
                "comb_readout": comb_readout,
                "max_comb_neg": max_comb_neg,
                "max_comb_scale": max_comb_scale,
                "pred_substrate": pred_substrate,
                "pred_km": pred_km,
                "comb_substrate": comb_substrate,
                "comb_km": comb_km,
                "in_feats": in_feats,
                "num_layers": num_layers_gat,
                "hidden_feats": hidden_feats,
                "num_heads": num_heads,
                "feat_drops": feat_drops,
                "attn_drops": attn_drops,
                "alphas": alphas,
                "residuals": residuals,
                "agg_modes": agg_modes,
                "biases": biases,
                "allow_zero_in_degree": allow_zero_in_degree,
            }
        case ModelType.schnet:
            config_class = SchNetModelConfig
            cli_config_vals = {
                "grouped": grouped,
                "strategy": strategy,
                "pred_readout": pred_readout,
                "combination": combination,
                "comb_readout": comb_readout,
                "max_comb_neg": max_comb_neg,
                "max_comb_scale": max_comb_scale,
                "pred_substrate": pred_substrate,
                "pred_km": pred_km,
                "comb_substrate": comb_substrate,
                "comb_km": comb_km,
                "hidden_channels": hidden_channels,
                "num_filters": num_filters,
                "num_interactions": num_interactions,
                "num_gaussians": num_gaussians,
                "cutoff": cutoff,
                "max_num_neighbors": max_num_neighbors,
                "readout": readout,
                "dipole": dipole,
                "mean": mean,
                "std": std,
            }
        case ModelType.e3nn:
            config_class = E3NNModelConfig
            cli_config_vals = {
                "grouped": grouped,
                "strategy": strategy,
                "pred_readout": pred_readout,
                "combination": combination,
                "comb_readout": comb_readout,
                "max_comb_neg": max_comb_neg,
                "max_comb_scale": max_comb_scale,
                "pred_substrate": pred_substrate,
                "pred_km": pred_km,
                "comb_substrate": comb_substrate,
                "comb_km": comb_km,
                "num_atom_types": num_atom_types,
                "irreps_hidden": irreps_hidden,
                "lig": lig,
                "irreps_edge_attr": irreps_edge_attr,
                "num_layers": num_layers_e3nn,
                "neighbor_dist": neighbor_dist,
                "num_basis": num_basis,
                "num_radial_layers": num_radial_layers,
                "num_radial_neurons": num_radial_neurons,
                "num_neighbors": num_neighbors,
                "num_nodes": num_nodes,
            }
        case unknown:
            raise ValueError(f"Unknown model type: {unknown}")

    # Only keep values CLI config vals that actually had a value passed
    cli_config_vals = {k: v for k, v in cli_config_vals.items() if v is not None}
    print(cli_config_vals, flush=True)

    # Parse config file (if given), and reconcile those args with CLI args
    if config_file:
        fn_config_vals = json.load(config_file.open())
    else:
        fn_config_vals = {}
    # Want CLI args to overwrite file args
    config_vals = fn_config_vals | cli_config_vals

    config = config_class(**config_vals)

    print(config, flush=True)
    model = config.build()
    print(model, flush=True)


def _check_ds_args(exp_file, structures, ds_cache, ds_config_cache, is_structural):
    """
    Helper function to check that all necessary dataset files were passed.

    Parameters
    ----------
    exp_file : Path
        JSON file giving a list of ExperimentalDataCompound objects
    structures : Path
        Glob or directory containing PDB files
    ds_cache : Path
        Dataset cache file
    ds_config_cache : Path
        Dataset config cache function

    Returns
    -------
    bool
        Whether an appropriate combination of args was passed
    """
    # Can just load from the config cache file so don't need anything else
    if ds_config_cache and ds_config_cache.exists():
        return True

    # Otherwise need to load data so make sure they all exist
    if (not exp_file) or (not exp_file.exists()):
        return False
    if is_structural:
        if not structures:
            return False
        if Path(structures).is_dir():
            # Make sure there's at least one PDB file
            try:
                _ = next(iter(Path(structures).glob("*.pdb")))
            except StopIteration:
                return False
        else:
            # Make sure there's at least one file that matches the glob
            try:
                _ = next(iter(glob(structures)))
            except StopIteration:
                return False

    # Nothing has failed so we should be good to go
    return True


def _build_ds_config(
    exp_file,
    structures,
    xtal_regex,
    cpd_regex,
    ds_cache,
    ds_config_cache,
    is_structural,
    is_grouped,
):
    """
    Helper function to build a DatasetConfig object.

    Parameters
    ----------
    exp_file : Path
        JSON file giving a list of ExperimentalDataCompound objects
    structures : Path
        Glob or directory containing PDB files
    ds_cache : Path
        Dataset cache file
    ds_config_cache : Path
        Dataset config cache function

    Returns
    -------
    DatasetConfig
        DatasetConfig object
    """

    if not _check_ds_args(
        exp_file=exp_file,
        structures=None,
        ds_cache=ds_cache,
        ds_config_cache=ds_config_cache,
        is_structural=False,
    ):
        raise ValueError("Invalid combination of dataset args.")

    if ds_config_cache and ds_config_cache.exists():
        return DatasetConfig(**json.loads(ds_config_cache.read_text()))

    # Pick correct DatasetType
    if is_structural:
        ds_type = DatasetType.structural
    else:
        ds_type = DatasetType.graph

    # Parse experimental data
    exp_compounds = [
        ExperimentalCompoundData(**d) for d in json.loads(exp_file.read_text())
    ]
    exp_data = {
        c.compound_id: c.experimental_data | {"date_created": c.date_created}
        for c in exp_compounds
    }

    # Create Ligand/Complex objects
    if is_structural:
        if Path(structures).is_dir():
            all_str_fns = Path(structures).glob("*.pdb")
        else:
            all_str_fns = glob(structures)
        compounds = extract_compounds_from_filenames(
            all_str_fns, xtal_pat=xtal_regex, compound_pat=cpd_regex, fail_val="NA"
        )
        print(len(list(all_str_fns)), len(compounds), flush=True)
        input_data = [
            Complex.from_pdb(
                fn,
                target_kwargs={"target_name": cpd[0]},
                ligand_kwargs={"compound_name": cpd[1]},
            )
            for fn, cpd in zip(all_str_fns, compounds)
        ]
    else:
        input_data = [
            Ligand.from_smiles(c.smiles, compound_name=c.compound_id)
            for c in exp_compounds
        ]

    ds_config = DatasetConfig(
        ds_type=ds_type,
        exp_data=exp_data,
        input_data=input_data,
        cache_file=ds_cache,
        grouped=is_grouped,
    )

    # Save file if desired
    if ds_config_cache:
        ds_config_cache.write_text(ds_config.json())

    return ds_config<|MERGE_RESOLUTION|>--- conflicted
+++ resolved
@@ -67,12 +67,9 @@
     schnet_args,
     std,
     str_files,
-<<<<<<< HEAD
     str_fn_cpd_regex,
     str_fn_xtal_regex,
-=======
     strategy,
->>>>>>> 4b28701a
     sweep,
     use_wandb,
     wandb_args,
