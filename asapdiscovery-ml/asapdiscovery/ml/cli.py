import json
from glob import glob
from pathlib import Path

import click
import pydantic
import torch
from asapdiscovery.data.util.utils import MOONSHOT_CDD_ID_REGEX, MPRO_ID_REGEX
from asapdiscovery.ml.cli_args import (
    ds_cache_overwrite,
    ds_config_cache_overwrite,
    ds_split_args,
    e3nn_args,
    es_args,
    gat_args,
    graph_ds_args,
    grouped,
    loss_args,
    model_config_cache,
    model_rand_seed,
    mtenn_args,
    optim_args,
    output_dir,
    overwrite_args,
    schnet_args,
    struct_ds_args,
    trainer_args,
    trainer_config_cache,
    visnet_args,
    wandb_args,
    weights_path,
)
from asapdiscovery.ml.cli_sweep import sweep
from asapdiscovery.ml.config import (
    DatasetConfig,
    DatasetSplitterType,
    EarlyStoppingType,
    LossFunctionType,
    OptimizerType,
)
from asapdiscovery.ml.trainer import Trainer
from mtenn.config import CombinationConfig, ModelType, ReadoutConfig, StrategyConfig


@click.group()
def ml():
    """Tools to build and train ML models and run inference."""
    pass


# Functions for just building a Trainer and then dumping it
@click.group()
def build():
    pass


# Function for training using an already built Trainer
@ml.command()
def train():
    pass


# Functions for building a Trainer and subsequently training the model
@click.group(name="build-and-train")
def build_and_train():
    pass


# Functions for just building a Dataset and DatasetConfig
@click.group(name="build-dataset")
def build_ds():
    pass


ml.add_command(build)
ml.add_command(build_and_train)
ml.add_command(build_ds)
ml.add_command(sweep)


@build.command(name="gat")
@output_dir
@weights_path
@trainer_config_cache
@optim_args
@wandb_args
@model_config_cache
@model_rand_seed
@mtenn_args
@gat_args
@es_args
@graph_ds_args
@ds_split_args
@loss_args
@trainer_args
@overwrite_args
def build_gat(
    output_dir: Path | None = None,
    weights_path: Path | None = None,
    trainer_config_cache: Path | None = None,
    optimizer_type: OptimizerType | None = None,
    lr: float | None = None,
    weight_decay: float | None = None,
    momentum: float | None = None,
    dampening: float | None = None,
    b1: float | None = None,
    b2: float | None = None,
    eps: float | None = None,
    rho: float | None = None,
    optimizer_config_cache: Path | None = None,
    use_wandb: bool | None = None,
    wandb_project: str | None = None,
    wandb_name: str | None = None,
    extra_config: list[str] | None = None,
    grouped: bool | None = None,
    strategy: StrategyConfig | None = None,
    pred_readout: ReadoutConfig | None = None,
    combination: CombinationConfig | None = None,
    comb_readout: ReadoutConfig | None = None,
    max_comb_neg: bool | None = None,
    max_comb_scale: float | None = None,
    pred_substrate: float | None = None,
    pred_km: float | None = None,
    comb_substrate: float | None = None,
    comb_km: float | None = None,
    model_config_cache: Path | None = None,
    model_rand_seed: int | None = None,
    in_feats: int | None = None,
    num_layers: int | None = None,
    hidden_feats: str | None = None,
    num_heads: str | None = None,
    feat_drops: str | None = None,
    attn_drops: str | None = None,
    alphas: str | None = None,
    residuals: str | None = None,
    agg_modes: str | None = None,
    biases: str | None = None,
    allow_zero_in_degree: bool | None = None,
    es_type: EarlyStoppingType | None = None,
    es_patience: int | None = None,
    es_n_check: int | None = None,
    es_divergence: float | None = None,
    es_config_cache: Path | None = None,
    exp_file: Path | None = None,
    ds_cache: Path | None = None,
    ds_config_cache: Path | None = None,
    ds_split_type: DatasetSplitterType | None = None,
    train_frac: float | None = None,
    val_frac: float | None = None,
    test_frac: float | None = None,
    enforce_one: bool | None = None,
    ds_rand_seed: int | None = None,
    ds_split_config_cache: Path | None = None,
    loss_type: LossFunctionType | None = None,
    semiquant_fill: float | None = None,
    loss_config_cache: Path | None = None,
    auto_init: bool | None = None,
    start_epoch: int | None = None,
    n_epochs: int | None = None,
    batch_size: int | None = None,
    target_prop: str | None = None,
    cont: bool | None = None,
    loss_dict: dict | None = None,
    device: torch.device | None = None,
    overwrite_trainer_config_cache: bool = False,
    overwrite_optimizer_config_cache: bool = False,
    overwrite_model_config_cache: bool = False,
    overwrite_es_config_cache: bool = False,
    overwrite_ds_config_cache: bool = False,
    overwrite_ds_cache: bool = False,
    overwrite_ds_split_config_cache: bool = False,
    overwrite_loss_config_cache: bool = False,
):
<<<<<<< HEAD
    # Build each dict and pass to Trainer
    optim_config = {
        "cache": optimizer_config_cache,
        "overwrite_cache": overwrite_optimizer_config_cache,
        "optimizer_type": optimizer_type,
        "lr": lr,
        "weight_decay": weight_decay,
        "momentum": momentum,
        "dampening": dampening,
        "b1": b1,
        "b2": b2,
        "eps": eps,
        "rho": rho,
    }
    model_config = {
        "cache": model_config_cache,
        "overwrite_cache": overwrite_model_config_cache,
        "model_type": ModelType.GAT,
        "rand_seed": model_rand_seed,
        "weights_path": weights_path,
        "grouped": grouped,
        "strategy": strategy,
        "pred_readout": pred_readout,
        "combination": combination,
        "comb_readout": comb_readout,
        "max_comb_neg": max_comb_neg,
        "max_comb_scale": max_comb_scale,
        "pred_substrate": pred_substrate,
        "pred_km": pred_km,
        "comb_substrate": comb_substrate,
        "comb_km": comb_km,
        "in_feats": in_feats,
        "num_layers": num_layers,
        "hidden_feats": hidden_feats,
        "num_heads": num_heads,
        "feat_drops": feat_drops,
        "attn_drops": attn_drops,
        "alphas": alphas,
        "residuals": residuals,
        "agg_modes": agg_modes,
        "biases": biases,
        "allow_zero_in_degree": allow_zero_in_degree,
    }
    if (es_config_cache and es_config_cache.exists()) or es_type:
=======
    # First check if Trainer cache exists and skip everything else if so
    if (
        trainer_config_cache
        and trainer_config_cache.exists()
        and (not overwrite_trainer_config_cache)
    ):
        print("loaded trainer from cache", flush=True)
        t = Trainer(**json.loads(trainer_config_cache.read_text()))
    else:
        # Build each dict and pass to Trainer
        optim_config = {
            "cache": optimizer_config_cache,
            "overwrite_cache": overwrite_optimizer_config_cache,
            "optimizer_type": optimizer_type,
            "lr": lr,
            "weight_decay": weight_decay,
            "momentum": momentum,
            "dampening": dampening,
            "b1": b1,
            "b2": b2,
            "eps": eps,
            "rho": rho,
        }
        model_config = {
            "cache": model_config_cache,
            "overwrite_cache": overwrite_model_config_cache,
            "model_type": ModelType.GAT,
            "rand_seed": model_rand_seed,
            "weights_path": weights_path,
            "grouped": grouped,
            "strategy": strategy,
            "pred_readout": pred_readout,
            "combination": combination,
            "comb_readout": comb_readout,
            "max_comb_neg": max_comb_neg,
            "max_comb_scale": max_comb_scale,
            "pred_substrate": pred_substrate,
            "pred_km": pred_km,
            "comb_substrate": comb_substrate,
            "comb_km": comb_km,
            "in_feats": in_feats,
            "num_layers": num_layers,
            "hidden_feats": hidden_feats,
            "num_heads": num_heads,
            "feat_drops": feat_drops,
            "attn_drops": attn_drops,
            "alphas": alphas,
            "residuals": residuals,
            "agg_modes": agg_modes,
            "biases": biases,
            "allow_zero_in_degree": allow_zero_in_degree,
        }
>>>>>>> b3e77de0
        es_config = {
            "cache": es_config_cache,
            "overwrite_cache": overwrite_es_config_cache,
            "es_type": es_type,
            "patience": es_patience,
            "n_check": es_n_check,
            "divergence": es_divergence,
<<<<<<< HEAD
=======
        }
        ds_config = {
            "cache": ds_config_cache,
            "overwrite_cache": overwrite_ds_config_cache,
            "exp_file": exp_file,
            "is_structural": False,
            "cache_file": ds_cache,
            "overwrite": overwrite_ds_cache,
        }

        ds_splitter_config = {
            "cache": ds_split_config_cache,
            "overwrite_cache": overwrite_ds_split_config_cache,
            "split_type": ds_split_type,
            "grouped": grouped,
            "train_frac": train_frac,
            "val_frac": val_frac,
            "test_frac": test_frac,
            "enforce_one": enforce_one,
            "rand_seed": ds_rand_seed,
        }
        loss_config = {
            "cache": loss_config_cache,
            "overwrite_cache": overwrite_loss_config_cache,
            "loss_type": loss_type,
            "semiquant_fill": semiquant_fill,
        }

        # Parse loss_dict
        if loss_dict:
            loss_dict = json.loads(loss_dict.read_text())

        # Filter out None Trainer kwargs
        trainer_kwargs = {
            "optimizer_config": optim_config,
            "model_config": model_config,
            "es_config": es_config,
            "ds_config": ds_config,
            "ds_splitter_config": ds_splitter_config,
            "loss_config": loss_config,
            "auto_init": auto_init,
            "start_epoch": start_epoch,
            "n_epochs": n_epochs,
            "batch_size": batch_size,
            "target_prop": target_prop,
            "cont": cont,
            "loss_dict": loss_dict,
            "device": device,
            "output_dir": output_dir,
            "use_wandb": use_wandb,
            "wandb_project": wandb_project,
            "wandb_name": wandb_name,
            "extra_config": extra_config,
>>>>>>> b3e77de0
        }
    else:
        es_config = None
    ds_config = {
        "cache": ds_config_cache,
        "overwrite_cache": overwrite_ds_config_cache,
        "exp_file": exp_file,
        "is_structural": False,
        "cache_file": ds_cache,
        "overwrite": overwrite_ds_cache,
    }

    ds_splitter_config = {
        "cache": ds_split_config_cache,
        "overwrite_cache": overwrite_ds_split_config_cache,
        "split_type": ds_split_type,
        "grouped": grouped,
        "train_frac": train_frac,
        "val_frac": val_frac,
        "test_frac": test_frac,
        "enforce_one": enforce_one,
        "rand_seed": ds_rand_seed,
    }
    loss_config = {
        "cache": loss_config_cache,
        "overwrite_cache": overwrite_loss_config_cache,
        "loss_type": loss_type,
        "semiquant_fill": semiquant_fill,
    }

    # Parse loss_dict
    if loss_dict:
        loss_dict = json.loads(loss_dict.read_text())

    # Gather all the configs
    trainer_kwargs = {
        "optimizer_config": optim_config,
        "model_config": model_config,
        "es_config": es_config,
        "ds_config": ds_config,
        "ds_splitter_config": ds_splitter_config,
        "loss_config": loss_config,
        "auto_init": auto_init,
        "start_epoch": start_epoch,
        "n_epochs": n_epochs,
        "batch_size": batch_size,
        "target_prop": target_prop,
        "cont": cont,
        "loss_dict": loss_dict,
        "device": device,
        "output_dir": output_dir,
        "use_wandb": use_wandb,
        "sweep": sweep,
        "wandb_project": wandb_project,
        "wandb_name": wandb_name,
        "extra_config": Trainer.parse_extra_config(extra_config),
    }

    _build_trainer(trainer_kwargs, trainer_config_cache, overwrite_trainer_config_cache)


@build.command(name="schnet")
@output_dir
@weights_path
@trainer_config_cache
@optim_args
@model_config_cache
@model_rand_seed
@wandb_args
@mtenn_args
@schnet_args
@es_args
@graph_ds_args
@struct_ds_args
@ds_split_args
@loss_args
@trainer_args
@overwrite_args
def build_schnet(
    output_dir: Path | None = None,
    weights_path: Path | None = None,
    trainer_config_cache: Path | None = None,
    optimizer_type: OptimizerType | None = None,
    lr: float | None = None,
    weight_decay: float | None = None,
    momentum: float | None = None,
    dampening: float | None = None,
    b1: float | None = None,
    b2: float | None = None,
    eps: float | None = None,
    rho: float | None = None,
    optimizer_config_cache: Path | None = None,
    use_wandb: bool | None = None,
    wandb_project: str | None = None,
    wandb_name: str | None = None,
    extra_config: list[str] | None = None,
    grouped: bool | None = None,
    strategy: StrategyConfig | None = None,
    pred_readout: ReadoutConfig | None = None,
    combination: CombinationConfig | None = None,
    comb_readout: ReadoutConfig | None = None,
    max_comb_neg: bool | None = None,
    max_comb_scale: float | None = None,
    pred_substrate: float | None = None,
    pred_km: float | None = None,
    comb_substrate: float | None = None,
    comb_km: float | None = None,
    model_config_cache: Path | None = None,
    model_rand_seed: int | None = None,
    hidden_channels: int | None = None,
    num_filters: int | None = None,
    num_interactions: int | None = None,
    num_gaussians: int | None = None,
    cutoff: float | None = None,
    max_num_neighbors: int | None = None,
    readout: str | None = None,
    dipole: bool | None = None,
    mean: float | None = None,
    std: float | None = None,
    es_type: EarlyStoppingType | None = None,
    es_patience: int | None = None,
    es_n_check: int | None = None,
    es_divergence: float | None = None,
    es_config_cache: Path | None = None,
    exp_file: Path | None = None,
    ds_cache: Path | None = None,
    ds_config_cache: Path | None = None,
    structures: str | None = None,
    xtal_regex: str = MPRO_ID_REGEX,
    cpd_regex: str = MOONSHOT_CDD_ID_REGEX,
    ds_split_type: DatasetSplitterType | None = None,
    train_frac: float | None = None,
    val_frac: float | None = None,
    test_frac: float | None = None,
    enforce_one: bool | None = None,
    ds_rand_seed: int | None = None,
    ds_split_config_cache: Path | None = None,
    loss_type: LossFunctionType | None = None,
    semiquant_fill: float | None = None,
    loss_config_cache: Path | None = None,
    auto_init: bool | None = None,
    start_epoch: int | None = None,
    n_epochs: int | None = None,
    batch_size: int | None = None,
    target_prop: str | None = None,
    cont: bool | None = None,
    loss_dict: dict | None = None,
    device: torch.device | None = None,
    overwrite_trainer_config_cache: bool = False,
    overwrite_optimizer_config_cache: bool = False,
    overwrite_model_config_cache: bool = False,
    overwrite_es_config_cache: bool = False,
    overwrite_ds_config_cache: bool = False,
    overwrite_ds_cache: bool = False,
    overwrite_ds_split_config_cache: bool = False,
    overwrite_loss_config_cache: bool = False,
):
<<<<<<< HEAD
    # Build each dict and pass to Trainer
    optim_config = {
        "cache": optimizer_config_cache,
        "overwrite_cache": overwrite_optimizer_config_cache,
        "optimizer_type": optimizer_type,
        "lr": lr,
        "weight_decay": weight_decay,
        "momentum": momentum,
        "dampening": dampening,
        "b1": b1,
        "b2": b2,
        "eps": eps,
        "rho": rho,
    }
    model_config = {
        "cache": model_config_cache,
        "overwrite_cache": overwrite_model_config_cache,
        "model_type": ModelType.schnet,
        "rand_seed": model_rand_seed,
        "weights_path": weights_path,
        "grouped": grouped,
        "strategy": strategy,
        "pred_readout": pred_readout,
        "combination": combination,
        "comb_readout": comb_readout,
        "max_comb_neg": max_comb_neg,
        "max_comb_scale": max_comb_scale,
        "pred_substrate": pred_substrate,
        "pred_km": pred_km,
        "comb_substrate": comb_substrate,
        "comb_km": comb_km,
        "hidden_channels": hidden_channels,
        "num_filters": num_filters,
        "num_interactions": num_interactions,
        "num_gaussians": num_gaussians,
        "cutoff": cutoff,
        "max_num_neighbors": max_num_neighbors,
        "readout": readout,
        "dipole": dipole,
        "mean": mean,
        "std": std,
    }
    if (es_config_cache and es_config_cache.exists()) or es_type:
=======
    # First check if Trainer cache exists and skip everything else if so
    if (
        trainer_config_cache
        and trainer_config_cache.exists()
        and (not overwrite_trainer_config_cache)
    ):
        print("loaded trainer from cache", flush=True)
        t = Trainer(**json.loads(trainer_config_cache.read_text()))
    else:
        # Build each dict and pass to Trainer
        optim_config = {
            "cache": optimizer_config_cache,
            "overwrite_cache": overwrite_optimizer_config_cache,
            "optimizer_type": optimizer_type,
            "lr": lr,
            "weight_decay": weight_decay,
            "momentum": momentum,
            "dampening": dampening,
            "b1": b1,
            "b2": b2,
            "eps": eps,
            "rho": rho,
        }
        model_config = {
            "cache": model_config_cache,
            "overwrite_cache": overwrite_model_config_cache,
            "model_type": ModelType.schnet,
            "rand_seed": model_rand_seed,
            "weights_path": weights_path,
            "grouped": grouped,
            "strategy": strategy,
            "pred_readout": pred_readout,
            "combination": combination,
            "comb_readout": comb_readout,
            "max_comb_neg": max_comb_neg,
            "max_comb_scale": max_comb_scale,
            "pred_substrate": pred_substrate,
            "pred_km": pred_km,
            "comb_substrate": comb_substrate,
            "comb_km": comb_km,
            "hidden_channels": hidden_channels,
            "num_filters": num_filters,
            "num_interactions": num_interactions,
            "num_gaussians": num_gaussians,
            "cutoff": cutoff,
            "max_num_neighbors": max_num_neighbors,
            "readout": readout,
            "dipole": dipole,
            "mean": mean,
            "std": std,
        }
>>>>>>> b3e77de0
        es_config = {
            "cache": es_config_cache,
            "overwrite_cache": overwrite_es_config_cache,
            "es_type": es_type,
            "patience": es_patience,
            "n_check": es_n_check,
            "divergence": es_divergence,
<<<<<<< HEAD
=======
        }
        ds_config = {
            "cache": ds_config_cache,
            "overwrite_cache": overwrite_ds_config_cache,
            "exp_file": exp_file,
            "is_structural": True,
            "structures": structures,
            "xtal_regex": xtal_regex,
            "cpd_regex": cpd_regex,
            "cache_file": ds_cache,
            "overwrite": overwrite_ds_cache,
            "grouped": grouped,
            "for_e3nn": False,
        }

        ds_splitter_config = {
            "cache": ds_split_config_cache,
            "overwrite_cache": overwrite_ds_split_config_cache,
            "split_type": ds_split_type,
            "grouped": grouped,
            "train_frac": train_frac,
            "val_frac": val_frac,
            "test_frac": test_frac,
            "enforce_one": enforce_one,
            "rand_seed": ds_rand_seed,
        }
        loss_config = {
            "cache": loss_config_cache,
            "overwrite_cache": overwrite_loss_config_cache,
            "loss_type": loss_type,
            "semiquant_fill": semiquant_fill,
        }

        # Parse loss_dict
        if loss_dict:
            loss_dict = json.loads(loss_dict.read_text())

        # Filter out None Trainer kwargs
        trainer_kwargs = {
            "optimizer_config": optim_config,
            "model_config": model_config,
            "es_config": es_config,
            "ds_config": ds_config,
            "ds_splitter_config": ds_splitter_config,
            "loss_config": loss_config,
            "auto_init": auto_init,
            "start_epoch": start_epoch,
            "n_epochs": n_epochs,
            "batch_size": batch_size,
            "target_prop": target_prop,
            "cont": cont,
            "loss_dict": loss_dict,
            "device": device,
            "output_dir": output_dir,
            "use_wandb": use_wandb,
            "wandb_project": wandb_project,
            "wandb_name": wandb_name,
            "extra_config": extra_config,
>>>>>>> b3e77de0
        }
    else:
        es_config = None
    ds_config = {
        "cache": ds_config_cache,
        "overwrite_cache": overwrite_ds_config_cache,
        "exp_file": exp_file,
        "is_structural": True,
        "structures": structures,
        "xtal_regex": xtal_regex,
        "cpd_regex": cpd_regex,
        "cache_file": ds_cache,
        "overwrite": overwrite_ds_cache,
        "grouped": grouped,
        "for_e3nn": False,
    }

    ds_splitter_config = {
        "cache": ds_split_config_cache,
        "overwrite_cache": overwrite_ds_split_config_cache,
        "split_type": ds_split_type,
        "grouped": grouped,
        "train_frac": train_frac,
        "val_frac": val_frac,
        "test_frac": test_frac,
        "enforce_one": enforce_one,
        "rand_seed": ds_rand_seed,
    }
    loss_config = {
        "cache": loss_config_cache,
        "overwrite_cache": overwrite_loss_config_cache,
        "loss_type": loss_type,
        "semiquant_fill": semiquant_fill,
    }

    # Parse loss_dict
    if loss_dict:
        loss_dict = json.loads(loss_dict.read_text())

    # Gather all the configs
    trainer_kwargs = {
        "optimizer_config": optim_config,
        "model_config": model_config,
        "es_config": es_config,
        "ds_config": ds_config,
        "ds_splitter_config": ds_splitter_config,
        "loss_config": loss_config,
        "auto_init": auto_init,
        "start_epoch": start_epoch,
        "n_epochs": n_epochs,
        "batch_size": batch_size,
        "target_prop": target_prop,
        "cont": cont,
        "loss_dict": loss_dict,
        "device": device,
        "output_dir": output_dir,
        "use_wandb": use_wandb,
        "sweep": sweep,
        "wandb_project": wandb_project,
        "wandb_name": wandb_name,
        "extra_config": Trainer.parse_extra_config(extra_config),
    }

    _build_trainer(trainer_kwargs, trainer_config_cache, overwrite_trainer_config_cache)


@build.command(name="e3nn")
@output_dir
@weights_path
@trainer_config_cache
@optim_args
@model_config_cache
@model_rand_seed
@wandb_args
@mtenn_args
@e3nn_args
@es_args
@graph_ds_args
@struct_ds_args
@ds_split_args
@loss_args
@trainer_args
@overwrite_args
def build_e3nn(
    output_dir: Path | None = None,
    weights_path: Path | None = None,
    trainer_config_cache: Path | None = None,
    optimizer_type: OptimizerType | None = None,
    lr: float | None = None,
    weight_decay: float | None = None,
    momentum: float | None = None,
    dampening: float | None = None,
    b1: float | None = None,
    b2: float | None = None,
    eps: float | None = None,
    rho: float | None = None,
    optimizer_config_cache: Path | None = None,
    use_wandb: bool | None = None,
    wandb_project: str | None = None,
    wandb_name: str | None = None,
    extra_config: list[str] | None = None,
    grouped: bool | None = None,
    strategy: StrategyConfig | None = None,
    pred_readout: ReadoutConfig | None = None,
    combination: CombinationConfig | None = None,
    comb_readout: ReadoutConfig | None = None,
    max_comb_neg: bool | None = None,
    max_comb_scale: float | None = None,
    pred_substrate: float | None = None,
    pred_km: float | None = None,
    comb_substrate: float | None = None,
    comb_km: float | None = None,
    model_config_cache: Path | None = None,
    model_rand_seed: int | None = None,
    num_atom_types: int | None = None,
    irreps_hidden: str | None = None,
    lig: bool | None = None,
    irreps_edge_attr: int | None = None,
    num_layers: int | None = None,
    neighbor_dist: float | None = None,
    num_basis: int | None = None,
    num_radial_layers: int | None = None,
    num_radial_neurons: int | None = None,
    num_neighbors: float | None = None,
    num_nodes: float | None = None,
    es_type: EarlyStoppingType | None = None,
    es_patience: int | None = None,
    es_n_check: int | None = None,
    es_divergence: float | None = None,
    es_config_cache: Path | None = None,
    exp_file: Path | None = None,
    ds_cache: Path | None = None,
    ds_config_cache: Path | None = None,
    structures: str | None = None,
    xtal_regex: str = MPRO_ID_REGEX,
    cpd_regex: str = MOONSHOT_CDD_ID_REGEX,
    ds_split_type: DatasetSplitterType | None = None,
    train_frac: float | None = None,
    val_frac: float | None = None,
    test_frac: float | None = None,
    enforce_one: bool | None = None,
    ds_rand_seed: int | None = None,
    ds_split_config_cache: Path | None = None,
    loss_type: LossFunctionType | None = None,
    semiquant_fill: float | None = None,
    loss_config_cache: Path | None = None,
    auto_init: bool | None = None,
    start_epoch: int | None = None,
    n_epochs: int | None = None,
    batch_size: int | None = None,
    target_prop: str | None = None,
    cont: bool | None = None,
    loss_dict: dict | None = None,
    device: torch.device | None = None,
    overwrite_trainer_config_cache: bool = False,
    overwrite_optimizer_config_cache: bool = False,
    overwrite_model_config_cache: bool = False,
    overwrite_es_config_cache: bool = False,
    overwrite_ds_config_cache: bool = False,
    overwrite_ds_cache: bool = False,
    overwrite_ds_split_config_cache: bool = False,
    overwrite_loss_config_cache: bool = False,
):
<<<<<<< HEAD
    # Build each dict and pass to Trainer
    optim_config = {
        "cache": optimizer_config_cache,
        "overwrite_cache": overwrite_optimizer_config_cache,
        "optimizer_type": optimizer_type,
        "lr": lr,
        "weight_decay": weight_decay,
        "momentum": momentum,
        "dampening": dampening,
        "b1": b1,
        "b2": b2,
        "eps": eps,
        "rho": rho,
    }
    model_config = {
        "cache": model_config_cache,
        "overwrite_cache": overwrite_model_config_cache,
        "model_type": ModelType.e3nn,
        "rand_seed": model_rand_seed,
        "weights_path": weights_path,
        "grouped": grouped,
        "strategy": strategy,
        "pred_readout": pred_readout,
        "combination": combination,
        "comb_readout": comb_readout,
        "max_comb_neg": max_comb_neg,
        "max_comb_scale": max_comb_scale,
        "pred_substrate": pred_substrate,
        "pred_km": pred_km,
        "comb_substrate": comb_substrate,
        "comb_km": comb_km,
        "num_atom_types": num_atom_types,
        "irreps_hidden": irreps_hidden,
        "lig": lig,
        "irreps_edge_attr": irreps_edge_attr,
        "num_layers": num_layers,
        "neighbor_dist": neighbor_dist,
        "num_basis": num_basis,
        "num_radial_layers": num_radial_layers,
        "num_radial_neurons": num_radial_neurons,
        "num_neighbors": num_neighbors,
        "num_nodes": num_nodes,
    }
    if (es_config_cache and es_config_cache.exists()) or es_type:
=======
    # First check if Trainer cache exists and skip everything else if so
    if (
        trainer_config_cache
        and trainer_config_cache.exists()
        and (not overwrite_trainer_config_cache)
    ):
        print("loaded trainer from cache", flush=True)
        t = Trainer(**json.loads(trainer_config_cache.read_text()))
    else:
        # Build each dict and pass to Trainer
        optim_config = {
            "cache": optimizer_config_cache,
            "overwrite_cache": overwrite_optimizer_config_cache,
            "optimizer_type": optimizer_type,
            "lr": lr,
            "weight_decay": weight_decay,
            "momentum": momentum,
            "dampening": dampening,
            "b1": b1,
            "b2": b2,
            "eps": eps,
            "rho": rho,
        }
        model_config = {
            "cache": model_config_cache,
            "overwrite_cache": overwrite_model_config_cache,
            "model_type": ModelType.e3nn,
            "rand_seed": model_rand_seed,
            "weights_path": weights_path,
            "grouped": grouped,
            "strategy": strategy,
            "pred_readout": pred_readout,
            "combination": combination,
            "comb_readout": comb_readout,
            "max_comb_neg": max_comb_neg,
            "max_comb_scale": max_comb_scale,
            "pred_substrate": pred_substrate,
            "pred_km": pred_km,
            "comb_substrate": comb_substrate,
            "comb_km": comb_km,
            "num_atom_types": num_atom_types,
            "irreps_hidden": irreps_hidden,
            "lig": lig,
            "irreps_edge_attr": irreps_edge_attr,
            "num_layers": num_layers,
            "neighbor_dist": neighbor_dist,
            "num_basis": num_basis,
            "num_radial_layers": num_radial_layers,
            "num_radial_neurons": num_radial_neurons,
            "num_neighbors": num_neighbors,
            "num_nodes": num_nodes,
        }
>>>>>>> b3e77de0
        es_config = {
            "cache": es_config_cache,
            "overwrite_cache": overwrite_es_config_cache,
            "es_type": es_type,
            "patience": es_patience,
            "n_check": es_n_check,
            "divergence": es_divergence,
<<<<<<< HEAD
=======
        }
        ds_config = {
            "cache": ds_config_cache,
            "overwrite_cache": overwrite_ds_config_cache,
            "exp_file": exp_file,
            "is_structural": True,
            "structures": structures,
            "xtal_regex": xtal_regex,
            "cpd_regex": cpd_regex,
            "cache_file": ds_cache,
            "overwrite": overwrite_ds_cache,
            "grouped": grouped,
            "for_e3nn": True,
        }

        ds_splitter_config = {
            "cache": ds_split_config_cache,
            "overwrite_cache": overwrite_ds_split_config_cache,
            "split_type": ds_split_type,
            "grouped": grouped,
            "train_frac": train_frac,
            "val_frac": val_frac,
            "test_frac": test_frac,
            "enforce_one": enforce_one,
            "rand_seed": ds_rand_seed,
        }
        loss_config = {
            "cache": loss_config_cache,
            "overwrite_cache": overwrite_loss_config_cache,
            "loss_type": loss_type,
            "semiquant_fill": semiquant_fill,
        }

        # Parse loss_dict
        if loss_dict:
            loss_dict = json.loads(loss_dict.read_text())

        # Filter out None Trainer kwargs
        trainer_kwargs = {
            "optimizer_config": optim_config,
            "model_config": model_config,
            "es_config": es_config,
            "ds_config": ds_config,
            "ds_splitter_config": ds_splitter_config,
            "loss_config": loss_config,
            "auto_init": auto_init,
            "start_epoch": start_epoch,
            "n_epochs": n_epochs,
            "batch_size": batch_size,
            "target_prop": target_prop,
            "cont": cont,
            "loss_dict": loss_dict,
            "device": device,
            "output_dir": output_dir,
            "use_wandb": use_wandb,
            "wandb_project": wandb_project,
            "wandb_name": wandb_name,
            "extra_config": extra_config,
>>>>>>> b3e77de0
        }
    else:
        es_config = None
    ds_config = {
        "cache": ds_config_cache,
        "overwrite_cache": overwrite_ds_config_cache,
        "exp_file": exp_file,
        "is_structural": True,
        "structures": structures,
        "xtal_regex": xtal_regex,
        "cpd_regex": cpd_regex,
        "cache_file": ds_cache,
        "overwrite": overwrite_ds_cache,
        "grouped": grouped,
        "for_e3nn": True,
    }

    ds_splitter_config = {
        "cache": ds_split_config_cache,
        "overwrite_cache": overwrite_ds_split_config_cache,
        "split_type": ds_split_type,
        "grouped": grouped,
        "train_frac": train_frac,
        "val_frac": val_frac,
        "test_frac": test_frac,
        "enforce_one": enforce_one,
        "rand_seed": ds_rand_seed,
    }
    loss_config = {
        "cache": loss_config_cache,
        "overwrite_cache": overwrite_loss_config_cache,
        "loss_type": loss_type,
        "semiquant_fill": semiquant_fill,
    }

    # Parse loss_dict
    if loss_dict:
        loss_dict = json.loads(loss_dict.read_text())

    # Gather all the configs
    trainer_kwargs = {
        "optimizer_config": optim_config,
        "model_config": model_config,
        "es_config": es_config,
        "ds_config": ds_config,
        "ds_splitter_config": ds_splitter_config,
        "loss_config": loss_config,
        "auto_init": auto_init,
        "start_epoch": start_epoch,
        "n_epochs": n_epochs,
        "batch_size": batch_size,
        "target_prop": target_prop,
        "cont": cont,
        "loss_dict": loss_dict,
        "device": device,
        "output_dir": output_dir,
        "use_wandb": use_wandb,
        "sweep": sweep,
        "wandb_project": wandb_project,
        "wandb_name": wandb_name,
        "extra_config": Trainer.parse_extra_config(extra_config),
    }

    _build_trainer(trainer_kwargs, trainer_config_cache, overwrite_trainer_config_cache)


@build.command(name="visnet")
@output_dir
@trainer_config_cache
@optim_args
@model_config_cache
@model_rand_seed
@wandb_args
@mtenn_args
@visnet_args
@es_args
@graph_ds_args
@struct_ds_args
@ds_split_args
@loss_args
@trainer_args
@overwrite_args
def build_visnet(
    output_dir: Path | None = None,
    trainer_config_cache: Path | None = None,
    optimizer_type: OptimizerType | None = None,
    lr: float | None = None,
    weight_decay: float | None = None,
    momentum: float | None = None,
    dampening: float | None = None,
    b1: float | None = None,
    b2: float | None = None,
    eps: float | None = None,
    rho: float | None = None,
    optimizer_config_cache: Path | None = None,
    use_wandb: bool | None = None,
    wandb_project: str | None = None,
    wandb_name: str | None = None,
    extra_config: list[str] | None = None,
    grouped: bool | None = None,
    strategy: StrategyConfig | None = None,
    pred_readout: ReadoutConfig | None = None,
    combination: CombinationConfig | None = None,
    comb_readout: ReadoutConfig | None = None,
    max_comb_neg: bool | None = None,
    max_comb_scale: float | None = None,
    pred_substrate: float | None = None,
    pred_km: float | None = None,
    comb_substrate: float | None = None,
    comb_km: float | None = None,
    model_config_cache: Path | None = None,
    model_rand_seed: int | None = None,
    lmax: int | None = None,
    vecnorm_type: str | None = None,
    trainable_vecnorm: bool | None = None,
    num_heads: int | None = None,
    num_layers: int | None = None,
    hidden_channels: int | None = None,
    num_rbf: int | None = None,
    trainable_rbf: bool | None = None,
    max_z: int | None = None,
    cutoff: float | None = None,
    max_num_neighbors: int | None = None,
    vertex: bool | None = None,
    reduce_op: str | None = None,
    mean: float | None = None,
    std: float | None = None,
    derivative: bool | None = None,
    es_type: EarlyStoppingType | None = None,
    es_patience: int | None = None,
    es_n_check: int | None = None,
    es_divergence: float | None = None,
    es_config_cache: Path | None = None,
    exp_file: Path | None = None,
    ds_cache: Path | None = None,
    ds_config_cache: Path | None = None,
    structures: str | None = None,
    xtal_regex: str = MPRO_ID_REGEX,
    cpd_regex: str = MOONSHOT_CDD_ID_REGEX,
    ds_split_type: DatasetSplitterType | None = None,
    train_frac: float | None = None,
    val_frac: float | None = None,
    test_frac: float | None = None,
    enforce_one: bool | None = None,
    ds_rand_seed: int | None = None,
    ds_split_config_cache: Path | None = None,
    loss_type: LossFunctionType | None = None,
    semiquant_fill: float | None = None,
    loss_config_cache: Path | None = None,
    auto_init: bool | None = None,
    start_epoch: int | None = None,
    n_epochs: int | None = None,
    batch_size: int | None = None,
    target_prop: str | None = None,
    cont: bool | None = None,
    loss_dict: dict | None = None,
    device: torch.device | None = None,
    overwrite_trainer_config_cache: bool = False,
    overwrite_optimizer_config_cache: bool = False,
    overwrite_model_config_cache: bool = False,
    overwrite_es_config_cache: bool = False,
    overwrite_ds_config_cache: bool = False,
    overwrite_ds_cache: bool = False,
    overwrite_ds_split_config_cache: bool = False,
    overwrite_loss_config_cache: bool = False,
):
<<<<<<< HEAD
    # Build each dict and pass to Trainer
    optim_config = {
        "cache": optimizer_config_cache,
        "overwrite_cache": overwrite_optimizer_config_cache,
        "optimizer_type": optimizer_type,
        "lr": lr,
        "weight_decay": weight_decay,
        "momentum": momentum,
        "dampening": dampening,
        "b1": b1,
        "b2": b2,
        "eps": eps,
        "rho": rho,
    }
    model_config = {
        "cache": model_config_cache,
        "overwrite_cache": overwrite_model_config_cache,
        "model_type": ModelType.visnet,
        "rand_seed": model_rand_seed,
        "grouped": grouped,
        "strategy": strategy,
        "pred_readout": pred_readout,
        "combination": combination,
        "comb_readout": comb_readout,
        "max_comb_neg": max_comb_neg,
        "max_comb_scale": max_comb_scale,
        "pred_substrate": pred_substrate,
        "pred_km": pred_km,
        "comb_substrate": comb_substrate,
        "comb_km": comb_km,
        "lmax": lmax,
        "vecnorm_type": vecnorm_type,
        "trainable_vecnorm": trainable_vecnorm,
        "num_heads": num_heads,
        "num_layers": num_layers,
        "hidden_channels": hidden_channels,
        "num_rbf": num_rbf,
        "trainable_rbf": trainable_rbf,
        "max_z": max_z,
        "cutoff": cutoff,
        "max_num_neighbors": max_num_neighbors,
        "vertex": vertex,
        "reduce_op": reduce_op,
        "mean": mean,
        "std": std,
        "derivative": derivative,
    }
    if (es_config_cache and es_config_cache.exists()) or es_type:
=======
    # First check if Trainer cache exists and skip everything else if so
    if (
        trainer_config_cache
        and trainer_config_cache.exists()
        and (not overwrite_trainer_config_cache)
    ):
        print("loaded trainer from cache", flush=True)
        t = Trainer(**json.loads(trainer_config_cache.read_text()))
    else:
        # Build each dict and pass to Trainer
        optim_config = {
            "cache": optimizer_config_cache,
            "overwrite_cache": overwrite_optimizer_config_cache,
            "optimizer_type": optimizer_type,
            "lr": lr,
            "weight_decay": weight_decay,
            "momentum": momentum,
            "dampening": dampening,
            "b1": b1,
            "b2": b2,
            "eps": eps,
            "rho": rho,
        }
        model_config = {
            "cache": model_config_cache,
            "overwrite_cache": overwrite_model_config_cache,
            "model_type": ModelType.visnet,
            "rand_seed": model_rand_seed,
            "grouped": grouped,
            "strategy": strategy,
            "pred_readout": pred_readout,
            "combination": combination,
            "comb_readout": comb_readout,
            "max_comb_neg": max_comb_neg,
            "max_comb_scale": max_comb_scale,
            "pred_substrate": pred_substrate,
            "pred_km": pred_km,
            "comb_substrate": comb_substrate,
            "comb_km": comb_km,
            "lmax": lmax,
            "vecnorm_type": vecnorm_type,
            "trainable_vecnorm": trainable_vecnorm,
            "num_heads": num_heads,
            "num_layers": num_layers,
            "hidden_channels": hidden_channels,
            "num_rbf": num_rbf,
            "trainable_rbf": trainable_rbf,
            "max_z": max_z,
            "cutoff": cutoff,
            "max_num_neighbors": max_num_neighbors,
            "vertex": vertex,
            "reduce_op": reduce_op,
            "mean": mean,
            "std": std,
            "derivative": derivative,
        }
>>>>>>> b3e77de0
        es_config = {
            "cache": es_config_cache,
            "overwrite_cache": overwrite_es_config_cache,
            "es_type": es_type,
            "patience": es_patience,
            "n_check": es_n_check,
            "divergence": es_divergence,
<<<<<<< HEAD
=======
        }
        ds_config = {
            "cache": ds_config_cache,
            "overwrite_cache": overwrite_ds_config_cache,
            "exp_file": exp_file,
            "is_structural": True,
            "structures": structures,
            "xtal_regex": xtal_regex,
            "cpd_regex": cpd_regex,
            "cache_file": ds_cache,
            "overwrite": overwrite_ds_cache,
            "grouped": grouped,
            "for_e3nn": False,
        }

        ds_splitter_config = {
            "cache": ds_split_config_cache,
            "overwrite_cache": overwrite_ds_split_config_cache,
            "split_type": ds_split_type,
            "train_frac": train_frac,
            "val_frac": val_frac,
            "test_frac": test_frac,
            "enforce_one": enforce_one,
            "rand_seed": ds_rand_seed,
        }
        loss_config = {
            "cache": loss_config_cache,
            "overwrite_cache": overwrite_loss_config_cache,
            "loss_type": loss_type,
            "semiquant_fill": semiquant_fill,
        }

        # Parse loss_dict
        if loss_dict:
            loss_dict = json.loads(loss_dict.read_text())

        # Filter out None Trainer kwargs
        trainer_kwargs = {
            "optimizer_config": optim_config,
            "model_config": model_config,
            "es_config": es_config,
            "ds_config": ds_config,
            "ds_splitter_config": ds_splitter_config,
            "loss_config": loss_config,
            "auto_init": auto_init,
            "start_epoch": start_epoch,
            "n_epochs": n_epochs,
            "batch_size": batch_size,
            "target_prop": target_prop,
            "cont": cont,
            "loss_dict": loss_dict,
            "device": device,
            "output_dir": output_dir,
            "use_wandb": use_wandb,
            "wandb_project": wandb_project,
            "wandb_name": wandb_name,
            "extra_config": extra_config,
>>>>>>> b3e77de0
        }
    else:
        es_config = None
    ds_config = {
        "cache": ds_config_cache,
        "overwrite_cache": overwrite_ds_config_cache,
        "exp_file": exp_file,
        "is_structural": True,
        "structures": structures,
        "xtal_regex": xtal_regex,
        "cpd_regex": cpd_regex,
        "cache_file": ds_cache,
        "overwrite": overwrite_ds_cache,
        "grouped": grouped,
        "for_e3nn": False,
    }

    ds_splitter_config = {
        "cache": ds_split_config_cache,
        "overwrite_cache": overwrite_ds_split_config_cache,
        "split_type": ds_split_type,
        "train_frac": train_frac,
        "val_frac": val_frac,
        "test_frac": test_frac,
        "enforce_one": enforce_one,
        "rand_seed": ds_rand_seed,
    }
    loss_config = {
        "cache": loss_config_cache,
        "overwrite_cache": overwrite_loss_config_cache,
        "loss_type": loss_type,
        "semiquant_fill": semiquant_fill,
    }

    # Parse loss_dict
    if loss_dict:
        loss_dict = json.loads(loss_dict.read_text())

    # Gather all the configs
    trainer_kwargs = {
        "optimizer_config": optim_config,
        "model_config": model_config,
        "es_config": es_config,
        "ds_config": ds_config,
        "ds_splitter_config": ds_splitter_config,
        "loss_config": loss_config,
        "auto_init": auto_init,
        "start_epoch": start_epoch,
        "n_epochs": n_epochs,
        "batch_size": batch_size,
        "target_prop": target_prop,
        "cont": cont,
        "loss_dict": loss_dict,
        "device": device,
        "output_dir": output_dir,
        "use_wandb": use_wandb,
        "sweep": sweep,
        "wandb_project": wandb_project,
        "wandb_name": wandb_name,
        "extra_config": Trainer.parse_extra_config(extra_config),
    }

    _build_trainer(trainer_kwargs, trainer_config_cache, overwrite_trainer_config_cache)


@build_and_train.command(name="gat")
@output_dir
@weights_path
@trainer_config_cache
@optim_args
@wandb_args
@model_config_cache
@model_rand_seed
@mtenn_args
@gat_args
@es_args
@graph_ds_args
@ds_split_args
@loss_args
@trainer_args
@overwrite_args
def build_and_train_gat(
    output_dir: Path | None = None,
    weights_path: Path | None = None,
    trainer_config_cache: Path | None = None,
    optimizer_type: OptimizerType | None = None,
    lr: float | None = None,
    weight_decay: float | None = None,
    momentum: float | None = None,
    dampening: float | None = None,
    b1: float | None = None,
    b2: float | None = None,
    eps: float | None = None,
    rho: float | None = None,
    optimizer_config_cache: Path | None = None,
    use_wandb: bool | None = None,
    wandb_project: str | None = None,
    wandb_name: str | None = None,
    extra_config: list[str] | None = None,
    grouped: bool | None = None,
    strategy: StrategyConfig | None = None,
    pred_readout: ReadoutConfig | None = None,
    combination: CombinationConfig | None = None,
    comb_readout: ReadoutConfig | None = None,
    max_comb_neg: bool | None = None,
    max_comb_scale: float | None = None,
    pred_substrate: float | None = None,
    pred_km: float | None = None,
    comb_substrate: float | None = None,
    comb_km: float | None = None,
    model_config_cache: Path | None = None,
    model_rand_seed: int | None = None,
    in_feats: int | None = None,
    num_layers: int | None = None,
    hidden_feats: str | None = None,
    num_heads: str | None = None,
    feat_drops: str | None = None,
    attn_drops: str | None = None,
    alphas: str | None = None,
    residuals: str | None = None,
    agg_modes: str | None = None,
    biases: str | None = None,
    allow_zero_in_degree: bool | None = None,
    es_type: EarlyStoppingType | None = None,
    es_patience: int | None = None,
    es_n_check: int | None = None,
    es_divergence: float | None = None,
    es_config_cache: Path | None = None,
    exp_file: Path | None = None,
    ds_cache: Path | None = None,
    ds_config_cache: Path | None = None,
    ds_split_type: DatasetSplitterType | None = None,
    train_frac: float | None = None,
    val_frac: float | None = None,
    test_frac: float | None = None,
    enforce_one: bool | None = None,
    ds_rand_seed: int | None = None,
    ds_split_config_cache: Path | None = None,
    loss_type: LossFunctionType | None = None,
    semiquant_fill: float | None = None,
    loss_config_cache: Path | None = None,
    auto_init: bool | None = None,
    start_epoch: int | None = None,
    n_epochs: int | None = None,
    batch_size: int | None = None,
    target_prop: str | None = None,
    cont: bool | None = None,
    loss_dict: dict | None = None,
    device: torch.device | None = None,
    overwrite_trainer_config_cache: bool = False,
    overwrite_optimizer_config_cache: bool = False,
    overwrite_model_config_cache: bool = False,
    overwrite_es_config_cache: bool = False,
    overwrite_ds_config_cache: bool = False,
    overwrite_ds_cache: bool = False,
    overwrite_ds_split_config_cache: bool = False,
    overwrite_loss_config_cache: bool = False,
):
<<<<<<< HEAD
    # Build each dict and pass to Trainer
    optim_config = {
        "cache": optimizer_config_cache,
        "overwrite_cache": overwrite_optimizer_config_cache,
        "optimizer_type": optimizer_type,
        "lr": lr,
        "weight_decay": weight_decay,
        "momentum": momentum,
        "dampening": dampening,
        "b1": b1,
        "b2": b2,
        "eps": eps,
        "rho": rho,
    }
    model_config = {
        "cache": model_config_cache,
        "overwrite_cache": overwrite_model_config_cache,
        "model_type": ModelType.GAT,
        "rand_seed": model_rand_seed,
        "weights_path": weights_path,
        "grouped": grouped,
        "strategy": strategy,
        "pred_readout": pred_readout,
        "combination": combination,
        "comb_readout": comb_readout,
        "max_comb_neg": max_comb_neg,
        "max_comb_scale": max_comb_scale,
        "pred_substrate": pred_substrate,
        "pred_km": pred_km,
        "comb_substrate": comb_substrate,
        "comb_km": comb_km,
        "in_feats": in_feats,
        "num_layers": num_layers,
        "hidden_feats": hidden_feats,
        "num_heads": num_heads,
        "feat_drops": feat_drops,
        "attn_drops": attn_drops,
        "alphas": alphas,
        "residuals": residuals,
        "agg_modes": agg_modes,
        "biases": biases,
        "allow_zero_in_degree": allow_zero_in_degree,
    }
    if (es_config_cache and es_config_cache.exists()) or es_type:
=======
    # First check if Trainer cache exists and skip everything else if so
    if (
        trainer_config_cache
        and trainer_config_cache.exists()
        and (not overwrite_trainer_config_cache)
    ):
        print("loaded trainer from cache", flush=True)
        t = Trainer(**json.loads(trainer_config_cache.read_text()))
    else:
        # Build each dict and pass to Trainer
        optim_config = {
            "cache": optimizer_config_cache,
            "overwrite_cache": overwrite_optimizer_config_cache,
            "optimizer_type": optimizer_type,
            "lr": lr,
            "weight_decay": weight_decay,
            "momentum": momentum,
            "dampening": dampening,
            "b1": b1,
            "b2": b2,
            "eps": eps,
            "rho": rho,
        }
        model_config = {
            "cache": model_config_cache,
            "overwrite_cache": overwrite_model_config_cache,
            "model_type": ModelType.GAT,
            "rand_seed": model_rand_seed,
            "weights_path": weights_path,
            "grouped": grouped,
            "strategy": strategy,
            "pred_readout": pred_readout,
            "combination": combination,
            "comb_readout": comb_readout,
            "max_comb_neg": max_comb_neg,
            "max_comb_scale": max_comb_scale,
            "pred_substrate": pred_substrate,
            "pred_km": pred_km,
            "comb_substrate": comb_substrate,
            "comb_km": comb_km,
            "in_feats": in_feats,
            "num_layers": num_layers,
            "hidden_feats": hidden_feats,
            "num_heads": num_heads,
            "feat_drops": feat_drops,
            "attn_drops": attn_drops,
            "alphas": alphas,
            "residuals": residuals,
            "agg_modes": agg_modes,
            "biases": biases,
            "allow_zero_in_degree": allow_zero_in_degree,
        }
>>>>>>> b3e77de0
        es_config = {
            "cache": es_config_cache,
            "overwrite_cache": overwrite_es_config_cache,
            "es_type": es_type,
            "patience": es_patience,
            "n_check": es_n_check,
            "divergence": es_divergence,
<<<<<<< HEAD
=======
        }
        ds_config = {
            "cache": ds_config_cache,
            "overwrite_cache": overwrite_ds_config_cache,
            "exp_file": exp_file,
            "is_structural": False,
            "cache_file": ds_cache,
            "overwrite": overwrite_ds_cache,
        }

        ds_splitter_config = {
            "cache": ds_split_config_cache,
            "overwrite_cache": overwrite_ds_split_config_cache,
            "split_type": ds_split_type,
            "grouped": grouped,
            "train_frac": train_frac,
            "val_frac": val_frac,
            "test_frac": test_frac,
            "enforce_one": enforce_one,
            "rand_seed": ds_rand_seed,
        }
        loss_config = {
            "cache": loss_config_cache,
            "overwrite_cache": overwrite_loss_config_cache,
            "loss_type": loss_type,
            "semiquant_fill": semiquant_fill,
        }

        # Parse loss_dict
        if loss_dict:
            loss_dict = json.loads(loss_dict.read_text())

        # Filter out None Trainer kwargs
        trainer_kwargs = {
            "optimizer_config": optim_config,
            "model_config": model_config,
            "es_config": es_config,
            "ds_config": ds_config,
            "ds_splitter_config": ds_splitter_config,
            "loss_config": loss_config,
            "auto_init": auto_init,
            "start_epoch": start_epoch,
            "n_epochs": n_epochs,
            "batch_size": batch_size,
            "target_prop": target_prop,
            "cont": cont,
            "loss_dict": loss_dict,
            "device": device,
            "output_dir": output_dir,
            "use_wandb": use_wandb,
            "wandb_project": wandb_project,
            "wandb_name": wandb_name,
            "extra_config": extra_config,
>>>>>>> b3e77de0
        }
    else:
        es_config = None
    ds_config = {
        "cache": ds_config_cache,
        "overwrite_cache": overwrite_ds_config_cache,
        "exp_file": exp_file,
        "is_structural": False,
        "cache_file": ds_cache,
        "overwrite": overwrite_ds_cache,
    }

    ds_splitter_config = {
        "cache": ds_split_config_cache,
        "overwrite_cache": overwrite_ds_split_config_cache,
        "split_type": ds_split_type,
        "grouped": grouped,
        "train_frac": train_frac,
        "val_frac": val_frac,
        "test_frac": test_frac,
        "enforce_one": enforce_one,
        "rand_seed": ds_rand_seed,
    }
    loss_config = {
        "cache": loss_config_cache,
        "overwrite_cache": overwrite_loss_config_cache,
        "loss_type": loss_type,
        "semiquant_fill": semiquant_fill,
    }

    # Parse loss_dict
    if loss_dict:
        loss_dict = json.loads(loss_dict.read_text())

    # Gather all the configs
    trainer_kwargs = {
        "optimizer_config": optim_config,
        "model_config": model_config,
        "es_config": es_config,
        "ds_config": ds_config,
        "ds_splitter_config": ds_splitter_config,
        "loss_config": loss_config,
        "auto_init": auto_init,
        "start_epoch": start_epoch,
        "n_epochs": n_epochs,
        "batch_size": batch_size,
        "target_prop": target_prop,
        "cont": cont,
        "loss_dict": loss_dict,
        "device": device,
        "output_dir": output_dir,
        "use_wandb": use_wandb,
        "sweep": sweep,
        "wandb_project": wandb_project,
        "wandb_name": wandb_name,
        "extra_config": Trainer.parse_extra_config(extra_config),
    }

    t = _build_trainer(
        trainer_kwargs, trainer_config_cache, overwrite_trainer_config_cache
    )

    t.initialize()
    t.train()


@build_and_train.command(name="schnet")
@output_dir
@weights_path
@trainer_config_cache
@optim_args
@model_config_cache
@model_rand_seed
@wandb_args
@mtenn_args
@schnet_args
@es_args
@graph_ds_args
@struct_ds_args
@ds_split_args
@loss_args
@trainer_args
@overwrite_args
def build_and_train_schnet(
    output_dir: Path | None = None,
    weights_path: Path | None = None,
    trainer_config_cache: Path | None = None,
    optimizer_type: OptimizerType | None = None,
    lr: float | None = None,
    weight_decay: float | None = None,
    momentum: float | None = None,
    dampening: float | None = None,
    b1: float | None = None,
    b2: float | None = None,
    eps: float | None = None,
    rho: float | None = None,
    optimizer_config_cache: Path | None = None,
    use_wandb: bool | None = None,
    wandb_project: str | None = None,
    wandb_name: str | None = None,
    extra_config: list[str] | None = None,
    grouped: bool | None = None,
    strategy: StrategyConfig | None = None,
    pred_readout: ReadoutConfig | None = None,
    combination: CombinationConfig | None = None,
    comb_readout: ReadoutConfig | None = None,
    max_comb_neg: bool | None = None,
    max_comb_scale: float | None = None,
    pred_substrate: float | None = None,
    pred_km: float | None = None,
    comb_substrate: float | None = None,
    comb_km: float | None = None,
    model_config_cache: Path | None = None,
    model_rand_seed: int | None = None,
    hidden_channels: int | None = None,
    num_filters: int | None = None,
    num_interactions: int | None = None,
    num_gaussians: int | None = None,
    cutoff: float | None = None,
    max_num_neighbors: int | None = None,
    readout: str | None = None,
    dipole: bool | None = None,
    mean: float | None = None,
    std: float | None = None,
    es_type: EarlyStoppingType | None = None,
    es_patience: int | None = None,
    es_n_check: int | None = None,
    es_divergence: float | None = None,
    es_config_cache: Path | None = None,
    exp_file: Path | None = None,
    ds_cache: Path | None = None,
    ds_config_cache: Path | None = None,
    structures: str | None = None,
    xtal_regex: str = MPRO_ID_REGEX,
    cpd_regex: str = MOONSHOT_CDD_ID_REGEX,
    ds_split_type: DatasetSplitterType | None = None,
    train_frac: float | None = None,
    val_frac: float | None = None,
    test_frac: float | None = None,
    enforce_one: bool | None = None,
    ds_rand_seed: int | None = None,
    ds_split_config_cache: Path | None = None,
    loss_type: LossFunctionType | None = None,
    semiquant_fill: float | None = None,
    loss_config_cache: Path | None = None,
    auto_init: bool | None = None,
    start_epoch: int | None = None,
    n_epochs: int | None = None,
    batch_size: int | None = None,
    target_prop: str | None = None,
    cont: bool | None = None,
    loss_dict: dict | None = None,
    device: torch.device | None = None,
    overwrite_trainer_config_cache: bool = False,
    overwrite_optimizer_config_cache: bool = False,
    overwrite_model_config_cache: bool = False,
    overwrite_es_config_cache: bool = False,
    overwrite_ds_config_cache: bool = False,
    overwrite_ds_cache: bool = False,
    overwrite_ds_split_config_cache: bool = False,
    overwrite_loss_config_cache: bool = False,
):
<<<<<<< HEAD
    # Build each dict and pass to Trainer
    optim_config = {
        "cache": optimizer_config_cache,
        "overwrite_cache": overwrite_optimizer_config_cache,
        "optimizer_type": optimizer_type,
        "lr": lr,
        "weight_decay": weight_decay,
        "momentum": momentum,
        "dampening": dampening,
        "b1": b1,
        "b2": b2,
        "eps": eps,
        "rho": rho,
    }
    model_config = {
        "cache": model_config_cache,
        "overwrite_cache": overwrite_model_config_cache,
        "model_type": ModelType.schnet,
        "rand_seed": model_rand_seed,
        "weights_path": weights_path,
        "grouped": grouped,
        "strategy": strategy,
        "pred_readout": pred_readout,
        "combination": combination,
        "comb_readout": comb_readout,
        "max_comb_neg": max_comb_neg,
        "max_comb_scale": max_comb_scale,
        "pred_substrate": pred_substrate,
        "pred_km": pred_km,
        "comb_substrate": comb_substrate,
        "comb_km": comb_km,
        "hidden_channels": hidden_channels,
        "num_filters": num_filters,
        "num_interactions": num_interactions,
        "num_gaussians": num_gaussians,
        "cutoff": cutoff,
        "max_num_neighbors": max_num_neighbors,
        "readout": readout,
        "dipole": dipole,
        "mean": mean,
        "std": std,
    }
    if (es_config_cache and es_config_cache.exists()) or es_type:
=======
    # First check if Trainer cache exists and skip everything else if so
    if (
        trainer_config_cache
        and trainer_config_cache.exists()
        and (not overwrite_trainer_config_cache)
    ):
        print("loaded trainer from cache", flush=True)
        t = Trainer(**json.loads(trainer_config_cache.read_text()))
    else:
        # Build each dict and pass to Trainer
        optim_config = {
            "cache": optimizer_config_cache,
            "overwrite_cache": overwrite_optimizer_config_cache,
            "optimizer_type": optimizer_type,
            "lr": lr,
            "weight_decay": weight_decay,
            "momentum": momentum,
            "dampening": dampening,
            "b1": b1,
            "b2": b2,
            "eps": eps,
            "rho": rho,
        }
        model_config = {
            "cache": model_config_cache,
            "overwrite_cache": overwrite_model_config_cache,
            "model_type": ModelType.schnet,
            "rand_seed": model_rand_seed,
            "weights_path": weights_path,
            "grouped": grouped,
            "strategy": strategy,
            "pred_readout": pred_readout,
            "combination": combination,
            "comb_readout": comb_readout,
            "max_comb_neg": max_comb_neg,
            "max_comb_scale": max_comb_scale,
            "pred_substrate": pred_substrate,
            "pred_km": pred_km,
            "comb_substrate": comb_substrate,
            "comb_km": comb_km,
            "hidden_channels": hidden_channels,
            "num_filters": num_filters,
            "num_interactions": num_interactions,
            "num_gaussians": num_gaussians,
            "cutoff": cutoff,
            "max_num_neighbors": max_num_neighbors,
            "readout": readout,
            "dipole": dipole,
            "mean": mean,
            "std": std,
        }
>>>>>>> b3e77de0
        es_config = {
            "cache": es_config_cache,
            "overwrite_cache": overwrite_es_config_cache,
            "es_type": es_type,
            "patience": es_patience,
            "n_check": es_n_check,
            "divergence": es_divergence,
<<<<<<< HEAD
=======
        }
        ds_config = {
            "cache": ds_config_cache,
            "overwrite_cache": overwrite_ds_config_cache,
            "exp_file": exp_file,
            "is_structural": True,
            "structures": structures,
            "xtal_regex": xtal_regex,
            "cpd_regex": cpd_regex,
            "cache_file": ds_cache,
            "overwrite": overwrite_ds_cache,
            "grouped": grouped,
            "for_e3nn": False,
        }

        ds_splitter_config = {
            "cache": ds_split_config_cache,
            "overwrite_cache": overwrite_ds_split_config_cache,
            "split_type": ds_split_type,
            "grouped": grouped,
            "train_frac": train_frac,
            "val_frac": val_frac,
            "test_frac": test_frac,
            "enforce_one": enforce_one,
            "rand_seed": ds_rand_seed,
        }
        loss_config = {
            "cache": loss_config_cache,
            "overwrite_cache": overwrite_loss_config_cache,
            "loss_type": loss_type,
            "semiquant_fill": semiquant_fill,
        }

        # Parse loss_dict
        if loss_dict:
            loss_dict = json.loads(loss_dict.read_text())

        # Filter out None Trainer kwargs
        trainer_kwargs = {
            "optimizer_config": optim_config,
            "model_config": model_config,
            "es_config": es_config,
            "ds_config": ds_config,
            "ds_splitter_config": ds_splitter_config,
            "loss_config": loss_config,
            "auto_init": auto_init,
            "start_epoch": start_epoch,
            "n_epochs": n_epochs,
            "batch_size": batch_size,
            "target_prop": target_prop,
            "cont": cont,
            "loss_dict": loss_dict,
            "device": device,
            "output_dir": output_dir,
            "use_wandb": use_wandb,
            "wandb_project": wandb_project,
            "wandb_name": wandb_name,
            "extra_config": extra_config,
>>>>>>> b3e77de0
        }
    else:
        es_config = None
    ds_config = {
        "cache": ds_config_cache,
        "overwrite_cache": overwrite_ds_config_cache,
        "exp_file": exp_file,
        "is_structural": True,
        "structures": structures,
        "xtal_regex": xtal_regex,
        "cpd_regex": cpd_regex,
        "cache_file": ds_cache,
        "overwrite": overwrite_ds_cache,
        "grouped": grouped,
        "for_e3nn": False,
    }

    ds_splitter_config = {
        "cache": ds_split_config_cache,
        "overwrite_cache": overwrite_ds_split_config_cache,
        "split_type": ds_split_type,
        "grouped": grouped,
        "train_frac": train_frac,
        "val_frac": val_frac,
        "test_frac": test_frac,
        "enforce_one": enforce_one,
        "rand_seed": ds_rand_seed,
    }
    loss_config = {
        "cache": loss_config_cache,
        "overwrite_cache": overwrite_loss_config_cache,
        "loss_type": loss_type,
        "semiquant_fill": semiquant_fill,
    }

    # Parse loss_dict
    if loss_dict:
        loss_dict = json.loads(loss_dict.read_text())

    # Gather all the configs
    trainer_kwargs = {
        "optimizer_config": optim_config,
        "model_config": model_config,
        "es_config": es_config,
        "ds_config": ds_config,
        "ds_splitter_config": ds_splitter_config,
        "loss_config": loss_config,
        "auto_init": auto_init,
        "start_epoch": start_epoch,
        "n_epochs": n_epochs,
        "batch_size": batch_size,
        "target_prop": target_prop,
        "cont": cont,
        "loss_dict": loss_dict,
        "device": device,
        "output_dir": output_dir,
        "use_wandb": use_wandb,
        "sweep": sweep,
        "wandb_project": wandb_project,
        "wandb_name": wandb_name,
        "extra_config": Trainer.parse_extra_config(extra_config),
    }

    t = _build_trainer(
        trainer_kwargs, trainer_config_cache, overwrite_trainer_config_cache
    )

    t.initialize()
    t.train()


@build_and_train.command("e3nn")
@output_dir
@weights_path
@trainer_config_cache
@optim_args
@model_config_cache
@model_rand_seed
@wandb_args
@mtenn_args
@e3nn_args
@es_args
@graph_ds_args
@struct_ds_args
@ds_split_args
@loss_args
@trainer_args
@overwrite_args
def build_and_train_e3nn(
    output_dir: Path | None = None,
    weights_path: Path | None = None,
    trainer_config_cache: Path | None = None,
    optimizer_type: OptimizerType | None = None,
    lr: float | None = None,
    weight_decay: float | None = None,
    momentum: float | None = None,
    dampening: float | None = None,
    b1: float | None = None,
    b2: float | None = None,
    eps: float | None = None,
    rho: float | None = None,
    optimizer_config_cache: Path | None = None,
    use_wandb: bool | None = None,
    wandb_project: str | None = None,
    wandb_name: str | None = None,
    extra_config: list[str] | None = None,
    grouped: bool | None = None,
    strategy: StrategyConfig | None = None,
    pred_readout: ReadoutConfig | None = None,
    combination: CombinationConfig | None = None,
    comb_readout: ReadoutConfig | None = None,
    max_comb_neg: bool | None = None,
    max_comb_scale: float | None = None,
    pred_substrate: float | None = None,
    pred_km: float | None = None,
    comb_substrate: float | None = None,
    comb_km: float | None = None,
    model_config_cache: Path | None = None,
    model_rand_seed: int | None = None,
    num_atom_types: int | None = None,
    irreps_hidden: str | None = None,
    lig: bool | None = None,
    irreps_edge_attr: int | None = None,
    num_layers: int | None = None,
    neighbor_dist: float | None = None,
    num_basis: int | None = None,
    num_radial_layers: int | None = None,
    num_radial_neurons: int | None = None,
    num_neighbors: float | None = None,
    num_nodes: float | None = None,
    es_type: EarlyStoppingType | None = None,
    es_patience: int | None = None,
    es_n_check: int | None = None,
    es_divergence: float | None = None,
    es_config_cache: Path | None = None,
    exp_file: Path | None = None,
    ds_cache: Path | None = None,
    ds_config_cache: Path | None = None,
    structures: str | None = None,
    xtal_regex: str = MPRO_ID_REGEX,
    cpd_regex: str = MOONSHOT_CDD_ID_REGEX,
    ds_split_type: DatasetSplitterType | None = None,
    train_frac: float | None = None,
    val_frac: float | None = None,
    test_frac: float | None = None,
    enforce_one: bool | None = None,
    ds_rand_seed: int | None = None,
    ds_split_config_cache: Path | None = None,
    loss_type: LossFunctionType | None = None,
    semiquant_fill: float | None = None,
    loss_config_cache: Path | None = None,
    auto_init: bool | None = None,
    start_epoch: int | None = None,
    n_epochs: int | None = None,
    batch_size: int | None = None,
    target_prop: str | None = None,
    cont: bool | None = None,
    loss_dict: dict | None = None,
    device: torch.device | None = None,
    overwrite_trainer_config_cache: bool = False,
    overwrite_optimizer_config_cache: bool = False,
    overwrite_model_config_cache: bool = False,
    overwrite_es_config_cache: bool = False,
    overwrite_ds_config_cache: bool = False,
    overwrite_ds_cache: bool = False,
    overwrite_ds_split_config_cache: bool = False,
    overwrite_loss_config_cache: bool = False,
):
<<<<<<< HEAD
    # Build each dict and pass to Trainer
    optim_config = {
        "cache": optimizer_config_cache,
        "overwrite_cache": overwrite_optimizer_config_cache,
        "optimizer_type": optimizer_type,
        "lr": lr,
        "weight_decay": weight_decay,
        "momentum": momentum,
        "dampening": dampening,
        "b1": b1,
        "b2": b2,
        "eps": eps,
        "rho": rho,
    }
    model_config = {
        "cache": model_config_cache,
        "overwrite_cache": overwrite_model_config_cache,
        "model_type": ModelType.e3nn,
        "rand_seed": model_rand_seed,
        "weights_path": weights_path,
        "grouped": grouped,
        "strategy": strategy,
        "pred_readout": pred_readout,
        "combination": combination,
        "comb_readout": comb_readout,
        "max_comb_neg": max_comb_neg,
        "max_comb_scale": max_comb_scale,
        "pred_substrate": pred_substrate,
        "pred_km": pred_km,
        "comb_substrate": comb_substrate,
        "comb_km": comb_km,
        "num_atom_types": num_atom_types,
        "irreps_hidden": irreps_hidden,
        "lig": lig,
        "irreps_edge_attr": irreps_edge_attr,
        "num_layers": num_layers,
        "neighbor_dist": neighbor_dist,
        "num_basis": num_basis,
        "num_radial_layers": num_radial_layers,
        "num_radial_neurons": num_radial_neurons,
        "num_neighbors": num_neighbors,
        "num_nodes": num_nodes,
    }
    if (es_config_cache and es_config_cache.exists()) or es_type:
=======
    # First check if Trainer cache exists and skip everything else if so
    if (
        trainer_config_cache
        and trainer_config_cache.exists()
        and (not overwrite_trainer_config_cache)
    ):
        print("loaded trainer from cache", flush=True)
        t = Trainer(**json.loads(trainer_config_cache.read_text()))
    else:
        # Build each dict and pass to Trainer
        optim_config = {
            "cache": optimizer_config_cache,
            "overwrite_cache": overwrite_optimizer_config_cache,
            "optimizer_type": optimizer_type,
            "lr": lr,
            "weight_decay": weight_decay,
            "momentum": momentum,
            "dampening": dampening,
            "b1": b1,
            "b2": b2,
            "eps": eps,
            "rho": rho,
        }
        model_config = {
            "cache": model_config_cache,
            "overwrite_cache": overwrite_model_config_cache,
            "model_type": ModelType.e3nn,
            "rand_seed": model_rand_seed,
            "weights_path": weights_path,
            "grouped": grouped,
            "strategy": strategy,
            "pred_readout": pred_readout,
            "combination": combination,
            "comb_readout": comb_readout,
            "max_comb_neg": max_comb_neg,
            "max_comb_scale": max_comb_scale,
            "pred_substrate": pred_substrate,
            "pred_km": pred_km,
            "comb_substrate": comb_substrate,
            "comb_km": comb_km,
            "num_atom_types": num_atom_types,
            "irreps_hidden": irreps_hidden,
            "lig": lig,
            "irreps_edge_attr": irreps_edge_attr,
            "num_layers": num_layers,
            "neighbor_dist": neighbor_dist,
            "num_basis": num_basis,
            "num_radial_layers": num_radial_layers,
            "num_radial_neurons": num_radial_neurons,
            "num_neighbors": num_neighbors,
            "num_nodes": num_nodes,
        }
>>>>>>> b3e77de0
        es_config = {
            "cache": es_config_cache,
            "overwrite_cache": overwrite_es_config_cache,
            "es_type": es_type,
            "patience": es_patience,
            "n_check": es_n_check,
            "divergence": es_divergence,
<<<<<<< HEAD
=======
        }
        ds_config = {
            "cache": ds_config_cache,
            "overwrite_cache": overwrite_ds_config_cache,
            "exp_file": exp_file,
            "is_structural": True,
            "structures": structures,
            "xtal_regex": xtal_regex,
            "cpd_regex": cpd_regex,
            "cache_file": ds_cache,
            "overwrite": overwrite_ds_cache,
            "grouped": grouped,
            "for_e3nn": True,
        }

        ds_splitter_config = {
            "cache": ds_split_config_cache,
            "overwrite_cache": overwrite_ds_split_config_cache,
            "split_type": ds_split_type,
            "grouped": grouped,
            "train_frac": train_frac,
            "val_frac": val_frac,
            "test_frac": test_frac,
            "enforce_one": enforce_one,
            "rand_seed": ds_rand_seed,
        }
        loss_config = {
            "cache": loss_config_cache,
            "overwrite_cache": overwrite_loss_config_cache,
            "loss_type": loss_type,
            "semiquant_fill": semiquant_fill,
        }

        # Parse loss_dict
        if loss_dict:
            loss_dict = json.loads(loss_dict.read_text())

        # Filter out None Trainer kwargs
        trainer_kwargs = {
            "optimizer_config": optim_config,
            "model_config": model_config,
            "es_config": es_config,
            "ds_config": ds_config,
            "ds_splitter_config": ds_splitter_config,
            "loss_config": loss_config,
            "auto_init": auto_init,
            "start_epoch": start_epoch,
            "n_epochs": n_epochs,
            "batch_size": batch_size,
            "target_prop": target_prop,
            "cont": cont,
            "loss_dict": loss_dict,
            "device": device,
            "output_dir": output_dir,
            "use_wandb": use_wandb,
            "wandb_project": wandb_project,
            "wandb_name": wandb_name,
            "extra_config": extra_config,
>>>>>>> b3e77de0
        }
    else:
        es_config = None
    ds_config = {
        "cache": ds_config_cache,
        "overwrite_cache": overwrite_ds_config_cache,
        "exp_file": exp_file,
        "is_structural": True,
        "structures": structures,
        "xtal_regex": xtal_regex,
        "cpd_regex": cpd_regex,
        "cache_file": ds_cache,
        "overwrite": overwrite_ds_cache,
        "grouped": grouped,
        "for_e3nn": True,
    }

    ds_splitter_config = {
        "cache": ds_split_config_cache,
        "overwrite_cache": overwrite_ds_split_config_cache,
        "split_type": ds_split_type,
        "grouped": grouped,
        "train_frac": train_frac,
        "val_frac": val_frac,
        "test_frac": test_frac,
        "enforce_one": enforce_one,
        "rand_seed": ds_rand_seed,
    }
    loss_config = {
        "cache": loss_config_cache,
        "overwrite_cache": overwrite_loss_config_cache,
        "loss_type": loss_type,
        "semiquant_fill": semiquant_fill,
    }

    # Parse loss_dict
    if loss_dict:
        loss_dict = json.loads(loss_dict.read_text())

    # Gather all the configs
    trainer_kwargs = {
        "optimizer_config": optim_config,
        "model_config": model_config,
        "es_config": es_config,
        "ds_config": ds_config,
        "ds_splitter_config": ds_splitter_config,
        "loss_config": loss_config,
        "auto_init": auto_init,
        "start_epoch": start_epoch,
        "n_epochs": n_epochs,
        "batch_size": batch_size,
        "target_prop": target_prop,
        "cont": cont,
        "loss_dict": loss_dict,
        "device": device,
        "output_dir": output_dir,
        "use_wandb": use_wandb,
        "sweep": sweep,
        "wandb_project": wandb_project,
        "wandb_name": wandb_name,
        "extra_config": Trainer.parse_extra_config(extra_config),
    }

    t = _build_trainer(
        trainer_kwargs, trainer_config_cache, overwrite_trainer_config_cache
    )

    t.initialize()
    t.train()


@build_and_train.command(name="visnet")
@output_dir
@trainer_config_cache
@optim_args
@model_config_cache
@model_rand_seed
@wandb_args
@mtenn_args
@visnet_args
@es_args
@graph_ds_args
@struct_ds_args
@ds_split_args
@loss_args
@trainer_args
@overwrite_args
def build_and_train_visnet(
    output_dir: Path | None = None,
    trainer_config_cache: Path | None = None,
    optimizer_type: OptimizerType | None = None,
    lr: float | None = None,
    weight_decay: float | None = None,
    momentum: float | None = None,
    dampening: float | None = None,
    b1: float | None = None,
    b2: float | None = None,
    eps: float | None = None,
    rho: float | None = None,
    optimizer_config_cache: Path | None = None,
    use_wandb: bool | None = None,
    wandb_project: str | None = None,
    wandb_name: str | None = None,
    extra_config: list[str] | None = None,
    grouped: bool | None = None,
    strategy: StrategyConfig | None = None,
    pred_readout: ReadoutConfig | None = None,
    combination: CombinationConfig | None = None,
    comb_readout: ReadoutConfig | None = None,
    max_comb_neg: bool | None = None,
    max_comb_scale: float | None = None,
    pred_substrate: float | None = None,
    pred_km: float | None = None,
    comb_substrate: float | None = None,
    comb_km: float | None = None,
    model_config_cache: Path | None = None,
    model_rand_seed: int | None = None,
    lmax: int | None = None,
    vecnorm_type: str | None = None,
    trainable_vecnorm: bool | None = None,
    num_heads: int | None = None,
    num_layers: int | None = None,
    hidden_channels: int | None = None,
    num_rbf: int | None = None,
    trainable_rbf: bool | None = None,
    max_z: int | None = None,
    cutoff: float | None = None,
    max_num_neighbors: int | None = None,
    vertex: bool | None = None,
    reduce_op: str | None = None,
    mean: float | None = None,
    std: float | None = None,
    derivative: bool | None = None,
    es_type: EarlyStoppingType | None = None,
    es_patience: int | None = None,
    es_n_check: int | None = None,
    es_divergence: float | None = None,
    es_config_cache: Path | None = None,
    exp_file: Path | None = None,
    ds_cache: Path | None = None,
    ds_config_cache: Path | None = None,
    structures: str | None = None,
    xtal_regex: str = MPRO_ID_REGEX,
    cpd_regex: str = MOONSHOT_CDD_ID_REGEX,
    ds_split_type: DatasetSplitterType | None = None,
    train_frac: float | None = None,
    val_frac: float | None = None,
    test_frac: float | None = None,
    enforce_one: bool | None = None,
    ds_rand_seed: int | None = None,
    ds_split_config_cache: Path | None = None,
    loss_type: LossFunctionType | None = None,
    semiquant_fill: float | None = None,
    loss_config_cache: Path | None = None,
    auto_init: bool | None = None,
    start_epoch: int | None = None,
    n_epochs: int | None = None,
    batch_size: int | None = None,
    target_prop: str | None = None,
    cont: bool | None = None,
    loss_dict: dict | None = None,
    device: torch.device | None = None,
    overwrite_trainer_config_cache: bool = False,
    overwrite_optimizer_config_cache: bool = False,
    overwrite_model_config_cache: bool = False,
    overwrite_es_config_cache: bool = False,
    overwrite_ds_config_cache: bool = False,
    overwrite_ds_cache: bool = False,
    overwrite_ds_split_config_cache: bool = False,
    overwrite_loss_config_cache: bool = False,
):
<<<<<<< HEAD
    # Build each dict and pass to Trainer
    optim_config = {
        "cache": optimizer_config_cache,
        "overwrite_cache": overwrite_optimizer_config_cache,
        "optimizer_type": optimizer_type,
        "lr": lr,
        "weight_decay": weight_decay,
        "momentum": momentum,
        "dampening": dampening,
        "b1": b1,
        "b2": b2,
        "eps": eps,
        "rho": rho,
    }

    model_config = {
        "cache": model_config_cache,
        "overwrite_cache": overwrite_model_config_cache,
        "model_type": ModelType.visnet,
        "rand_seed": model_rand_seed,
        "grouped": grouped,
        "strategy": strategy,
        "pred_readout": pred_readout,
        "combination": combination,
        "comb_readout": comb_readout,
        "max_comb_neg": max_comb_neg,
        "max_comb_scale": max_comb_scale,
        "pred_substrate": pred_substrate,
        "pred_km": pred_km,
        "comb_substrate": comb_substrate,
        "comb_km": comb_km,
        "lmax": lmax,
        "vecnorm_type": vecnorm_type,
        "trainable_vecnorm": trainable_vecnorm,
        "num_heads": num_heads,
        "num_layers": num_layers,
        "hidden_channels": hidden_channels,
        "num_rbf": num_rbf,
        "trainable_rbf": trainable_rbf,
        "max_z": max_z,
        "cutoff": cutoff,
        "max_num_neighbors": max_num_neighbors,
        "vertex": vertex,
        "reduce_op": reduce_op,
        "mean": mean,
        "std": std,
        "derivative": derivative,
    }
    if (es_config_cache and es_config_cache.exists()) or es_type:
        es_config = {
            "cache": es_config_cache,
            "overwrite_cache": overwrite_es_config_cache,
            "es_type": es_type,
            "patience": es_patience,
            "n_check": es_n_check,
            "divergence": es_divergence,
=======
    # First check if Trainer cache exists and skip everything else if so
    if (
        trainer_config_cache
        and trainer_config_cache.exists()
        and (not overwrite_trainer_config_cache)
    ):
        print("loaded trainer from cache", flush=True)
        t = Trainer(**json.loads(trainer_config_cache.read_text()))
    else:
        # Build each dict and pass to Trainer
        optim_config = {
            "cache": optimizer_config_cache,
            "overwrite_cache": overwrite_optimizer_config_cache,
            "optimizer_type": optimizer_type,
            "lr": lr,
            "weight_decay": weight_decay,
            "momentum": momentum,
            "dampening": dampening,
            "b1": b1,
            "b2": b2,
            "eps": eps,
            "rho": rho,
        }

        model_config = {
            "cache": model_config_cache,
            "overwrite_cache": overwrite_model_config_cache,
            "model_type": ModelType.visnet,
            "rand_seed": model_rand_seed,
            "grouped": grouped,
            "strategy": strategy,
            "pred_readout": pred_readout,
            "combination": combination,
            "comb_readout": comb_readout,
            "max_comb_neg": max_comb_neg,
            "max_comb_scale": max_comb_scale,
            "pred_substrate": pred_substrate,
            "pred_km": pred_km,
            "comb_substrate": comb_substrate,
            "comb_km": comb_km,
            "lmax": lmax,
            "vecnorm_type": vecnorm_type,
            "trainable_vecnorm": trainable_vecnorm,
            "num_heads": num_heads,
            "num_layers": num_layers,
            "hidden_channels": hidden_channels,
            "num_rbf": num_rbf,
            "trainable_rbf": trainable_rbf,
            "max_z": max_z,
            "cutoff": cutoff,
            "max_num_neighbors": max_num_neighbors,
            "vertex": vertex,
            "reduce_op": reduce_op,
            "mean": mean,
            "std": std,
            "derivative": derivative,
        }
        es_config = {
            "cache": es_config_cache,
            "overwrite_cache": overwrite_es_config_cache,
            "es_type": es_type,
            "patience": es_patience,
            "n_check": es_n_check,
            "divergence": es_divergence,
        }
        ds_config = {
            "cache": ds_config_cache,
            "overwrite_cache": overwrite_ds_config_cache,
            "exp_file": exp_file,
            "is_structural": True,
            "structures": structures,
            "xtal_regex": xtal_regex,
            "cpd_regex": cpd_regex,
            "cache_file": ds_cache,
            "overwrite": overwrite_ds_cache,
            "grouped": grouped,
            "for_e3nn": False,
        }

        ds_splitter_config = {
            "cache": ds_split_config_cache,
            "overwrite_cache": overwrite_ds_split_config_cache,
            "split_type": ds_split_type,
            "train_frac": train_frac,
            "val_frac": val_frac,
            "test_frac": test_frac,
            "enforce_one": enforce_one,
            "rand_seed": ds_rand_seed,
        }
        loss_config = {
            "cache": loss_config_cache,
            "overwrite_cache": overwrite_loss_config_cache,
            "loss_type": loss_type,
            "semiquant_fill": semiquant_fill,
        }

        # Parse loss_dict
        if loss_dict:
            loss_dict = json.loads(loss_dict.read_text())

        # Filter out None Trainer kwargs
        trainer_kwargs = {
            "optimizer_config": optim_config,
            "model_config": model_config,
            "es_config": es_config,
            "ds_config": ds_config,
            "ds_splitter_config": ds_splitter_config,
            "loss_config": loss_config,
            "auto_init": auto_init,
            "start_epoch": start_epoch,
            "n_epochs": n_epochs,
            "batch_size": batch_size,
            "target_prop": target_prop,
            "cont": cont,
            "loss_dict": loss_dict,
            "device": device,
            "output_dir": output_dir,
            "use_wandb": use_wandb,
            "wandb_project": wandb_project,
            "wandb_name": wandb_name,
            "extra_config": extra_config,
>>>>>>> b3e77de0
        }
    else:
        es_config = None
    ds_config = {
        "cache": ds_config_cache,
        "overwrite_cache": overwrite_ds_config_cache,
        "exp_file": exp_file,
        "is_structural": True,
        "structures": structures,
        "xtal_regex": xtal_regex,
        "cpd_regex": cpd_regex,
        "cache_file": ds_cache,
        "overwrite": overwrite_ds_cache,
        "grouped": grouped,
        "for_e3nn": False,
    }

    ds_splitter_config = {
        "cache": ds_split_config_cache,
        "overwrite_cache": overwrite_ds_split_config_cache,
        "split_type": ds_split_type,
        "train_frac": train_frac,
        "val_frac": val_frac,
        "test_frac": test_frac,
        "enforce_one": enforce_one,
        "rand_seed": ds_rand_seed,
    }
    loss_config = {
        "cache": loss_config_cache,
        "overwrite_cache": overwrite_loss_config_cache,
        "loss_type": loss_type,
        "semiquant_fill": semiquant_fill,
    }

    # Parse loss_dict
    if loss_dict:
        loss_dict = json.loads(loss_dict.read_text())

    # Gather all the configs
    trainer_kwargs = {
        "optimizer_config": optim_config,
        "model_config": model_config,
        "es_config": es_config,
        "ds_config": ds_config,
        "ds_splitter_config": ds_splitter_config,
        "loss_config": loss_config,
        "auto_init": auto_init,
        "start_epoch": start_epoch,
        "n_epochs": n_epochs,
        "batch_size": batch_size,
        "target_prop": target_prop,
        "cont": cont,
        "loss_dict": loss_dict,
        "device": device,
        "output_dir": output_dir,
        "use_wandb": use_wandb,
        "sweep": sweep,
        "wandb_project": wandb_project,
        "wandb_name": wandb_name,
        "extra_config": Trainer.parse_extra_config(extra_config),
    }

    t = _build_trainer(
        trainer_kwargs, trainer_config_cache, overwrite_trainer_config_cache
    )

    t.initialize()
    t.train()


@build_ds.command(name="gat")
@graph_ds_args
@grouped
@ds_cache_overwrite
@ds_config_cache_overwrite
def build_ds_gat(
    exp_file: Path | None = None,
    ds_cache: Path | None = None,
    ds_config_cache: Path | None = None,
    grouped: bool | None = None,
    overwrite_ds_config_cache: bool = False,
    overwrite_ds_cache: bool = False,
):
    ds_config = _build_ds_config(
        exp_file=exp_file,
        structures=None,
        xtal_regex=None,
        cpd_regex=None,
        ds_cache=ds_cache,
        ds_config_cache=ds_config_cache,
        is_structural=False,
        is_grouped=grouped,
        for_e3nn=False,
        config_overwrite=overwrite_ds_config_cache,
        pkl_overwrite=overwrite_ds_cache,
    )
    ds_config.build()


@build_ds.command(name="schnet")
@graph_ds_args
@struct_ds_args
@grouped
@ds_cache_overwrite
@ds_config_cache_overwrite
def build_ds_schnet(
    exp_file: Path | None = None,
    ds_cache: Path | None = None,
    ds_config_cache: Path | None = None,
    structures: str | None = None,
    xtal_regex: str = MPRO_ID_REGEX,
    cpd_regex: str = MOONSHOT_CDD_ID_REGEX,
    grouped: bool | None = None,
    overwrite_ds_config_cache: bool = False,
    overwrite_ds_cache: bool = False,
):
    ds_config = _build_ds_config(
        exp_file=exp_file,
        structures=structures,
        xtal_regex=xtal_regex,
        cpd_regex=cpd_regex,
        ds_cache=ds_cache,
        ds_config_cache=ds_config_cache,
        is_structural=True,
        is_grouped=grouped,
        for_e3nn=False,
        config_overwrite=overwrite_ds_config_cache,
        pkl_overwrite=overwrite_ds_cache,
    )
    ds_config.build()


@build_ds.command(name="e3nn")
@graph_ds_args
@struct_ds_args
@grouped
@ds_cache_overwrite
@ds_config_cache_overwrite
def build_ds_e3nn(
    exp_file: Path | None = None,
    ds_cache: Path | None = None,
    ds_config_cache: Path | None = None,
    structures: str | None = None,
    xtal_regex: str = MPRO_ID_REGEX,
    cpd_regex: str = MOONSHOT_CDD_ID_REGEX,
    grouped: bool | None = None,
    overwrite_ds_config_cache: bool = False,
    overwrite_ds_cache: bool = False,
):
    ds_config = _build_ds_config(
        exp_file=exp_file,
        structures=structures,
        xtal_regex=xtal_regex,
        cpd_regex=cpd_regex,
        ds_cache=ds_cache,
        ds_config_cache=ds_config_cache,
        is_structural=True,
        is_grouped=grouped,
        for_e3nn=True,
        config_overwrite=overwrite_ds_config_cache,
        pkl_overwrite=overwrite_ds_cache,
    )
    ds_config.build()


@build_ds.command(name="visnet")
@graph_ds_args
@struct_ds_args  # TODO: check what this on abouts
@grouped
@ds_cache_overwrite
@ds_config_cache_overwrite
def build_ds_visnet(
    exp_file: Path | None = None,
    ds_cache: Path | None = None,
    ds_config_cache: Path | None = None,
    structures: str | None = None,
    xtal_regex: str = MPRO_ID_REGEX,
    cpd_regex: str = MOONSHOT_CDD_ID_REGEX,
    grouped: bool | None = None,
    overwrite_ds_config_cache: bool = False,
    overwrite_ds_cache: bool = False,
):
    ds_config = _build_ds_config(
        exp_file=exp_file,
        structures=structures,
        xtal_regex=xtal_regex,
        cpd_regex=cpd_regex,
        ds_cache=ds_cache,
        ds_config_cache=ds_config_cache,
        is_structural=True,  # TODO: check what this on about
        is_grouped=grouped,
        for_e3nn=False,  # TODO: check what this on about
        config_overwrite=overwrite_ds_config_cache,
        pkl_overwrite=overwrite_ds_cache,
    )
    ds_config.build()


def _check_ds_args(
    exp_file, structures, ds_cache, ds_config_cache, is_structural, config_overwrite
):
    """
    Helper function to check that all necessary dataset files were passed.

    Parameters
    ----------
    exp_file : Path
        JSON file giving a list of ExperimentalDataCompound objects
    structures : Path
        Glob or directory containing PDB files
    ds_cache : Path
        Dataset cache file
    ds_config_cache : Path
        Dataset config cache function
    is_structural : bool
        Is this a structure-based dataset
    config_overwrite : bool
        Should any existing DatasetConfig JSON file be ignored/overwritten

    Returns
    -------
    bool
        Whether an appropriate combination of args was passed
    """
    # Can just load from the config cache file so don't need anything else
    if ds_config_cache and ds_config_cache.exists() and (not config_overwrite):
        return True

    # Otherwise need to load data so make sure they all exist
    if (not exp_file) or (not exp_file.exists()):
        return False
    if is_structural:
        if not structures:
            return False
        if Path(structures).is_dir():
            # Make sure there's at least one PDB file
            try:
                _ = next(iter(Path(structures).glob("*.pdb")))
            except StopIteration:
                return False
        else:
            # Make sure there's at least one file that matches the glob
            try:
                _ = next(iter(glob(structures)))
            except StopIteration:
                return False

    # Nothing has failed so we should be good to go
    return True


def _build_ds_config(
    exp_file,
    structures,
    xtal_regex,
    cpd_regex,
    ds_cache,
    ds_config_cache,
    is_structural,
    is_grouped,
    for_e3nn,
    config_overwrite,
    pkl_overwrite,
):
    """
    Helper function to build a DatasetConfig object.

    Parameters
    ----------
    exp_file : Path
        JSON file giving a list of ExperimentalDataCompound objects
    structures : Path
        Glob or directory containing PDB files
    ds_cache : Path
        Dataset cache file
    ds_config_cache : Path
        Dataset config cache function
    is_structural : bool
        Is this a structure-based dataset
    is_grouped : bool
        Is this a grouped/multi-pose dataset
    config_overwrite : bool
        Should any existing DatasetConfig JSON file be ignored/overwritten
    pkl_overwrite : bool
        Should any existing Dataset pkl cache file be ignore/overwritten


    Returns
    -------
    DatasetConfig
        DatasetConfig object
    """

    if not _check_ds_args(
        exp_file=exp_file,
        structures=structures,
        ds_cache=ds_cache,
        ds_config_cache=ds_config_cache,
        is_structural=is_structural,
        config_overwrite=config_overwrite,
    ):
        raise ValueError("Invalid combination of dataset args.")

    if ds_config_cache and ds_config_cache.exists() and (not config_overwrite):
        print("loading from cache", flush=True)
        return DatasetConfig(**json.loads(ds_config_cache.read_text()))

    config_kwargs = {
        "cache_file": ds_cache,
        "grouped": is_grouped,
        "for_e3nn": for_e3nn,
        "overwrite": pkl_overwrite,
    }
    config_kwargs = {k: v for k, v in config_kwargs.items() if v is not None}

    # Pick correct DatasetType
    if is_structural:
        if (xtal_regex is None) or (cpd_regex is None):
            raise ValueError(
                "Must pass values for xtal_regex and cpd_regex if building a "
                "structure-based dataset."
            )
        ds_config = DatasetConfig.from_str_files(
            structures=structures,
            xtal_regex=xtal_regex,
            cpd_regex=cpd_regex,
            for_training=True,
            exp_file=exp_file,
            **config_kwargs
        )
    else:
        ds_config = DatasetConfig.from_exp_file(exp_file, **config_kwargs)

    # Save file if desired
    if ds_config_cache:
        ds_config_cache.write_text(ds_config.json())

    return ds_config


def _build_trainer(
    trainer_kwargs: dict,
    trainer_config_cache: Path = None,
    overwrite_trainer_config_cache: bool = False,
):
    """
    Helper function to build a Trainer from kwargs and (optionally) a JSON Trainer
    config file. If a config file is given, those args will be used as the default, to
    be overwritten by anything in trainer_kwargs.

    Parameters
    ----------
    trainer_kwargs : dict
        Args to be passed to the Trainer constructor. These will supersede anything in
        trainer_config_cache
    trainer_config_cache : Path, optional
        Trainer Config JSON cache file. Any other CLI args that are passed will
        supersede anything in this file
    overwrite_trainer_config_cache : bool, default=False
        Overwrite any existing Trainer JSON cache file

    Returns
    -------
    Trainer
    """

    # Filter out None Trainer kwargs
    trainer_kwargs = {k: v for k, v in trainer_kwargs.items() if v is not None}

    # If we got a config for the Trainer, load those args and merge with CLI args
    if trainer_config_cache and trainer_config_cache.exists():
        print("loading trainer args from cache", flush=True)
        config_trainer_kwargs = json.loads(trainer_config_cache.read_text())

        for config_name, config_val in config_trainer_kwargs.items():
            # Arg wasn't passed at all, so got filtered out before
            if config_name not in trainer_kwargs:
                continue

            if isinstance(config_val, dict):
                config_val.update(
                    {
                        k: v
                        for k, v in trainer_kwargs[config_name].items()
                        if v is not None
                    }
                )
            else:
                config_trainer_kwargs[config_name] = trainer_kwargs[config_name]

        trainer_kwargs = config_trainer_kwargs

    try:
        t = Trainer(**trainer_kwargs)
    except pydantic.ValidationError as exc:
        # Only want to handle missing values, so if anything else went wrong just raise
        #  the pydantic error
        if any([err["type"] != "value_error.missing" for err in exc.errors()]):
            raise exc

        # Gather all missing values
        missing_vals = [err["loc"][0] for err in exc.errors()]

        raise ValueError(
            "Tried to build Trainer but missing required values: ["
            + ", ".join(missing_vals)
            + "]"
        )

    # Save Trainer
    if trainer_config_cache and (
        (not trainer_config_cache.exists()) or overwrite_trainer_config_cache
    ):
        trainer_config_cache.write_text(t.json())

    return t<|MERGE_RESOLUTION|>--- conflicted
+++ resolved
@@ -171,7 +171,6 @@
     overwrite_ds_split_config_cache: bool = False,
     overwrite_loss_config_cache: bool = False,
 ):
-<<<<<<< HEAD
     # Build each dict and pass to Trainer
     optim_config = {
         "cache": optimizer_config_cache,
@@ -215,127 +214,14 @@
         "biases": biases,
         "allow_zero_in_degree": allow_zero_in_degree,
     }
-    if (es_config_cache and es_config_cache.exists()) or es_type:
-=======
-    # First check if Trainer cache exists and skip everything else if so
-    if (
-        trainer_config_cache
-        and trainer_config_cache.exists()
-        and (not overwrite_trainer_config_cache)
-    ):
-        print("loaded trainer from cache", flush=True)
-        t = Trainer(**json.loads(trainer_config_cache.read_text()))
-    else:
-        # Build each dict and pass to Trainer
-        optim_config = {
-            "cache": optimizer_config_cache,
-            "overwrite_cache": overwrite_optimizer_config_cache,
-            "optimizer_type": optimizer_type,
-            "lr": lr,
-            "weight_decay": weight_decay,
-            "momentum": momentum,
-            "dampening": dampening,
-            "b1": b1,
-            "b2": b2,
-            "eps": eps,
-            "rho": rho,
-        }
-        model_config = {
-            "cache": model_config_cache,
-            "overwrite_cache": overwrite_model_config_cache,
-            "model_type": ModelType.GAT,
-            "rand_seed": model_rand_seed,
-            "weights_path": weights_path,
-            "grouped": grouped,
-            "strategy": strategy,
-            "pred_readout": pred_readout,
-            "combination": combination,
-            "comb_readout": comb_readout,
-            "max_comb_neg": max_comb_neg,
-            "max_comb_scale": max_comb_scale,
-            "pred_substrate": pred_substrate,
-            "pred_km": pred_km,
-            "comb_substrate": comb_substrate,
-            "comb_km": comb_km,
-            "in_feats": in_feats,
-            "num_layers": num_layers,
-            "hidden_feats": hidden_feats,
-            "num_heads": num_heads,
-            "feat_drops": feat_drops,
-            "attn_drops": attn_drops,
-            "alphas": alphas,
-            "residuals": residuals,
-            "agg_modes": agg_modes,
-            "biases": biases,
-            "allow_zero_in_degree": allow_zero_in_degree,
-        }
->>>>>>> b3e77de0
-        es_config = {
-            "cache": es_config_cache,
-            "overwrite_cache": overwrite_es_config_cache,
-            "es_type": es_type,
-            "patience": es_patience,
-            "n_check": es_n_check,
-            "divergence": es_divergence,
-<<<<<<< HEAD
-=======
-        }
-        ds_config = {
-            "cache": ds_config_cache,
-            "overwrite_cache": overwrite_ds_config_cache,
-            "exp_file": exp_file,
-            "is_structural": False,
-            "cache_file": ds_cache,
-            "overwrite": overwrite_ds_cache,
-        }
-
-        ds_splitter_config = {
-            "cache": ds_split_config_cache,
-            "overwrite_cache": overwrite_ds_split_config_cache,
-            "split_type": ds_split_type,
-            "grouped": grouped,
-            "train_frac": train_frac,
-            "val_frac": val_frac,
-            "test_frac": test_frac,
-            "enforce_one": enforce_one,
-            "rand_seed": ds_rand_seed,
-        }
-        loss_config = {
-            "cache": loss_config_cache,
-            "overwrite_cache": overwrite_loss_config_cache,
-            "loss_type": loss_type,
-            "semiquant_fill": semiquant_fill,
-        }
-
-        # Parse loss_dict
-        if loss_dict:
-            loss_dict = json.loads(loss_dict.read_text())
-
-        # Filter out None Trainer kwargs
-        trainer_kwargs = {
-            "optimizer_config": optim_config,
-            "model_config": model_config,
-            "es_config": es_config,
-            "ds_config": ds_config,
-            "ds_splitter_config": ds_splitter_config,
-            "loss_config": loss_config,
-            "auto_init": auto_init,
-            "start_epoch": start_epoch,
-            "n_epochs": n_epochs,
-            "batch_size": batch_size,
-            "target_prop": target_prop,
-            "cont": cont,
-            "loss_dict": loss_dict,
-            "device": device,
-            "output_dir": output_dir,
-            "use_wandb": use_wandb,
-            "wandb_project": wandb_project,
-            "wandb_name": wandb_name,
-            "extra_config": extra_config,
->>>>>>> b3e77de0
-        }
-    else:
-        es_config = None
+    es_config = {
+        "cache": es_config_cache,
+        "overwrite_cache": overwrite_es_config_cache,
+        "es_type": es_type,
+        "patience": es_patience,
+        "n_check": es_n_check,
+        "divergence": es_divergence,
+    }
     ds_config = {
         "cache": ds_config_cache,
         "overwrite_cache": overwrite_ds_config_cache,
@@ -490,7 +376,6 @@
     overwrite_ds_split_config_cache: bool = False,
     overwrite_loss_config_cache: bool = False,
 ):
-<<<<<<< HEAD
     # Build each dict and pass to Trainer
     optim_config = {
         "cache": optimizer_config_cache,
@@ -533,131 +418,14 @@
         "mean": mean,
         "std": std,
     }
-    if (es_config_cache and es_config_cache.exists()) or es_type:
-=======
-    # First check if Trainer cache exists and skip everything else if so
-    if (
-        trainer_config_cache
-        and trainer_config_cache.exists()
-        and (not overwrite_trainer_config_cache)
-    ):
-        print("loaded trainer from cache", flush=True)
-        t = Trainer(**json.loads(trainer_config_cache.read_text()))
-    else:
-        # Build each dict and pass to Trainer
-        optim_config = {
-            "cache": optimizer_config_cache,
-            "overwrite_cache": overwrite_optimizer_config_cache,
-            "optimizer_type": optimizer_type,
-            "lr": lr,
-            "weight_decay": weight_decay,
-            "momentum": momentum,
-            "dampening": dampening,
-            "b1": b1,
-            "b2": b2,
-            "eps": eps,
-            "rho": rho,
-        }
-        model_config = {
-            "cache": model_config_cache,
-            "overwrite_cache": overwrite_model_config_cache,
-            "model_type": ModelType.schnet,
-            "rand_seed": model_rand_seed,
-            "weights_path": weights_path,
-            "grouped": grouped,
-            "strategy": strategy,
-            "pred_readout": pred_readout,
-            "combination": combination,
-            "comb_readout": comb_readout,
-            "max_comb_neg": max_comb_neg,
-            "max_comb_scale": max_comb_scale,
-            "pred_substrate": pred_substrate,
-            "pred_km": pred_km,
-            "comb_substrate": comb_substrate,
-            "comb_km": comb_km,
-            "hidden_channels": hidden_channels,
-            "num_filters": num_filters,
-            "num_interactions": num_interactions,
-            "num_gaussians": num_gaussians,
-            "cutoff": cutoff,
-            "max_num_neighbors": max_num_neighbors,
-            "readout": readout,
-            "dipole": dipole,
-            "mean": mean,
-            "std": std,
-        }
->>>>>>> b3e77de0
-        es_config = {
-            "cache": es_config_cache,
-            "overwrite_cache": overwrite_es_config_cache,
-            "es_type": es_type,
-            "patience": es_patience,
-            "n_check": es_n_check,
-            "divergence": es_divergence,
-<<<<<<< HEAD
-=======
-        }
-        ds_config = {
-            "cache": ds_config_cache,
-            "overwrite_cache": overwrite_ds_config_cache,
-            "exp_file": exp_file,
-            "is_structural": True,
-            "structures": structures,
-            "xtal_regex": xtal_regex,
-            "cpd_regex": cpd_regex,
-            "cache_file": ds_cache,
-            "overwrite": overwrite_ds_cache,
-            "grouped": grouped,
-            "for_e3nn": False,
-        }
-
-        ds_splitter_config = {
-            "cache": ds_split_config_cache,
-            "overwrite_cache": overwrite_ds_split_config_cache,
-            "split_type": ds_split_type,
-            "grouped": grouped,
-            "train_frac": train_frac,
-            "val_frac": val_frac,
-            "test_frac": test_frac,
-            "enforce_one": enforce_one,
-            "rand_seed": ds_rand_seed,
-        }
-        loss_config = {
-            "cache": loss_config_cache,
-            "overwrite_cache": overwrite_loss_config_cache,
-            "loss_type": loss_type,
-            "semiquant_fill": semiquant_fill,
-        }
-
-        # Parse loss_dict
-        if loss_dict:
-            loss_dict = json.loads(loss_dict.read_text())
-
-        # Filter out None Trainer kwargs
-        trainer_kwargs = {
-            "optimizer_config": optim_config,
-            "model_config": model_config,
-            "es_config": es_config,
-            "ds_config": ds_config,
-            "ds_splitter_config": ds_splitter_config,
-            "loss_config": loss_config,
-            "auto_init": auto_init,
-            "start_epoch": start_epoch,
-            "n_epochs": n_epochs,
-            "batch_size": batch_size,
-            "target_prop": target_prop,
-            "cont": cont,
-            "loss_dict": loss_dict,
-            "device": device,
-            "output_dir": output_dir,
-            "use_wandb": use_wandb,
-            "wandb_project": wandb_project,
-            "wandb_name": wandb_name,
-            "extra_config": extra_config,
->>>>>>> b3e77de0
-        }
-    else:
-        es_config = None
+    es_config = {
+        "cache": es_config_cache,
+        "overwrite_cache": overwrite_es_config_cache,
+        "es_type": es_type,
+        "patience": es_patience,
+        "n_check": es_n_check,
+        "divergence": es_divergence,
+    }
     ds_config = {
         "cache": ds_config_cache,
         "overwrite_cache": overwrite_ds_config_cache,
@@ -818,7 +586,6 @@
     overwrite_ds_split_config_cache: bool = False,
     overwrite_loss_config_cache: bool = False,
 ):
-<<<<<<< HEAD
     # Build each dict and pass to Trainer
     optim_config = {
         "cache": optimizer_config_cache,
@@ -862,130 +629,14 @@
         "num_neighbors": num_neighbors,
         "num_nodes": num_nodes,
     }
-    if (es_config_cache and es_config_cache.exists()) or es_type:
-=======
-    # First check if Trainer cache exists and skip everything else if so
-    if (
-        trainer_config_cache
-        and trainer_config_cache.exists()
-        and (not overwrite_trainer_config_cache)
-    ):
-        print("loaded trainer from cache", flush=True)
-        t = Trainer(**json.loads(trainer_config_cache.read_text()))
-    else:
-        # Build each dict and pass to Trainer
-        optim_config = {
-            "cache": optimizer_config_cache,
-            "overwrite_cache": overwrite_optimizer_config_cache,
-            "optimizer_type": optimizer_type,
-            "lr": lr,
-            "weight_decay": weight_decay,
-            "momentum": momentum,
-            "dampening": dampening,
-            "b1": b1,
-            "b2": b2,
-            "eps": eps,
-            "rho": rho,
-        }
-        model_config = {
-            "cache": model_config_cache,
-            "overwrite_cache": overwrite_model_config_cache,
-            "model_type": ModelType.e3nn,
-            "rand_seed": model_rand_seed,
-            "weights_path": weights_path,
-            "grouped": grouped,
-            "strategy": strategy,
-            "pred_readout": pred_readout,
-            "combination": combination,
-            "comb_readout": comb_readout,
-            "max_comb_neg": max_comb_neg,
-            "max_comb_scale": max_comb_scale,
-            "pred_substrate": pred_substrate,
-            "pred_km": pred_km,
-            "comb_substrate": comb_substrate,
-            "comb_km": comb_km,
-            "num_atom_types": num_atom_types,
-            "irreps_hidden": irreps_hidden,
-            "lig": lig,
-            "irreps_edge_attr": irreps_edge_attr,
-            "num_layers": num_layers,
-            "neighbor_dist": neighbor_dist,
-            "num_basis": num_basis,
-            "num_radial_layers": num_radial_layers,
-            "num_radial_neurons": num_radial_neurons,
-            "num_neighbors": num_neighbors,
-            "num_nodes": num_nodes,
-        }
->>>>>>> b3e77de0
-        es_config = {
-            "cache": es_config_cache,
-            "overwrite_cache": overwrite_es_config_cache,
-            "es_type": es_type,
-            "patience": es_patience,
-            "n_check": es_n_check,
-            "divergence": es_divergence,
-<<<<<<< HEAD
-=======
-        }
-        ds_config = {
-            "cache": ds_config_cache,
-            "overwrite_cache": overwrite_ds_config_cache,
-            "exp_file": exp_file,
-            "is_structural": True,
-            "structures": structures,
-            "xtal_regex": xtal_regex,
-            "cpd_regex": cpd_regex,
-            "cache_file": ds_cache,
-            "overwrite": overwrite_ds_cache,
-            "grouped": grouped,
-            "for_e3nn": True,
-        }
-
-        ds_splitter_config = {
-            "cache": ds_split_config_cache,
-            "overwrite_cache": overwrite_ds_split_config_cache,
-            "split_type": ds_split_type,
-            "grouped": grouped,
-            "train_frac": train_frac,
-            "val_frac": val_frac,
-            "test_frac": test_frac,
-            "enforce_one": enforce_one,
-            "rand_seed": ds_rand_seed,
-        }
-        loss_config = {
-            "cache": loss_config_cache,
-            "overwrite_cache": overwrite_loss_config_cache,
-            "loss_type": loss_type,
-            "semiquant_fill": semiquant_fill,
-        }
-
-        # Parse loss_dict
-        if loss_dict:
-            loss_dict = json.loads(loss_dict.read_text())
-
-        # Filter out None Trainer kwargs
-        trainer_kwargs = {
-            "optimizer_config": optim_config,
-            "model_config": model_config,
-            "es_config": es_config,
-            "ds_config": ds_config,
-            "ds_splitter_config": ds_splitter_config,
-            "loss_config": loss_config,
-            "auto_init": auto_init,
-            "start_epoch": start_epoch,
-            "n_epochs": n_epochs,
-            "batch_size": batch_size,
-            "target_prop": target_prop,
-            "cont": cont,
-            "loss_dict": loss_dict,
-            "device": device,
-            "output_dir": output_dir,
-            "use_wandb": use_wandb,
-            "wandb_project": wandb_project,
-            "wandb_name": wandb_name,
-            "extra_config": extra_config,
->>>>>>> b3e77de0
-        }
+    es_config = {
+        "cache": es_config_cache,
+        "overwrite_cache": overwrite_es_config_cache,
+        "es_type": es_type,
+        "patience": es_patience,
+        "n_check": es_n_check,
+        "divergence": es_divergence,
+    }
     else:
         es_config = None
     ds_config = {
@@ -1151,7 +802,6 @@
     overwrite_ds_split_config_cache: bool = False,
     overwrite_loss_config_cache: bool = False,
 ):
-<<<<<<< HEAD
     # Build each dict and pass to Trainer
     optim_config = {
         "cache": optimizer_config_cache,
@@ -1199,135 +849,14 @@
         "std": std,
         "derivative": derivative,
     }
-    if (es_config_cache and es_config_cache.exists()) or es_type:
-=======
-    # First check if Trainer cache exists and skip everything else if so
-    if (
-        trainer_config_cache
-        and trainer_config_cache.exists()
-        and (not overwrite_trainer_config_cache)
-    ):
-        print("loaded trainer from cache", flush=True)
-        t = Trainer(**json.loads(trainer_config_cache.read_text()))
-    else:
-        # Build each dict and pass to Trainer
-        optim_config = {
-            "cache": optimizer_config_cache,
-            "overwrite_cache": overwrite_optimizer_config_cache,
-            "optimizer_type": optimizer_type,
-            "lr": lr,
-            "weight_decay": weight_decay,
-            "momentum": momentum,
-            "dampening": dampening,
-            "b1": b1,
-            "b2": b2,
-            "eps": eps,
-            "rho": rho,
-        }
-        model_config = {
-            "cache": model_config_cache,
-            "overwrite_cache": overwrite_model_config_cache,
-            "model_type": ModelType.visnet,
-            "rand_seed": model_rand_seed,
-            "grouped": grouped,
-            "strategy": strategy,
-            "pred_readout": pred_readout,
-            "combination": combination,
-            "comb_readout": comb_readout,
-            "max_comb_neg": max_comb_neg,
-            "max_comb_scale": max_comb_scale,
-            "pred_substrate": pred_substrate,
-            "pred_km": pred_km,
-            "comb_substrate": comb_substrate,
-            "comb_km": comb_km,
-            "lmax": lmax,
-            "vecnorm_type": vecnorm_type,
-            "trainable_vecnorm": trainable_vecnorm,
-            "num_heads": num_heads,
-            "num_layers": num_layers,
-            "hidden_channels": hidden_channels,
-            "num_rbf": num_rbf,
-            "trainable_rbf": trainable_rbf,
-            "max_z": max_z,
-            "cutoff": cutoff,
-            "max_num_neighbors": max_num_neighbors,
-            "vertex": vertex,
-            "reduce_op": reduce_op,
-            "mean": mean,
-            "std": std,
-            "derivative": derivative,
-        }
->>>>>>> b3e77de0
-        es_config = {
-            "cache": es_config_cache,
-            "overwrite_cache": overwrite_es_config_cache,
-            "es_type": es_type,
-            "patience": es_patience,
-            "n_check": es_n_check,
-            "divergence": es_divergence,
-<<<<<<< HEAD
-=======
-        }
-        ds_config = {
-            "cache": ds_config_cache,
-            "overwrite_cache": overwrite_ds_config_cache,
-            "exp_file": exp_file,
-            "is_structural": True,
-            "structures": structures,
-            "xtal_regex": xtal_regex,
-            "cpd_regex": cpd_regex,
-            "cache_file": ds_cache,
-            "overwrite": overwrite_ds_cache,
-            "grouped": grouped,
-            "for_e3nn": False,
-        }
-
-        ds_splitter_config = {
-            "cache": ds_split_config_cache,
-            "overwrite_cache": overwrite_ds_split_config_cache,
-            "split_type": ds_split_type,
-            "train_frac": train_frac,
-            "val_frac": val_frac,
-            "test_frac": test_frac,
-            "enforce_one": enforce_one,
-            "rand_seed": ds_rand_seed,
-        }
-        loss_config = {
-            "cache": loss_config_cache,
-            "overwrite_cache": overwrite_loss_config_cache,
-            "loss_type": loss_type,
-            "semiquant_fill": semiquant_fill,
-        }
-
-        # Parse loss_dict
-        if loss_dict:
-            loss_dict = json.loads(loss_dict.read_text())
-
-        # Filter out None Trainer kwargs
-        trainer_kwargs = {
-            "optimizer_config": optim_config,
-            "model_config": model_config,
-            "es_config": es_config,
-            "ds_config": ds_config,
-            "ds_splitter_config": ds_splitter_config,
-            "loss_config": loss_config,
-            "auto_init": auto_init,
-            "start_epoch": start_epoch,
-            "n_epochs": n_epochs,
-            "batch_size": batch_size,
-            "target_prop": target_prop,
-            "cont": cont,
-            "loss_dict": loss_dict,
-            "device": device,
-            "output_dir": output_dir,
-            "use_wandb": use_wandb,
-            "wandb_project": wandb_project,
-            "wandb_name": wandb_name,
-            "extra_config": extra_config,
->>>>>>> b3e77de0
-        }
-    else:
-        es_config = None
+    es_config = {
+        "cache": es_config_cache,
+        "overwrite_cache": overwrite_es_config_cache,
+        "es_type": es_type,
+        "patience": es_patience,
+        "n_check": es_n_check,
+        "divergence": es_divergence,
+    }
     ds_config = {
         "cache": ds_config_cache,
         "overwrite_cache": overwrite_ds_config_cache,
@@ -1483,7 +1012,6 @@
     overwrite_ds_split_config_cache: bool = False,
     overwrite_loss_config_cache: bool = False,
 ):
-<<<<<<< HEAD
     # Build each dict and pass to Trainer
     optim_config = {
         "cache": optimizer_config_cache,
@@ -1527,127 +1055,14 @@
         "biases": biases,
         "allow_zero_in_degree": allow_zero_in_degree,
     }
-    if (es_config_cache and es_config_cache.exists()) or es_type:
-=======
-    # First check if Trainer cache exists and skip everything else if so
-    if (
-        trainer_config_cache
-        and trainer_config_cache.exists()
-        and (not overwrite_trainer_config_cache)
-    ):
-        print("loaded trainer from cache", flush=True)
-        t = Trainer(**json.loads(trainer_config_cache.read_text()))
-    else:
-        # Build each dict and pass to Trainer
-        optim_config = {
-            "cache": optimizer_config_cache,
-            "overwrite_cache": overwrite_optimizer_config_cache,
-            "optimizer_type": optimizer_type,
-            "lr": lr,
-            "weight_decay": weight_decay,
-            "momentum": momentum,
-            "dampening": dampening,
-            "b1": b1,
-            "b2": b2,
-            "eps": eps,
-            "rho": rho,
-        }
-        model_config = {
-            "cache": model_config_cache,
-            "overwrite_cache": overwrite_model_config_cache,
-            "model_type": ModelType.GAT,
-            "rand_seed": model_rand_seed,
-            "weights_path": weights_path,
-            "grouped": grouped,
-            "strategy": strategy,
-            "pred_readout": pred_readout,
-            "combination": combination,
-            "comb_readout": comb_readout,
-            "max_comb_neg": max_comb_neg,
-            "max_comb_scale": max_comb_scale,
-            "pred_substrate": pred_substrate,
-            "pred_km": pred_km,
-            "comb_substrate": comb_substrate,
-            "comb_km": comb_km,
-            "in_feats": in_feats,
-            "num_layers": num_layers,
-            "hidden_feats": hidden_feats,
-            "num_heads": num_heads,
-            "feat_drops": feat_drops,
-            "attn_drops": attn_drops,
-            "alphas": alphas,
-            "residuals": residuals,
-            "agg_modes": agg_modes,
-            "biases": biases,
-            "allow_zero_in_degree": allow_zero_in_degree,
-        }
->>>>>>> b3e77de0
-        es_config = {
-            "cache": es_config_cache,
-            "overwrite_cache": overwrite_es_config_cache,
-            "es_type": es_type,
-            "patience": es_patience,
-            "n_check": es_n_check,
-            "divergence": es_divergence,
-<<<<<<< HEAD
-=======
-        }
-        ds_config = {
-            "cache": ds_config_cache,
-            "overwrite_cache": overwrite_ds_config_cache,
-            "exp_file": exp_file,
-            "is_structural": False,
-            "cache_file": ds_cache,
-            "overwrite": overwrite_ds_cache,
-        }
-
-        ds_splitter_config = {
-            "cache": ds_split_config_cache,
-            "overwrite_cache": overwrite_ds_split_config_cache,
-            "split_type": ds_split_type,
-            "grouped": grouped,
-            "train_frac": train_frac,
-            "val_frac": val_frac,
-            "test_frac": test_frac,
-            "enforce_one": enforce_one,
-            "rand_seed": ds_rand_seed,
-        }
-        loss_config = {
-            "cache": loss_config_cache,
-            "overwrite_cache": overwrite_loss_config_cache,
-            "loss_type": loss_type,
-            "semiquant_fill": semiquant_fill,
-        }
-
-        # Parse loss_dict
-        if loss_dict:
-            loss_dict = json.loads(loss_dict.read_text())
-
-        # Filter out None Trainer kwargs
-        trainer_kwargs = {
-            "optimizer_config": optim_config,
-            "model_config": model_config,
-            "es_config": es_config,
-            "ds_config": ds_config,
-            "ds_splitter_config": ds_splitter_config,
-            "loss_config": loss_config,
-            "auto_init": auto_init,
-            "start_epoch": start_epoch,
-            "n_epochs": n_epochs,
-            "batch_size": batch_size,
-            "target_prop": target_prop,
-            "cont": cont,
-            "loss_dict": loss_dict,
-            "device": device,
-            "output_dir": output_dir,
-            "use_wandb": use_wandb,
-            "wandb_project": wandb_project,
-            "wandb_name": wandb_name,
-            "extra_config": extra_config,
->>>>>>> b3e77de0
-        }
-    else:
-        es_config = None
+    es_config = {
+        "cache": es_config_cache,
+        "overwrite_cache": overwrite_es_config_cache,
+        "es_type": es_type,
+        "patience": es_patience,
+        "n_check": es_n_check,
+        "divergence": es_divergence,
+    }
     ds_config = {
         "cache": ds_config_cache,
         "overwrite_cache": overwrite_ds_config_cache,
@@ -1807,7 +1222,6 @@
     overwrite_ds_split_config_cache: bool = False,
     overwrite_loss_config_cache: bool = False,
 ):
-<<<<<<< HEAD
     # Build each dict and pass to Trainer
     optim_config = {
         "cache": optimizer_config_cache,
@@ -1850,131 +1264,14 @@
         "mean": mean,
         "std": std,
     }
-    if (es_config_cache and es_config_cache.exists()) or es_type:
-=======
-    # First check if Trainer cache exists and skip everything else if so
-    if (
-        trainer_config_cache
-        and trainer_config_cache.exists()
-        and (not overwrite_trainer_config_cache)
-    ):
-        print("loaded trainer from cache", flush=True)
-        t = Trainer(**json.loads(trainer_config_cache.read_text()))
-    else:
-        # Build each dict and pass to Trainer
-        optim_config = {
-            "cache": optimizer_config_cache,
-            "overwrite_cache": overwrite_optimizer_config_cache,
-            "optimizer_type": optimizer_type,
-            "lr": lr,
-            "weight_decay": weight_decay,
-            "momentum": momentum,
-            "dampening": dampening,
-            "b1": b1,
-            "b2": b2,
-            "eps": eps,
-            "rho": rho,
-        }
-        model_config = {
-            "cache": model_config_cache,
-            "overwrite_cache": overwrite_model_config_cache,
-            "model_type": ModelType.schnet,
-            "rand_seed": model_rand_seed,
-            "weights_path": weights_path,
-            "grouped": grouped,
-            "strategy": strategy,
-            "pred_readout": pred_readout,
-            "combination": combination,
-            "comb_readout": comb_readout,
-            "max_comb_neg": max_comb_neg,
-            "max_comb_scale": max_comb_scale,
-            "pred_substrate": pred_substrate,
-            "pred_km": pred_km,
-            "comb_substrate": comb_substrate,
-            "comb_km": comb_km,
-            "hidden_channels": hidden_channels,
-            "num_filters": num_filters,
-            "num_interactions": num_interactions,
-            "num_gaussians": num_gaussians,
-            "cutoff": cutoff,
-            "max_num_neighbors": max_num_neighbors,
-            "readout": readout,
-            "dipole": dipole,
-            "mean": mean,
-            "std": std,
-        }
->>>>>>> b3e77de0
-        es_config = {
-            "cache": es_config_cache,
-            "overwrite_cache": overwrite_es_config_cache,
-            "es_type": es_type,
-            "patience": es_patience,
-            "n_check": es_n_check,
-            "divergence": es_divergence,
-<<<<<<< HEAD
-=======
-        }
-        ds_config = {
-            "cache": ds_config_cache,
-            "overwrite_cache": overwrite_ds_config_cache,
-            "exp_file": exp_file,
-            "is_structural": True,
-            "structures": structures,
-            "xtal_regex": xtal_regex,
-            "cpd_regex": cpd_regex,
-            "cache_file": ds_cache,
-            "overwrite": overwrite_ds_cache,
-            "grouped": grouped,
-            "for_e3nn": False,
-        }
-
-        ds_splitter_config = {
-            "cache": ds_split_config_cache,
-            "overwrite_cache": overwrite_ds_split_config_cache,
-            "split_type": ds_split_type,
-            "grouped": grouped,
-            "train_frac": train_frac,
-            "val_frac": val_frac,
-            "test_frac": test_frac,
-            "enforce_one": enforce_one,
-            "rand_seed": ds_rand_seed,
-        }
-        loss_config = {
-            "cache": loss_config_cache,
-            "overwrite_cache": overwrite_loss_config_cache,
-            "loss_type": loss_type,
-            "semiquant_fill": semiquant_fill,
-        }
-
-        # Parse loss_dict
-        if loss_dict:
-            loss_dict = json.loads(loss_dict.read_text())
-
-        # Filter out None Trainer kwargs
-        trainer_kwargs = {
-            "optimizer_config": optim_config,
-            "model_config": model_config,
-            "es_config": es_config,
-            "ds_config": ds_config,
-            "ds_splitter_config": ds_splitter_config,
-            "loss_config": loss_config,
-            "auto_init": auto_init,
-            "start_epoch": start_epoch,
-            "n_epochs": n_epochs,
-            "batch_size": batch_size,
-            "target_prop": target_prop,
-            "cont": cont,
-            "loss_dict": loss_dict,
-            "device": device,
-            "output_dir": output_dir,
-            "use_wandb": use_wandb,
-            "wandb_project": wandb_project,
-            "wandb_name": wandb_name,
-            "extra_config": extra_config,
->>>>>>> b3e77de0
-        }
-    else:
-        es_config = None
+    es_config = {
+        "cache": es_config_cache,
+        "overwrite_cache": overwrite_es_config_cache,
+        "es_type": es_type,
+        "patience": es_patience,
+        "n_check": es_n_check,
+        "divergence": es_divergence,
+    }
     ds_config = {
         "cache": ds_config_cache,
         "overwrite_cache": overwrite_ds_config_cache,
@@ -2140,7 +1437,6 @@
     overwrite_ds_split_config_cache: bool = False,
     overwrite_loss_config_cache: bool = False,
 ):
-<<<<<<< HEAD
     # Build each dict and pass to Trainer
     optim_config = {
         "cache": optimizer_config_cache,
@@ -2184,132 +1480,14 @@
         "num_neighbors": num_neighbors,
         "num_nodes": num_nodes,
     }
-    if (es_config_cache and es_config_cache.exists()) or es_type:
-=======
-    # First check if Trainer cache exists and skip everything else if so
-    if (
-        trainer_config_cache
-        and trainer_config_cache.exists()
-        and (not overwrite_trainer_config_cache)
-    ):
-        print("loaded trainer from cache", flush=True)
-        t = Trainer(**json.loads(trainer_config_cache.read_text()))
-    else:
-        # Build each dict and pass to Trainer
-        optim_config = {
-            "cache": optimizer_config_cache,
-            "overwrite_cache": overwrite_optimizer_config_cache,
-            "optimizer_type": optimizer_type,
-            "lr": lr,
-            "weight_decay": weight_decay,
-            "momentum": momentum,
-            "dampening": dampening,
-            "b1": b1,
-            "b2": b2,
-            "eps": eps,
-            "rho": rho,
-        }
-        model_config = {
-            "cache": model_config_cache,
-            "overwrite_cache": overwrite_model_config_cache,
-            "model_type": ModelType.e3nn,
-            "rand_seed": model_rand_seed,
-            "weights_path": weights_path,
-            "grouped": grouped,
-            "strategy": strategy,
-            "pred_readout": pred_readout,
-            "combination": combination,
-            "comb_readout": comb_readout,
-            "max_comb_neg": max_comb_neg,
-            "max_comb_scale": max_comb_scale,
-            "pred_substrate": pred_substrate,
-            "pred_km": pred_km,
-            "comb_substrate": comb_substrate,
-            "comb_km": comb_km,
-            "num_atom_types": num_atom_types,
-            "irreps_hidden": irreps_hidden,
-            "lig": lig,
-            "irreps_edge_attr": irreps_edge_attr,
-            "num_layers": num_layers,
-            "neighbor_dist": neighbor_dist,
-            "num_basis": num_basis,
-            "num_radial_layers": num_radial_layers,
-            "num_radial_neurons": num_radial_neurons,
-            "num_neighbors": num_neighbors,
-            "num_nodes": num_nodes,
-        }
->>>>>>> b3e77de0
-        es_config = {
-            "cache": es_config_cache,
-            "overwrite_cache": overwrite_es_config_cache,
-            "es_type": es_type,
-            "patience": es_patience,
-            "n_check": es_n_check,
-            "divergence": es_divergence,
-<<<<<<< HEAD
-=======
-        }
-        ds_config = {
-            "cache": ds_config_cache,
-            "overwrite_cache": overwrite_ds_config_cache,
-            "exp_file": exp_file,
-            "is_structural": True,
-            "structures": structures,
-            "xtal_regex": xtal_regex,
-            "cpd_regex": cpd_regex,
-            "cache_file": ds_cache,
-            "overwrite": overwrite_ds_cache,
-            "grouped": grouped,
-            "for_e3nn": True,
-        }
-
-        ds_splitter_config = {
-            "cache": ds_split_config_cache,
-            "overwrite_cache": overwrite_ds_split_config_cache,
-            "split_type": ds_split_type,
-            "grouped": grouped,
-            "train_frac": train_frac,
-            "val_frac": val_frac,
-            "test_frac": test_frac,
-            "enforce_one": enforce_one,
-            "rand_seed": ds_rand_seed,
-        }
-        loss_config = {
-            "cache": loss_config_cache,
-            "overwrite_cache": overwrite_loss_config_cache,
-            "loss_type": loss_type,
-            "semiquant_fill": semiquant_fill,
-        }
-
-        # Parse loss_dict
-        if loss_dict:
-            loss_dict = json.loads(loss_dict.read_text())
-
-        # Filter out None Trainer kwargs
-        trainer_kwargs = {
-            "optimizer_config": optim_config,
-            "model_config": model_config,
-            "es_config": es_config,
-            "ds_config": ds_config,
-            "ds_splitter_config": ds_splitter_config,
-            "loss_config": loss_config,
-            "auto_init": auto_init,
-            "start_epoch": start_epoch,
-            "n_epochs": n_epochs,
-            "batch_size": batch_size,
-            "target_prop": target_prop,
-            "cont": cont,
-            "loss_dict": loss_dict,
-            "device": device,
-            "output_dir": output_dir,
-            "use_wandb": use_wandb,
-            "wandb_project": wandb_project,
-            "wandb_name": wandb_name,
-            "extra_config": extra_config,
->>>>>>> b3e77de0
-        }
-    else:
-        es_config = None
+    es_config = {
+        "cache": es_config_cache,
+        "overwrite_cache": overwrite_es_config_cache,
+        "es_type": es_type,
+        "patience": es_patience,
+        "n_check": es_n_check,
+        "divergence": es_divergence,
+    }
     ds_config = {
         "cache": ds_config_cache,
         "overwrite_cache": overwrite_ds_config_cache,
@@ -2478,7 +1656,6 @@
     overwrite_ds_split_config_cache: bool = False,
     overwrite_loss_config_cache: bool = False,
 ):
-<<<<<<< HEAD
     # Build each dict and pass to Trainer
     optim_config = {
         "cache": optimizer_config_cache,
@@ -2527,140 +1704,14 @@
         "std": std,
         "derivative": derivative,
     }
-    if (es_config_cache and es_config_cache.exists()) or es_type:
-        es_config = {
-            "cache": es_config_cache,
-            "overwrite_cache": overwrite_es_config_cache,
-            "es_type": es_type,
-            "patience": es_patience,
-            "n_check": es_n_check,
-            "divergence": es_divergence,
-=======
-    # First check if Trainer cache exists and skip everything else if so
-    if (
-        trainer_config_cache
-        and trainer_config_cache.exists()
-        and (not overwrite_trainer_config_cache)
-    ):
-        print("loaded trainer from cache", flush=True)
-        t = Trainer(**json.loads(trainer_config_cache.read_text()))
-    else:
-        # Build each dict and pass to Trainer
-        optim_config = {
-            "cache": optimizer_config_cache,
-            "overwrite_cache": overwrite_optimizer_config_cache,
-            "optimizer_type": optimizer_type,
-            "lr": lr,
-            "weight_decay": weight_decay,
-            "momentum": momentum,
-            "dampening": dampening,
-            "b1": b1,
-            "b2": b2,
-            "eps": eps,
-            "rho": rho,
-        }
-
-        model_config = {
-            "cache": model_config_cache,
-            "overwrite_cache": overwrite_model_config_cache,
-            "model_type": ModelType.visnet,
-            "rand_seed": model_rand_seed,
-            "grouped": grouped,
-            "strategy": strategy,
-            "pred_readout": pred_readout,
-            "combination": combination,
-            "comb_readout": comb_readout,
-            "max_comb_neg": max_comb_neg,
-            "max_comb_scale": max_comb_scale,
-            "pred_substrate": pred_substrate,
-            "pred_km": pred_km,
-            "comb_substrate": comb_substrate,
-            "comb_km": comb_km,
-            "lmax": lmax,
-            "vecnorm_type": vecnorm_type,
-            "trainable_vecnorm": trainable_vecnorm,
-            "num_heads": num_heads,
-            "num_layers": num_layers,
-            "hidden_channels": hidden_channels,
-            "num_rbf": num_rbf,
-            "trainable_rbf": trainable_rbf,
-            "max_z": max_z,
-            "cutoff": cutoff,
-            "max_num_neighbors": max_num_neighbors,
-            "vertex": vertex,
-            "reduce_op": reduce_op,
-            "mean": mean,
-            "std": std,
-            "derivative": derivative,
-        }
-        es_config = {
-            "cache": es_config_cache,
-            "overwrite_cache": overwrite_es_config_cache,
-            "es_type": es_type,
-            "patience": es_patience,
-            "n_check": es_n_check,
-            "divergence": es_divergence,
-        }
-        ds_config = {
-            "cache": ds_config_cache,
-            "overwrite_cache": overwrite_ds_config_cache,
-            "exp_file": exp_file,
-            "is_structural": True,
-            "structures": structures,
-            "xtal_regex": xtal_regex,
-            "cpd_regex": cpd_regex,
-            "cache_file": ds_cache,
-            "overwrite": overwrite_ds_cache,
-            "grouped": grouped,
-            "for_e3nn": False,
-        }
-
-        ds_splitter_config = {
-            "cache": ds_split_config_cache,
-            "overwrite_cache": overwrite_ds_split_config_cache,
-            "split_type": ds_split_type,
-            "train_frac": train_frac,
-            "val_frac": val_frac,
-            "test_frac": test_frac,
-            "enforce_one": enforce_one,
-            "rand_seed": ds_rand_seed,
-        }
-        loss_config = {
-            "cache": loss_config_cache,
-            "overwrite_cache": overwrite_loss_config_cache,
-            "loss_type": loss_type,
-            "semiquant_fill": semiquant_fill,
-        }
-
-        # Parse loss_dict
-        if loss_dict:
-            loss_dict = json.loads(loss_dict.read_text())
-
-        # Filter out None Trainer kwargs
-        trainer_kwargs = {
-            "optimizer_config": optim_config,
-            "model_config": model_config,
-            "es_config": es_config,
-            "ds_config": ds_config,
-            "ds_splitter_config": ds_splitter_config,
-            "loss_config": loss_config,
-            "auto_init": auto_init,
-            "start_epoch": start_epoch,
-            "n_epochs": n_epochs,
-            "batch_size": batch_size,
-            "target_prop": target_prop,
-            "cont": cont,
-            "loss_dict": loss_dict,
-            "device": device,
-            "output_dir": output_dir,
-            "use_wandb": use_wandb,
-            "wandb_project": wandb_project,
-            "wandb_name": wandb_name,
-            "extra_config": extra_config,
->>>>>>> b3e77de0
-        }
-    else:
-        es_config = None
+    es_config = {
+        "cache": es_config_cache,
+        "overwrite_cache": overwrite_es_config_cache,
+        "es_type": es_type,
+        "patience": es_patience,
+        "n_check": es_n_check,
+        "divergence": es_divergence,
+    }
     ds_config = {
         "cache": ds_config_cache,
         "overwrite_cache": overwrite_ds_config_cache,
