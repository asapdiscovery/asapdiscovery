from pathlib import Path

import click
import torch
<<<<<<< HEAD
from asapdiscovery.data.util.utils import MOONSHOT_CDD_ID_REGEX, MPRO_ID_REGEX
from asapdiscovery.ml.schema_v2.config import (
=======
from asapdiscovery.data.utils import MOONSHOT_CDD_ID_REGEX, MPRO_ID_REGEX
from asapdiscovery.ml.config import (
>>>>>>> 7c2e3d3e
    DatasetSplitterType,
    EarlyStoppingType,
    LossFunctionType,
    OptimizerType,
)
from mtenn.config import CombinationConfig, ReadoutConfig, StrategyConfig


################################################################################
# IO args
def output_dir(func):
    return click.option(
        "-o",
        "--output-dir",
        type=click.Path(
            exists=False, file_okay=False, dir_okay=True, writable=True, path_type=Path
        ),
        help=(
            "Top-level output directory. A subdirectory with the current W&B "
            "run ID will be made/searched if W&B is being used."
        ),
    )(func)


def trainer_config_cache(func):
    return click.option(
        "--trainer-config-cache",
        type=click.Path(exists=False, file_okay=True, dir_okay=False, path_type=Path),
        help=(
            "Trainer Config JSON cache file. If this file exists, no other CLI args "
            "will be parsed."
        ),
    )(func)


################################################################################


################################################################################
# Overwrite flags
def overwrite_args(func):
    for fn in [
        trainer_config_cache_overwrite,
        optimizer_config_cache_overwrite,
        model_config_cache_overwrite,
        es_config_cache_overwrite,
        ds_config_cache_overwrite,
        ds_cache_overwrite,
        ds_split_config_cache_overwrite,
        loss_config_cache_overwrite,
    ]:
        func = fn(func)

    return func


def trainer_config_cache_overwrite(func):
    return click.option(
        "--overwrite-trainer-config-cache",
        is_flag=True,
        help="Overwrite any existing Trainer JSON cache file.",
    )(func)


def optimizer_config_cache_overwrite(func):
    return click.option(
        "--overwrite-optimizer-config-cache",
        is_flag=True,
        help="Overwrite any existing OptimzerConfig JSON cache file.",
    )(func)


def model_config_cache_overwrite(func):
    return click.option(
        "--overwrite-model-config-cache",
        is_flag=True,
        help="Overwrite any existing ModelConfig JSON cache file.",
    )(func)


def es_config_cache_overwrite(func):
    return click.option(
        "--overwrite-es-config-cache",
        is_flag=True,
        help="Overwrite any existing EarlyStoppingConfig JSON cache file.",
    )(func)


def ds_config_cache_overwrite(func):
    return click.option(
        "--overwrite-ds-config-cache",
        is_flag=True,
        help="Overwrite any existing DatasetConfig JSON cache file.",
    )(func)


def ds_cache_overwrite(func):
    return click.option(
        "--overwrite-ds-cache",
        is_flag=True,
        help="Overwrite any existing Dataset pkl cache file.",
    )(func)


def ds_split_config_cache_overwrite(func):
    return click.option(
        "--overwrite-ds-split-config-cache",
        is_flag=True,
        help="Overwrite any existing DatasetSplitterConfig JSON cache file.",
    )(func)


def loss_config_cache_overwrite(func):
    return click.option(
        "--overwrite-loss-config-cache",
        is_flag=True,
        help="Overwrite any existing LossFunctionConfig JSON cache file.",
    )(func)


################################################################################


################################################################################
# Optimizer args
def optim_args(func):
    for fn in [
        optimizer_type,
        lr,
        weight_decay,
        momentum,
        dampening,
        b1,
        b2,
        eps,
        rho,
        optimizer_config_cache,
    ]:
        func = fn(func)

    return func


def optimizer_type(func):
    return click.option(
        "-optim",
        "--optimizer-type",
        type=OptimizerType,
        help=(
            "Type of optimizer to use. "
            f"Options are [{', '.join(OptimizerType.get_values())}]."
        ),
    )(func)


# Common parameters
def lr(func):
    return click.option("--lr", type=float, help="Optimizer learning rate.")(func)


def weight_decay(func):
    return click.option(
        "--weight-decay", type=float, help="Optimizer weight decay (L2 penalty)."
    )(func)


# SGD-only parameters
def momentum(func):
    return click.option("--momentum", type=float, help="Momentum for SGD optimizer.")(
        func
    )


def dampening(func):
    return click.option(
        "--dampening", type=float, help="Dampening for momentum for SGD optimizer."
    )(func)


# Adam* parameters
def b1(func):
    return click.option(
        "--b1", type=float, help="B1 parameter for Adam and AdamW optimizers."
    )(func)


def b2(func):
    return click.option(
        "--b2", type=float, help="B2 parameter for Adam and AdamW optimizers."
    )(func)


def eps(func):
    return click.option(
        "--eps",
        type=float,
        help="Epsilon parameter for Adam, AdamW, and Adadelta optimizers.",
    )(func)


# Adadelta parameters
def rho(func):
    return click.option(
        "--rho", type=float, help="Rho parameter for Adadelta optimizer."
    )(func)


def optimizer_config_cache(func):
    return click.option(
        "--optimizer-config-cache",
        type=click.Path(exists=False, file_okay=True, dir_okay=False, path_type=Path),
        help=(
            "Optimizer Config JSON cache file. Other optimizer-related args "
            "that are passed will supersede anything stored in this file."
        ),
    )(func)


################################################################################


################################################################################
# Model setup args
def model_config_cache(func):
    return click.option(
        "--model-config-cache",
        type=click.Path(exists=False, file_okay=True, dir_okay=False, path_type=Path),
        help=(
            "Model Config JSON cache file. Other model-related args "
            "that are passed will supersede anything stored in this file."
        ),
    )(func)


def model_rand_seed(func):
    return click.option(
        "--model-rand-seed", type=int, help="Random seed for initializing the model."
    )(func)


################################################################################


################################################################################
# W&B args
def wandb_args(func):
    for fn in [use_wandb, sweep, proj, name, extra_config]:
        func = fn(func)

    return func


def use_wandb(func):
    return click.option(
        "--use-wandb", type=bool, help="Use W&B to log model training."
    )(func)


def sweep(func):
    return click.option("--sweep", type=bool, help="This run is part of a W&B sweep.")(
        func
    )


def proj(func):
    return click.option("-proj", "--wandb-project", help="W&B project name.")(func)


def name(func):
    return click.option("-name", "--wandb-name", help="W&B run name.")(func)


def extra_config(func):
    return click.option(
        "-e",
        "--extra-config",
        multiple=True,
        help=(
            "Any extra config options to log to W&B, provided as comma-separated pairs. "
            "Can be provided as many times as desired "
            "(eg -e key1,val1 -e key2,val2 -e key3,val3)."
        ),
    )(func)


################################################################################


################################################################################
# MTENN args
def mtenn_args(func):
    for fn in [
        grouped,
        strategy,
        pred_readout,
        combination,
        comb_readout,
        max_comb_neg,
        max_comb_scale,
        pred_substrate,
        pred_km,
        comb_substrate,
        comb_km,
    ]:
        func = fn(func)

    return func


def grouped(func):
    return click.option(
        "--grouped",
        type=bool,
        help="Model is a grouped (multi-pose) model.",
    )(func)


def strategy(func):
    return click.option(
        "--strategy",
        type=StrategyConfig,
        help=(
            "Which Strategy to use for combining complex, protein, and ligand "
            "representations in the MTENN Model."
        ),
    )(func)


def pred_readout(func):
    return click.option(
        "--pred-readout",
        type=ReadoutConfig,
        help=(
            "Which Readout to use for the model predictions. This corresponds "
            "to the individual pose predictions in the case of a GroupedModel."
        ),
    )(func)


def combination(func):
    return click.option(
        "--combination",
        type=CombinationConfig,
        help="Which Combination to use for combining predictions in a GroupedModel.",
    )(func)


def comb_readout(func):
    return click.option(
        "--comb-readout",
        type=ReadoutConfig,
        help=(
            "Which Readout to use for the combined model predictions. This is only "
            "relevant in the case of a GroupedModel."
        ),
    )(func)


def max_comb_neg(func):
    return click.option(
        "--max-comb-neg",
        type=bool,
        help=(
            "Whether to take the min instead of max when combining pose predictions "
            "with MaxCombination."
        ),
    )(func)


def max_comb_scale(func):
    return click.option(
        "--max-comb-scale",
        type=float,
        help=(
            "Scaling factor for values when taking the max/min when combining pose "
            "predictions with MaxCombination. A value of 1 will approximate the "
            "Boltzmann mean, while a larger value will more accurately approximate the "
            "max/min operation."
        ),
    )(func)


def pred_substrate(func):
    return click.option(
        "--pred-substrate",
        type=float,
        help=(
            "Substrate concentration to use when using the Cheng-Prusoff equation to "
            "convert deltaG -> IC50 in PIC50Readout for pred_readout. Assumed to be in "
            "the same units as pred_km."
        ),
    )(func)


def pred_km(func):
    return click.option(
        "--pred-km",
        type=float,
        help=(
            "Km value to use when using the Cheng-Prusoff equation to convert "
            "deltaG -> IC50 in PIC50Readout for pred_readout. Assumed to be in "
            "the same units as pred_substrate."
        ),
    )(func)


def comb_substrate(func):
    return click.option(
        "--comb-substrate",
        type=float,
        help=(
            "Substrate concentration to use when using the Cheng-Prusoff equation to "
            "convert deltaG -> IC50 in PIC50Readout for comb_readout. Assumed to be in "
            "the same units as comb_km."
        ),
    )(func)


def comb_km(func):
    return click.option(
        "--comb-km",
        type=float,
        help=(
            "Km value to use when using the Cheng-Prusoff equation to convert "
            "deltaG -> IC50 in PIC50Readout for comb_readout. Assumed to be in "
            "the same units as comb_substrate."
        ),
    )(func)


################################################################################


################################################################################
# GAT args
def gat_args(func):
    for fn in [
        in_feats,
        num_layers_gat,
        hidden_feats,
        num_heads,
        feat_drops,
        attn_drops,
        alphas,
        residuals,
        agg_modes,
        biases,
        allow_zero_in_degree,
    ]:
        func = fn(func)

    return func


def in_feats(func):
    return click.option("--in-feats", type=int, help="Input node feature size.")(func)


def num_layers_gat(func):
    return click.option(
        "--num-layers",
        type=int,
        help=(
            "Number of GAT layers. Ignored if multiple values are passed for any "
            "other GAT argument. To define a model with only one layer, this must be "
            "explicitly set to 1."
        ),
    )(func)


def hidden_feats(func):
    return click.option(
        "--hidden-feats",
        help=(
            "Output size of each GAT layer. This can either be a single value, which will "
            "be broadcasted to each layer, or a comma-separated list with each value "
            "corresponding to one layer in the model."
        ),
    )(func)


def num_heads(func):
    return click.option(
        "--num-heads",
        help=(
            "Number of attention heads for each GAT layer. Passing a single value or "
            "multiple values functions similarly as for --hidden-feats."
        ),
    )(func)


def feat_drops(func):
    return click.option(
        "--feat-drops",
        help=(
            "Dropout of input features for each GAT layer. Passing a single value or "
            "multiple values functions similarly as for --hidden-feats."
        ),
    )(func)


def attn_drops(func):
    return click.option(
        "--attn-drops",
        help=(
            "Dropout of attention values for each GAT layer. Passing a single value or "
            "multiple values functions similarly as for --hidden-feats."
        ),
    )(func)


def alphas(func):
    return click.option(
        "--alphas",
        help=(
            "Hyperparameter for LeakyReLU gate for each GAT layer. Passing a single value "
            "or multiple values functions similarly as for --hidden-feats."
        ),
    )(func)


def residuals(func):
    return click.option(
        "--residuals",
        help=(
            "Whether to use residual connection for each GAT layer. Passing a single value "
            "or multiple values functions similarly as for --hidden-feats."
        ),
    )(func)


def agg_modes(func):
    return click.option(
        "--agg-modes",
        help=(
            "Which aggregation mode [flatten, mean] to use for each GAT layer. Passing a "
            "single value or multiple values functions similarly as for --hidden-feats."
        ),
    )(func)


def biases(func):
    return click.option(
        "--biases",
        help=(
            "Whether to use bias for each GAT layer. Passing a single value "
            "or multiple values functions similarly as for --hidden-feats."
        ),
    )(func)


def allow_zero_in_degree(func):
    return click.option(
        "--allow-zero-in-degree",
        type=bool,
        help="Allow zero in degree nodes for all graph layers.",
    )(func)


################################################################################


################################################################################
# SchNet args
def schnet_args(func):
    for fn in [
        hidden_channels,
        num_filters,
        num_interactions,
        num_gaussians,
        cutoff,
        max_num_neighbors,
        readout,
        dipole,
        mean,
        std,
    ]:
        func = fn(func)

    return func


def hidden_channels(func):
    return click.option("--hidden-channels", type=int, help="Hidden embedding size.")(
        func
    )


def num_filters(func):
    return click.option(
        "--num-filters",
        type=int,
        help="Number of filters to use in the cfconv layers.",
    )(func)


def num_interactions(func):
    return click.option(
        "--num-interactions", type=int, help="Number of interaction blocks."
    )(func)


def num_gaussians(func):
    return click.option(
        "--num-gaussians",
        type=int,
        help="Number of gaussians to use in the interaction blocks.",
    )(func)


def cutoff(func):
    return click.option(
        "--cutoff",
        type=float,
        help="Cutoff distance for interatomic interactions.",
    )(func)


def max_num_neighbors(func):
    return click.option(
        "--max-num-neighbors",
        type=int,
        help="Maximum number of neighbors to collect for each node.",
    )(func)


def readout(func):
    return click.option(
        "--readout",
        type=click.Choice(["add", "mean"]),
        help="Which global aggregation to use [add, mean].",
    )(func)


def dipole(func):
    return click.option(
        "--dipole",
        type=bool,
        help=(
            "Whether to use the magnitude of the dipole moment to make the final "
            "prediction."
        ),
    )(func)


def mean(func):
    return click.option(
        "--mean",
        type=float,
        help=(
            "Mean of property to predict, to be added to the model prediction before "
            "returning. This value is only used if dipole is False and a value is also "
            "passed for --std."
        ),
    )(func)


def std(func):
    return click.option(
        "--std",
        type=float,
        help=(
            "Standard deviation of property to predict, used to scale the model "
            "prediction before returning. This value is only used if dipole is False "
            "and a value is also passed for --mean."
        ),
    )(func)


################################################################################


################################################################################
# E3NN args
def e3nn_args(func):
    for fn in [
        num_atom_types,
        irreps_hidden,
        lig,
        irreps_edge_attr,
        num_layers_e3nn,
        neighbor_dist,
        num_basis,
        num_radial_layers,
        num_radial_neurons,
        num_neighbors,
        num_nodes,
    ]:
        func = fn(func)

    return func


def num_atom_types(func):
    return click.option(
        "--num-atom-types",
        type=int,
        help=(
            "Number of different atom types. In general, this will just be the "
            "max atomic number of all input atoms."
        ),
    )(func)


def irreps_hidden(func):
    return click.option(
        "--irreps-hidden",
        help="Irreps for the hidden layers of the network.",
    )(func)


def lig(func):
    return click.option(
        "--lig",
        type=bool,
        help="Include ligand labels as a node attribute information.",
    )(func)


def irreps_edge_attr(func):
    return click.option(
        "--irreps-edge-attr",
        type=int,
        help=(
            "Which level of spherical harmonics to use for encoding edge attributes "
            "internally."
        ),
    )(func)


def num_layers_e3nn(func):
    return click.option("--num-layers", type=int, help="Number of network layers.")(
        func
    )


def neighbor_dist(func):
    return click.option(
        "--neighbor-dist",
        type=float,
        help="Cutoff distance for including atoms as neighbors.",
    )(func)


def num_basis(func):
    return click.option(
        "--num-basis",
        type=int,
        help="Number of bases on which the edge length are projected.",
    )(func)


def num_radial_layers(func):
    return click.option(
        "--num-radial-layers", type=int, help="Number of radial layers."
    )(func)


def num_radial_neurons(func):
    return click.option(
        "--num-radial-neurons",
        type=int,
        help="Number of neurons in each radial layer.",
    )(func)


def num_neighbors(func):
    return click.option(
        "--num-neighbors", type=float, help="Typical number of neighbor nodes."
    )(func)


def num_nodes(func):
    return click.option(
        "--num-nodes", type=float, help="Typical number of nodes in a graph."
    )(func)


################################################################################


################################################################################
# Early stopping args
def es_args(func):
    for fn in [es_type, es_patience, es_n_check, es_divergence, es_config_cache]:
        func = fn(func)

    return func


def es_type(func):
    return click.option(
        "--es-type",
        type=EarlyStoppingType,
        help=(
            "Which early stopping strategy to use. "
            f"Options are [{', '.join(OptimizerType.get_values())}]."
        ),
    )(func)


def es_patience(func):
    return click.option(
        "--es-patience",
        type=int,
        help=(
            "Number of training epochs to allow with no improvement in val loss. "
            "Used if --es_type is best."
        ),
    )(func)


def es_n_check(func):
    return click.option(
        "--es-n-check",
        type=int,
        help=(
            "Number of past epoch losses to keep track of when determining "
            "convergence. Used if --es_type is converged."
        ),
    )(func)


def es_divergence(func):
    return click.option(
        "--es-divergence",
        type=float,
        help=(
            "Max allowable difference from the mean of the losses as a fraction of the "
            "average loss. Used if --es_type is converged."
        ),
    )(func)


def es_config_cache(func):
    return click.option(
        "--es-config-cache",
        type=click.Path(exists=False, file_okay=True, dir_okay=False, path_type=Path),
        help=(
            "EarlyStoppingConfig JSON cache file. Other early stopping-related args "
            "that are passed will supersede anything stored in this file."
        ),
    )(func)


################################################################################


################################################################################
# Dataset args
def graph_ds_args(func):
    for fn in [exp_file, ds_cache, ds_config_cache]:
        func = fn(func)

    return func


def struct_ds_args(func):
    for fn in [str_files, str_fn_xtal_regex, str_fn_cpd_regex]:
        func = fn(func)

    return func


def exp_file(func):
    return click.option(
        "-exp",
        "--exp-file",
        type=click.Path(exists=True, file_okay=True, dir_okay=False, path_type=Path),
        help="JSON file giving a list of ExperimentalDataCompound objects.",
    )(func)


def str_files(func):
    return click.option(
        "-str",
        "--structures",
        type=str,
        help=(
            "PDB structure files. Can be in one of two forms: either a glob that will "
            "be expanded and all matching files will be taken, or a directory, in "
            "which case all top-level PDB files will be taken."
        ),
    )(func)


def str_fn_xtal_regex(func):
    return click.option(
        "--xtal-regex",
        default=MPRO_ID_REGEX,
        help="Regex for extracting crystal structure name from filename.",
    )(func)


def str_fn_cpd_regex(func):
    return click.option(
        "--cpd-regex",
        default=MOONSHOT_CDD_ID_REGEX,
        help="Regex for extracting compound id from filename.",
    )(func)


def ds_cache(func):
    return click.option(
        "--ds-cache",
        type=click.Path(exists=False, file_okay=True, dir_okay=False, path_type=Path),
        help="Dataset cache file.",
    )(func)


def ds_config_cache(func):
    return click.option(
        "--ds-config-cache",
        type=click.Path(exists=False, file_okay=True, dir_okay=False, path_type=Path),
        help=(
            "DatasetConfig JSON cache file. If this is given, no other dataset-related "
            "args will be parsed."
        ),
    )(func)


################################################################################


################################################################################
# Dataset splitter args
def ds_split_args(func):
    for fn in [
        ds_split_type,
        train_frac,
        val_frac,
        test_frac,
        enforce_1,
        ds_rand_seed,
        ds_split_config_cache,
    ]:
        func = fn(func)

    return func


def ds_split_type(func):
    return click.option(
        "--ds-split-type",
        type=DatasetSplitterType,
        help=(
            "Method to use for splitting. "
            f"Options are [{', '.join(DatasetSplitterType.get_values())}]."
        ),
    )(func)


def train_frac(func):
    return click.option(
        "--train-frac",
        type=float,
        help="Fraction of dataset to put in the train split.",
    )(func)


def val_frac(func):
    return click.option(
        "--val-frac",
        type=float,
        help="Fraction of dataset to put in the val split.",
    )(func)


def test_frac(func):
    return click.option(
        "--test-frac",
        type=float,
        help="Fraction of dataset to put in the test split.",
    )(func)


def enforce_1(func):
    return click.option(
        "--enforce-one",
        type=bool,
        help="Make sure that all split fractions add up to 1.",
    )(func)


def ds_rand_seed(func):
    return click.option(
        "--ds-rand-seed",
        type=int,
        help="Random seed to use if randomly splitting data.",
    )(func)


def ds_split_config_cache(func):
    return click.option(
        "--ds-split-config-cache",
        type=click.Path(exists=False, file_okay=True, dir_okay=False, path_type=Path),
        help=(
            "DatasetSplitterConfig JSON cache file. Other dataset splitter-related "
            "args that are passed will supersede anything stored in this file."
        ),
    )(func)


################################################################################


################################################################################
# Loss function args
def loss_args(func):
    for fn in [loss_type, semiquant_fill, loss_config_cache]:
        func = fn(func)

    return func


def loss_type(func):
    return click.option(
        "--loss-type",
        type=LossFunctionType,
        help=(
            "Loss function to use. "
            f"Options are [{', '.join(LossFunctionType.get_values())}]."
        ),
    )(func)


def semiquant_fill(func):
    return click.option(
        "--semiquant-fill",
        type=float,
        help="Value to fill in for semiquant uncertainty values in gaussian_sq loss.",
    )(func)


def loss_config_cache(func):
    return click.option(
        "--loss-config-cache",
        type=click.Path(exists=False, file_okay=True, dir_okay=False, path_type=Path),
        help=(
            "LossFunctionConfig JSON cache file. Other loss function-related "
            "args that are passed will supersede anything stored in this file."
        ),
    )(func)


################################################################################


################################################################################
# Training args
def trainer_args(func):
    for fn in [start_epoch, n_epochs, batch_size, target_prop, cont, loss_dict, device]:
        func = fn(func)
    return func


def start_epoch(func):
    return click.option(
        "--start-epoch",
        type=int,
        help="Which epoch to start training at (used for continuing training runs).",
    )(func)


def n_epochs(func):
    return click.option(
        "--n-epochs",
        type=int,
        help=(
            "Which epoch to stop training at. For non-continuation runs, this "
            "will be the total number of epochs to train for."
        ),
    )(func)


def batch_size(func):
    return click.option(
        "--batch-size",
        type=int,
        help="Number of samples to predict on before performing backprop.",
    )(func)


def target_prop(func):
    return click.option(
        "--target-prop", type=str, help="Target property to train against."
    )(func)


def cont(func):
    return click.option(
        "--cont",
        type=bool,
        help="This is a continuation of a previous training run.",
    )(func)


def loss_dict(func):
    return click.option(
        "--loss-dict",
        type=click.Path(exists=True, file_okay=True, dir_okay=False, path_type=Path),
        help=(
            "JSON file storing the dict of losses. Use in continuation runs. If not "
            "given during a continuation run, loss_dict.json will be loaded from the "
            "provided output-dir."
        ),
    )(func)


def device(func):
    return click.option("--device", type=torch.device, help="Device to train on.")(func)


################################################################################<|MERGE_RESOLUTION|>--- conflicted
+++ resolved
@@ -2,13 +2,8 @@
 
 import click
 import torch
-<<<<<<< HEAD
 from asapdiscovery.data.util.utils import MOONSHOT_CDD_ID_REGEX, MPRO_ID_REGEX
-from asapdiscovery.ml.schema_v2.config import (
-=======
-from asapdiscovery.data.utils import MOONSHOT_CDD_ID_REGEX, MPRO_ID_REGEX
 from asapdiscovery.ml.config import (
->>>>>>> 7c2e3d3e
     DatasetSplitterType,
     EarlyStoppingType,
     LossFunctionType,
