import json
from pathlib import Path
from typing import ClassVar, Dict, List, Optional, Union  # noqa: F401

import dgl
import mtenn
import numpy as np
import torch
from asapdiscovery.data.backend.openeye import oechem, oemol_to_pdb_string
from asapdiscovery.data.schema.ligand import Ligand
from asapdiscovery.data.services.postera.manifold_data_validation import TargetTags
from asapdiscovery.ml.config import DatasetConfig
from asapdiscovery.ml.dataset import DockedDataset, GraphDataset
from asapdiscovery.ml.models import (
    ASAPMLModelRegistry,
    LocalMLModelSpecBase,
    MLModelRegistry,
    MLModelSpec,
    MLModelSpecBase,
)

# static import of models from base yaml here
from dgllife.utils import CanonicalAtomFeaturizer
from mtenn.config import E3NNModelConfig, GATModelConfig, ModelType, SchNetModelConfig
from pydantic import BaseModel, Field

"""
TODO

Need to adjust inference model construction to use new ModelConfigs. Can create one for
each model and store in S3 to use during testing.
"""


class InferenceBase(BaseModel):
    class Config:
        validate_assignment = True
        allow_mutation = False
        arbitrary_types_allowed = True
        allow_extra = False

    targets: set[TargetTags] = Field(
        ..., description="Targets that them model can predict for"
    )
    model_type: ClassVar[ModelType.INVALID] = ModelType.INVALID
    model_name: str = Field(..., description="Name of model to use")
    model_spec: Optional[MLModelSpecBase] = Field(
        ..., description="Model spec used to create Model to use"
    )
    local_model_spec: LocalMLModelSpecBase = Field(
        ..., description="Local model spec used to create Model to use"
    )
    device: str = Field("cpu", description="Device to use for inference")
    models: Optional[list[torch.nn.Module]] = Field(..., description="PyTorch model(s)")

    @property
    def is_ensemble(self):
        return len(self.models) > 1

    @property
    def ensemble_size(self):
        return len(self.models)

    @classmethod
    def from_latest_by_target(
        cls,
        target: TargetTags,
        model_registry: MLModelRegistry = ASAPMLModelRegistry,
        **kwargs,
    ):
        """
        Create an InferenceBase object from the latest model for the latest target.

        Returns
        -------
        InferenceBase
            InferenceBase object created from latest model for latest target.
        """
        model_spec = model_registry.get_latest_model_for_target_and_type(
            target, cls.model_type
        )

        if model_spec is None:  # No model found, return None
            return None
        else:
            return cls.from_ml_model_spec(model_spec, **kwargs)

    @classmethod
    def from_model_name(
        cls,
        model_name: str,
        model_registry: MLModelRegistry = ASAPMLModelRegistry,
        **kwargs,
    ):
        """
        Create an InferenceBase object from a model name.

        Returns
        -------
        InferenceBase
            InferenceBase object created from model name.
        """
        model_spec = model_registry.get_model(model_name)
        return cls.from_ml_model_spec(model_spec, **kwargs)

    @classmethod
    def from_ml_model_spec(
        cls,
        model_spec: MLModelSpec,
        device: str = "cpu",
        local_dir: Optional[Union[str, Path]] = None,
        build_model_kwargs: Optional[dict] = {},
    ) -> "InferenceBase":
        """
        Create an InferenceBase object from an MLModelSpec.

        Parameters
        ----------
        model_spec : MLModelSpec
            MLModelSpec to use to create InferenceBase object.

        Returns
        -------
        InferenceBase
            InferenceBase object created from MLModelSpec.
        """
        model_components = model_spec.pull(local_dir=local_dir)
        return cls.from_local_model_spec(
            model_components,
            device=device,
            model_spec=model_spec,
            build_model_kwargs=build_model_kwargs,
        )

    @classmethod
    def from_local_model_spec(
        cls,
        local_model_spec: LocalMLModelSpecBase,
        device: str = "cpu",
        model_spec: Optional[MLModelSpec] = None,
        build_model_kwargs: Optional[dict] = {},
    ) -> "InferenceBase":
        """
        Create an InferenceBase object from a LocalMLModelSpec.

        Parameters
        ----------
        local_model_spec : LocalMLModelSpec
            LocalMLModelSpec to use to create InferenceBase object.

        Returns
        -------
        InferenceBase
            InferenceBase object created from LocalMLModelSpec.
        """

        # First make sure mtenn versions are compatible
        if not local_model_spec.check_mtenn_version():
            lower_pin = (
                f">={local_model_spec.mtenn_lower_pin}"
                if local_model_spec.mtenn_lower_pin
                else ""
            )
            upper_pin = (
                f"<{local_model_spec.mtenn_upper_pin}"
                if local_model_spec.mtenn_upper_pin
                else ""
            )
            sep = "," if lower_pin and upper_pin else ""

            raise ValueError(
                f"Installed mtenn version ({mtenn.__version__}) "
                "is incompatible with the version specified in the MLModelSpec "
                f"({lower_pin}{sep}{upper_pin})"
            )

        # Select appropriate Config class
        match local_model_spec.type:
            case ModelType.GAT:
                config_cls = GATModelConfig
            case ModelType.schnet:
                config_cls = SchNetModelConfig
            case ModelType.e3nn:
                config_cls = E3NNModelConfig
            case other:
                raise ValueError(f"Can't instantiate model config for type {other}.")

        models = []

        if model_spec.ensemble:
            for model in local_model_spec.models:

                config_kwargs = json.loads(model.config_file.read_text())

                # warnings.warn(f"failed to parse model config file, {model.config_file}")
                # config_kwargs = {}
                config_kwargs["model_weights"] = torch.load(
                    model.weights_file, map_location=device
                )
                model = config_cls(**config_kwargs).build()
                model.eval()
                models.append(model)
        else:
            config_kwargs = json.loads(local_model_spec.config_file.read_text())
            config_kwargs["model_weights"] = torch.load(
                local_model_spec.weights_file, map_location=device
            )
            model = config_cls(**config_kwargs).build()
            model.eval()
            models.append(model)

        return cls(
            targets=local_model_spec.targets,
            model_type=local_model_spec.type,
            model_name=local_model_spec.name,
            model_spec=model_spec,
            local_model_spec=local_model_spec,
            device=device,
            models=models,
        )

    def predict(self, input_data, aggfunc=np.mean, errfunc=np.std, return_err=False):
        """Predict on data, needs to be overloaded in child classes most of
        the time

        Parameters
        ----------

        input_data: pytorch.Tensor
            Input data to predict on.
        aggfunc: function, default=np.mean
            Function to aggregate predictions from multiple models.
        errfunc: function, default=np.std
            Function to calculate error from multiple models.
        return_err: bool, default=False
            Return error in addition to prediction.

        Returns
        -------
        np.ndarray
            Prediction from model.
        float
            Error from model.
        """
        with torch.no_grad():

            # feed in data in whatever format is required by the model
            # for model ensemble, we need to loop through each model and get the
            # prediction from each, then aggregate
            input_tensor = torch.tensor(input_data).to(self.device)

            aggregate_preds = []
            for model in self.models:
                output_tensor = model(input_tensor)[0].cpu().numpy().flatten()
                aggregate_preds.append(output_tensor)
            if self.is_ensemble:
                aggregate_preds = np.array(aggregate_preds)
                pred = aggfunc(aggregate_preds, axis=0)
                err = errfunc(aggregate_preds, axis=0)
            else:
                # iterates only once, just return the prediction
                pred = output_tensor
                err = np.asarray([np.nan])
            if return_err:
                return pred, err
            else:
                return pred


class GATInference(InferenceBase):
    model_type: ClassVar[ModelType.GAT] = ModelType.GAT

    def predict(
        self, g: dgl.DGLGraph, aggfunc=np.mean, errfunc=np.std, return_err=False
    ):
        """Predict on a graph, requires a DGLGraph object with the `ndata`
        attribute `h` containing the node features. This is done by constucting
        the `GraphDataset` with the node_featurizer=`dgllife.utils.CanonicalAtomFeaturizer()`
        argument.


        Parameters
        ----------
        g : dgl.DGLGraph
            DGLGraph object.
        aggfunc: function, default=np.mean
            Function to aggregate predictions from multiple models.
        errfunc: function, default=np.std
            Function to calculate error from multiple models.
        return_err: bool, default=False
            Return error in addition to prediction.

        Returns
        -------
        np.ndarray
            Predictions for each graph.
        np.ndarray
            Errors for each prediction.
        """
        with torch.no_grad():
            aggregate_preds = []
            for model in self.models:
                output_tensor = model({"g": g})[0].cpu().numpy().flatten()
                # we ravel to always get a 1D array
                aggregate_preds.append(output_tensor)
            if self.is_ensemble:
                aggregate_preds = np.array(aggregate_preds).flatten()
                pred = aggfunc(aggregate_preds)
                err = errfunc(aggregate_preds)
            else:
                pred = output_tensor
                err = np.asarray([np.nan])

            if return_err:
                return pred, err
            else:
                return pred

    def predict_from_smiles(
        self,
        smiles: Union[str, list[str]],
        node_featurizer=None,
        edge_featurizer=None,
        return_err=False,
    ) -> Union[np.ndarray, float]:
        """Predict on a list of SMILES strings, or a single SMILES string.

        Parameters
        ----------
        smiles : Union[str, List[str]]
            SMILES string or list of SMILES strings.
        node_featurizer : BaseAtomFeaturizer, optional
            Featurizer for node data
        edge_featurizer : BaseBondFeaturizer, optional
            Featurizer for edges
        return_err: bool, default=False

        Returns
        -------
        np.ndarray or float
            Predictions for each graph, or a single prediction if only one SMILES string is provided.
        np.ndarray or float
            Errors for each prediction, or a single error if only one SMILES string is provided.
        """
        if isinstance(smiles, str):
            smiles = [smiles]

        ligands = [
            Ligand.from_smiles(smi, compound_name=f"eval_{i}")
            for i, smi in enumerate(smiles)
        ]

        if not node_featurizer:
            node_featurizer = CanonicalAtomFeaturizer()
        ds = GraphDataset.from_ligands(
            ligands, node_featurizer=node_featurizer, edge_featurizer=edge_featurizer
        )

        data = [self.predict(pose["g"], return_err=return_err) for _, pose in ds]
<<<<<<< HEAD
        data = np.asarray(data)
        # if it is 1D array, we need to convert to 2D
        if len(data.shape) == 1:
            data = data.reshape(1, -1)

=======
        data = np.asarray(data, dtype=np.float32)
>>>>>>> b175f618
        preds = data[:, 0]
        if return_err:
            errs = data[:, 1]
        # return a scalar float value if we only have one input
        if np.all(np.array(preds.shape) == 1):
            preds = preds.item()
            if return_err:
                errs = errs.item()

        else:
            # flatten the array if we have multiple inputs
            preds = preds.flatten()
            if return_err:
                errs = errs.flatten()

        if return_err:
            return preds, errs
        else:
            return preds


class StructuralInference(InferenceBase):
    """
    Inference class for models that take a structure as input.
    """

    model_type: ClassVar[ModelType.INVALID] = ModelType.INVALID

    def predict(
        self, pose_dict: dict, aggfunc=np.mean, errfunc=np.std, return_err=False
    ):
        """Predict on a pose, requires a dictionary with the pose data with
        the keys: "z", "pos", "lig" with the required tensors in each

        Parameters
        ----------
        pose_dict : dict
            Dictionary with pose data.
        aggfunc: function, default=np.mean
            Function to aggregate predictions from multiple models.
        errfunc: function, default=np.std
            Function to calculate error from multiple models.
        return_err: bool, default=False


        Returns
        -------
        np.ndarray or float
            Predictions for the pose.
        np.ndarray or float
            Errors for the pose

        """
        with torch.no_grad():
            aggregate_preds = []
            for model in self.models:
                output_tensor = model(pose_dict)[0].cpu().numpy().flatten()
                # we ravel to always get a 1D array
                aggregate_preds.append(output_tensor)
            if self.is_ensemble:
                aggregate_preds = np.array(aggregate_preds).flatten()
                pred = aggfunc(aggregate_preds)
                err = errfunc(aggregate_preds)
            else:
                pred = output_tensor
                err = np.asarray([np.nan])

            if return_err:
                return pred, err
            else:
                return pred

    def predict_from_structure_file(
        self, pose: Union[Path, list[Path]], for_e3nn: bool = False, return_err=False
    ) -> Union[np.ndarray, float]:
        """Predict on a list of poses or a single pose.

        Parameters
        ----------
        pose : Union[Path, List[Path]]
            Path to pose file or list of paths to pose files.
        for_e3nn : bool, default=False
            If this prediction is being made for an e3nn model. Need to adjust the
            dict labels in this case
        return_err: bool, default=False

        Returns
        -------
        np.ndarray or float
            Prediction for poses, or a single prediction if only one pose is provided.
        np.ndarray or float
            Error for poses, or a single error if only one pose is provided.
        """

        if isinstance(pose, Path):
            pose = [pose]

        pose = [DockedDataset._load_structure(p, None) for p in pose]
        if for_e3nn:
            pose = [
                p[1] for p in DatasetConfig.fix_e3nn_labels([(None, p) for p in pose])
            ]
        data = [self.predict(p, return_err=return_err) for p in pose]
<<<<<<< HEAD
        data = np.asarray(data)
        # if it is 1D array, we need to convert to 2D
        if len(data.shape) == 1:
            data = data.reshape(1, -1)

=======
        data = np.asarray(data, dtype=np.float32)
>>>>>>> b175f618
        preds = data[:, 0]
        if return_err:
            errs = data[:, 1]
        # return a scalar float value if we only have one input
        if np.all(np.array(preds.shape) == 1):
            preds = preds.item()
            if return_err:
                errs = errs.item()

        else:
            # flatten the array if we have multiple inputs
            preds = preds.flatten()
            if return_err:
                errs = errs.flatten()

        if return_err:
            return preds, errs
        else:
            return preds

    def predict_from_oemol(
        self,
        pose: Union[oechem.OEMol, list[oechem.OEMol]],
        for_e3nn: bool = False,
        return_err=False,
    ) -> Union[np.ndarray, float]:
        """
        Predict on a (list of) OEMol objects.

        Parameters
        ----------
        pose : Union[oechem.OEMol, list[oechem.OEMol]]
            (List of) OEMol pose(s)
        for_e3nn : bool, default=False
            If this prediction is being made for an e3nn model. Need to adjust the
            dict labels in this case
        return_err: bool, default=False

        Returns
        -------
        np.ndarray or float
            Model prediction(s)
        np.ndarray or float
            Model error(s)
        """
        from io import StringIO

        if isinstance(pose, oechem.OEMolBase):
            pose = [pose]

        # Convert each pose OEMol to a string and open as StringIO handle
        stringio_handles = [StringIO(oemol_to_pdb_string(p)) for p in pose]
        # Load each structure from the StringIO handle
        pose = [
            DockedDataset._load_structure(p, ("pose", str(i)))
            for i, p in enumerate(stringio_handles)
        ]
        if for_e3nn:
            pose = [
                p[1] for p in DatasetConfig.fix_e3nn_labels([(None, p) for p in pose])
            ]
        # Close all the handles
        for h in stringio_handles:
            h.close()

        # Make predictions
        data = [self.predict(p, return_err=return_err) for p in pose]
        data = np.asarray(data)

        # if it is 1D array, we need to convert to 2D
        if len(data.shape) == 1:
            data = data.reshape(1, -1)
        preds = data[:, 0]
        if return_err:
            errs = data[:, 1]
        # return a scalar float value if we only have one input
        if np.all(np.array(preds.shape) == 1):
            preds = preds.item()
            if return_err:
                errs = errs.item()
        else:
            # flatten the array if we have multiple inputs
            preds = preds.flatten()
            if return_err:
                errs = errs.flatten()
        if return_err:
            return preds, errs
        else:
            return preds


class SchnetInference(StructuralInference):
    """
    Inference class for SchNet model.
    """

    model_type: ClassVar[ModelType.schnet] = ModelType.schnet


class E3nnInference(StructuralInference):
    """
    Inference class for E3NN model.
    """

    model_type: ClassVar[ModelType.e3nn] = ModelType.e3nn

    def predict_from_structure_file(self, pose, return_err=False):
        """
        Overload the base class method to pass for_e3nn=True.
        """
        return super().predict_from_structure_file(
            pose, for_e3nn=True, return_err=return_err
        )

    def predict_from_oemol(self, pose, return_err=False):
        """
        Overload the base class method to pass for_e3nn=True.
        """
        return super().predict_from_oemol(pose, for_e3nn=True, return_err=return_err)


_inferences_classes_meta = [
    InferenceBase,
    GATInference,
    StructuralInference,
    SchnetInference,
    E3nnInference,
]


def get_inference_cls_from_model_type(model_type: ModelType):
    instantiable_classes = [
        m for m in _inferences_classes_meta if m.model_type != ModelType.INVALID
    ]
    model_class = [m for m in instantiable_classes if m.model_type == model_type]
    if len(model_class) != 1:
        raise Exception("Somehow got multiple models")
    return model_class[0]<|MERGE_RESOLUTION|>--- conflicted
+++ resolved
@@ -357,15 +357,7 @@
         )
 
         data = [self.predict(pose["g"], return_err=return_err) for _, pose in ds]
-<<<<<<< HEAD
-        data = np.asarray(data)
-        # if it is 1D array, we need to convert to 2D
-        if len(data.shape) == 1:
-            data = data.reshape(1, -1)
-
-=======
         data = np.asarray(data, dtype=np.float32)
->>>>>>> b175f618
         preds = data[:, 0]
         if return_err:
             errs = data[:, 1]
@@ -469,15 +461,7 @@
                 p[1] for p in DatasetConfig.fix_e3nn_labels([(None, p) for p in pose])
             ]
         data = [self.predict(p, return_err=return_err) for p in pose]
-<<<<<<< HEAD
-        data = np.asarray(data)
-        # if it is 1D array, we need to convert to 2D
-        if len(data.shape) == 1:
-            data = data.reshape(1, -1)
-
-=======
         data = np.asarray(data, dtype=np.float32)
->>>>>>> b175f618
         preds = data[:, 0]
         if return_err:
             errs = data[:, 1]
