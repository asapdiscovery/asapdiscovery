--- conflicted
+++ resolved
@@ -180,16 +180,8 @@
         except AttributeError:
             config_kwargs = {}
 
-<<<<<<< HEAD
-        if (
-            ("model_weights" in config_kwargs)
-            and (config_kwargs["model_weights"] is None)
-            and local_model_spec.weights_file
-        ):
-=======
         existing_model_weights = config_kwargs.get("model_weights", None)
         if (existing_model_weights is None) and local_model_spec.weights_file:
->>>>>>> 7dbd1e18
             config_kwargs["model_weights"] = torch.load(
                 local_model_spec.weights_file, map_location=device
             )
