<<<<<<< HEAD
import yaml
import pooch

=======
>>>>>>> 478924fa
from collections import namedtuple
from pathlib import Path
from typing import Dict, List, Tuple, Union  # noqa: F401

import yaml

ModelSpec = namedtuple("ModelSpec", ["name", "type", "weights", "config"])


def fetch_model_from_spec(
    yamlfile: str,
    models: Union[list[str], str],
    local_dir: str = "./_weights/",
    force_fetch: bool = False,
) -> dict[str, tuple[Path, Path, str]]:
    """Fetch weights from yaml spec file.

    Parameters
    ----------
    yamlfile : str
        Path to yaml spec file.
    models : List[str]
        Model names to fetch weights for.
    local_dir : str, default="./_weights/"
        Local path to save weights if a remote url is provided. or to check if weights exist locally, by default "./_weights/"
    force_fetch : bool, default=False
        Force fetch weights from remote, by default False

    Raises
    ------
    FileNotFoundError
        If YAML spec file does not exist.

    Returns
    -------
    Dict of model names and weights paths.
    """
    if not Path(yamlfile).exists():
        raise FileNotFoundError(f"Yaml spec file {yamlfile} does not exist")

    with open(yamlfile) as f:
        spec = yaml.safe_load(f)

    if isinstance(models, str):
        models = [models]

    if not local_dir:
        raise ValueError("local_dir must be provided and must not be falsy.")

    if not Path(local_dir).exists():
        Path(local_dir).mkdir(parents=True, exist_ok=True)

    specs = {}
    for model in models:
        model_spec = spec[model]
        model_type = model_spec["type"]
        base_url = model_spec["base_url"]

        weights = model_spec["weights"]
        weights_resource = weights["resource"]
        weights_hash = weights["sha256hash"]

        registry = {}
        registry[weights_resource] = f"sha256:{weights_hash}"

        # fetch config if provided
        if "config" in model_spec:
            config = model_spec["config"]
            config_resource = config["resource"]
            config_hash = config["sha256hash"]
            registry[config_resource] = f"sha256:{config_hash}"
        else:
            config_resource = None

        # make pooch registry
        subdir = model
        registry = pooch.create(
            path=Path(local_dir).joinpath(Path(subdir)),
            base_url=base_url,
            registry=registry,
        )

        # fetch weights
        weights_file = Path(registry.fetch(weights_resource))
        # fetch config
        if config_resource:
            config_file = Path(registry.fetch(config_resource))
        else:
            config_file = None
        # make model spec
        specs[model] = ModelSpec(model, model_type, weights_file, config_file)

    return specs<|MERGE_RESOLUTION|>--- conflicted
+++ resolved
@@ -1,9 +1,6 @@
-<<<<<<< HEAD
 import yaml
 import pooch
 
-=======
->>>>>>> 478924fa
 from collections import namedtuple
 from pathlib import Path
 from typing import Dict, List, Tuple, Union  # noqa: F401
